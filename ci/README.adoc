--- conflicted
+++ resolved
@@ -1,23 +1,3 @@
-<<<<<<< HEAD
-== Concourse pipeline
-
-Ensure that you've setup the spring-boot target and can login
-
-[source]
-----
-$ fly -t spring-boot login -n spring-boot -c https://ci.spring.io
-----
-
-The pipeline can be deployed using the following command:
-
-[source]
-----
-$ fly -t spring-boot set-pipeline -p spring-boot -c ci/pipeline.yml -l ci/parameters.yml
-----
-
-NOTE: This assumes that you have credhub integration configured with the appropriate
-secrets.
-=======
 == Concourse pipeline
 
 Ensure that you've setup the spring-boot target and can login
@@ -35,5 +15,4 @@
 ----
 
 NOTE: This assumes that you have credhub integration configured with the appropriate
-secrets.
->>>>>>> 6755b480
+secrets.