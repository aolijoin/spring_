--- conflicted
+++ resolved
@@ -77,13 +77,9 @@
 	 * @param filename the name of file containing pid
 	 */
 	public ApplicationPidListener(String filename) {
-<<<<<<< HEAD
 		Assert.notNull(filename, "Filename must not be null");
 		this.file = new File(filename);
 		this.onEvent = DEFAULT_EVENT;
-=======
-		this(new File(filename));
->>>>>>> 0773b89b
 	}
 
 	/**
@@ -93,7 +89,12 @@
 	 */
 	public ApplicationPidListener(File file) {
 		Assert.notNull(file, "File must not be null");
-<<<<<<< HEAD
+
+    String actual = SystemPropertyUtils.resolvePlaceholders("${PIDFILE}", true);
+    actual = !actual.contains("$") ? actual :  SystemPropertyUtils.resolvePlaceholders("${pidfile}", true);
+    actual = !actual.contains("$") ? actual :  file.getAbsolutePath();
+    file = new File(actual);
+
 		this.file = file;
 		this.onEvent = DEFAULT_EVENT;
 	}
@@ -112,7 +113,7 @@
 	 * defaults are applied.
 	 */
 	public ApplicationPidListener(Class<? extends SpringApplicationEvent> onEvent) {
-		Assert.notNull(onEvent, "The 'onEvent' argument must not be null");
+    Assert.notNull(onEvent, "The 'onEvent' argument must not be null");
 
 		if (onEvent.equals(ApplicationFailedEvent.class)) {
 			throw new IllegalArgumentException(
@@ -121,15 +122,9 @@
 							ApplicationFailedEvent.class.getName()));
 		}
 
-		this.file = new File(DEFAULT_FILE_NAME);
+    this.file = new File (DEFAULT_FILE_NAME);
 		this.onEvent = onEvent;
-=======
-		String actual = SystemPropertyUtils.resolvePlaceholders("${PIDFILE}", true);
-		actual = !actual.contains("$") ? actual :  SystemPropertyUtils.resolvePlaceholders("${pidfile}", true);
-		actual = !actual.contains("$") ? actual :  file.getAbsolutePath();
-		this.file = new File(actual);
->>>>>>> 0773b89b
-	}
+  }
 
 	@Override
 	public void onApplicationEvent(SpringApplicationEvent event) {
