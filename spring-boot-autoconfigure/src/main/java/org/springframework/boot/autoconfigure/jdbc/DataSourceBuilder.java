--- conflicted
+++ resolved
@@ -50,13 +50,7 @@
 
 	private final ClassLoader classLoader;
 
-<<<<<<< HEAD
-	private Map<String, String> properties = new HashMap<String, String>();
-=======
-	private final DriverClassNameProvider driverClassNameProvider = new DriverClassNameProvider();
-
 	private final Map<String, String> properties = new HashMap<String, String>();
->>>>>>> 07fc99f3
 
 	public static DataSourceBuilder create() {
 		return new DataSourceBuilder(null);
