/*
 * Copyright 2012-2017 the original author or authors.
 *
 * Licensed under the Apache License, Version 2.0 (the "License");
 * you may not use this file except in compliance with the License.
 * You may obtain a copy of the License at
 *
 *      http://www.apache.org/licenses/LICENSE-2.0
 *
 * Unless required by applicable law or agreed to in writing, software
 * distributed under the License is distributed on an "AS IS" BASIS,
 * WITHOUT WARRANTIES OR CONDITIONS OF ANY KIND, either express or implied.
 * See the License for the specific language governing permissions and
 * limitations under the License.
 */

package org.springframework.boot.autoconfigure.web;

import java.io.File;
import java.net.InetAddress;
import java.nio.charset.Charset;
import java.util.ArrayList;
import java.util.List;
import java.util.Set;

import org.springframework.boot.context.embedded.Compression;
import org.springframework.boot.context.embedded.Servlet;
import org.springframework.boot.context.embedded.Ssl;
import org.springframework.boot.context.properties.ConfigurationProperties;
import org.springframework.boot.context.properties.DeprecatedConfigurationProperty;
import org.springframework.boot.context.properties.NestedConfigurationProperty;

/**
 * {@link ConfigurationProperties} for a web server (e.g. port and path settings).
 *
 * @author Dave Syer
 * @author Stephane Nicoll
 * @author Andy Wilkinson
 * @author Ivan Sopov
 * @author Marcos Barbero
 * @author Eddú Meléndez
 * @author Quinten De Swaef
 * @author Venil Noronha
 * @author Aurélien Leboulanger
 * @author Brian Clozel
 */
@ConfigurationProperties(prefix = "server", ignoreUnknownFields = true)
public class ServerProperties {

	/**
	 * Server HTTP port.
	 */
	private Integer port;

	/**
	 * Network address to which the server should bind to.
	 */
	private InetAddress address;

	/**
	 * Display name of the application.
	 */
	private String displayName = "application";

	@NestedConfigurationProperty
	private ErrorProperties error = new ErrorProperties();

	/**
	 * If X-Forwarded-* headers should be applied to the HttpRequest.
	 */
	private Boolean useForwardHeaders;

	/**
	 * Value to use for the Server response header (no header is sent if empty).
	 */
	private String serverHeader;

	/**
	 * Maximum size in bytes of the HTTP message header.
	 */
	private int maxHttpHeaderSize = 0; // bytes

	/**
	 * Time in milliseconds that connectors will wait for another HTTP request before
	 * closing the connection. When not set, the connector's container-specific default
	 * will be used. Use a value of -1 to indicate no (i.e. infinite) timeout.
	 */
	private Integer connectionTimeout;

	private Session session = new Session();

	@NestedConfigurationProperty
	private Ssl ssl;

	@NestedConfigurationProperty
	private Compression compression = new Compression();

	@NestedConfigurationProperty
	private Servlet servlet = new Servlet();

	private final Tomcat tomcat = new Tomcat();

	private final Jetty jetty = new Jetty();

	private final Undertow undertow = new Undertow();

	public Integer getPort() {
		return this.port;
	}

	public void setPort(Integer port) {
		this.port = port;
	}

	public InetAddress getAddress() {
		return this.address;
	}

	public void setAddress(InetAddress address) {
		this.address = address;
	}

	public String getDisplayName() {
		return this.displayName;
	}

	public void setDisplayName(String displayName) {
		this.displayName = displayName;
	}

	public Boolean isUseForwardHeaders() {
		return this.useForwardHeaders;
	}

	public void setUseForwardHeaders(Boolean useForwardHeaders) {
		this.useForwardHeaders = useForwardHeaders;
	}

	public String getServerHeader() {
		return this.serverHeader;
	}

	public void setServerHeader(String serverHeader) {
		this.serverHeader = serverHeader;
	}

	public int getMaxHttpHeaderSize() {
		return this.maxHttpHeaderSize;
	}

	public void setMaxHttpHeaderSize(int maxHttpHeaderSize) {
		this.maxHttpHeaderSize = maxHttpHeaderSize;
	}

	public Integer getConnectionTimeout() {
		return this.connectionTimeout;
	}

	public void setConnectionTimeout(Integer connectionTimeout) {
		this.connectionTimeout = connectionTimeout;
	}

	public ErrorProperties getError() {
		return this.error;
	}

	public Session getSession() {
		return this.session;
	}

	public void setSession(Session session) {
		this.session = session;
	}

	public Ssl getSsl() {
		return this.ssl;
	}

	public void setSsl(Ssl ssl) {
		this.ssl = ssl;
	}

	public Compression getCompression() {
		return this.compression;
	}

	public Servlet getServlet() {
		return this.servlet;
	}

	public void setServlet(Servlet servlet) {
		this.servlet = servlet;
	}

	public Tomcat getTomcat() {
		return this.tomcat;
	}

	public Jetty getJetty() {
		return this.jetty;
	}

	public Undertow getUndertow() {
		return this.undertow;
	}

	public static class Session {

		/**
		 * Session timeout in seconds.
		 */
		private Integer timeout;

		/**
		 * Session tracking modes (one or more of the following: "cookie", "url", "ssl").
		 */
		private Set<SessionTrackingMode> trackingModes;

		/**
		 * Persist session data between restarts.
		 */
		private boolean persistent;

		/**
		 * Directory used to store session data.
		 */
		private File storeDir;

		private Cookie cookie = new Cookie();

		public Cookie getCookie() {
			return this.cookie;
		}

		public Integer getTimeout() {
			return this.timeout;
		}

		public void setTimeout(Integer sessionTimeout) {
			this.timeout = sessionTimeout;
		}

		public Set<SessionTrackingMode> getTrackingModes() {
			return this.trackingModes;
		}

		public void setTrackingModes(Set<SessionTrackingMode> trackingModes) {
			this.trackingModes = trackingModes;
		}

		public boolean isPersistent() {
			return this.persistent;
		}

		public void setPersistent(boolean persistent) {
			this.persistent = persistent;
		}

		public File getStoreDir() {
			return this.storeDir;
		}

		public void setStoreDir(File storeDir) {
			this.storeDir = storeDir;
		}

		public static class Cookie {

			/**
			 * Session cookie name.
			 */
			private String name;

			/**
			 * Domain for the session cookie.
			 */
			private String domain;

			/**
			 * Path of the session cookie.
			 */
			private String path;

			/**
			 * Comment for the session cookie.
			 */
			private String comment;

			/**
			 * "HttpOnly" flag for the session cookie.
			 */
			private Boolean httpOnly;

			/**
			 * "Secure" flag for the session cookie.
			 */
			private Boolean secure;

			/**
			 * Maximum age of the session cookie in seconds.
			 */
			private Integer maxAge;

			public String getName() {
				return this.name;
			}

			public void setName(String name) {
				this.name = name;
			}

			public String getDomain() {
				return this.domain;
			}

			public void setDomain(String domain) {
				this.domain = domain;
			}

			public String getPath() {
				return this.path;
			}

			public void setPath(String path) {
				this.path = path;
			}

			public String getComment() {
				return this.comment;
			}

			public void setComment(String comment) {
				this.comment = comment;
			}

			public Boolean getHttpOnly() {
				return this.httpOnly;
			}

			public void setHttpOnly(Boolean httpOnly) {
				this.httpOnly = httpOnly;
			}

			public Boolean getSecure() {
				return this.secure;
			}

			public void setSecure(Boolean secure) {
				this.secure = secure;
			}

			public Integer getMaxAge() {
				return this.maxAge;
			}

			public void setMaxAge(Integer maxAge) {
				this.maxAge = maxAge;
			}

		}

		/**
		 * Available session tracking modes (mirrors
		 * {@link javax.servlet.SessionTrackingMode}.
		 */
		public enum SessionTrackingMode {

			/**
			 * Send a cookie in response to the client's first request.
			 */
			COOKIE,

			/**
			 * Rewrite the URL to append a session ID.
			 */
			URL,

			/**
			 * Use SSL build-in mechanism to track the session.
			 */
			SSL

		}

	}

	public static class Tomcat {

		/**
		 * Access log configuration.
		 */
		private final Accesslog accesslog = new Accesslog();

		/**
		 * Regular expression that matches proxies that are to be trusted.
		 */
		private String internalProxies = "10\\.\\d{1,3}\\.\\d{1,3}\\.\\d{1,3}|" // 10/8
				+ "192\\.168\\.\\d{1,3}\\.\\d{1,3}|" // 192.168/16
				+ "169\\.254\\.\\d{1,3}\\.\\d{1,3}|" // 169.254/16
				+ "127\\.\\d{1,3}\\.\\d{1,3}\\.\\d{1,3}|" // 127/8
				+ "172\\.1[6-9]{1}\\.\\d{1,3}\\.\\d{1,3}|" // 172.16/12
				+ "172\\.2[0-9]{1}\\.\\d{1,3}\\.\\d{1,3}|"
				+ "172\\.3[0-1]{1}\\.\\d{1,3}\\.\\d{1,3}";

		/**
		 * Header that holds the incoming protocol, usually named "X-Forwarded-Proto".
		 */
		private String protocolHeader;

		/**
		 * Value of the protocol header that indicates that the incoming request uses SSL.
		 */
		private String protocolHeaderHttpsValue = "https";

		/**
		 * Name of the HTTP header used to override the original port value.
		 */
		private String portHeader = "X-Forwarded-Port";

		/**
		 * Name of the http header from which the remote ip is extracted..
		 */
		private String remoteIpHeader;

		/**
		 * Tomcat base directory. If not specified a temporary directory will be used.
		 */
		private File basedir;

		/**
		 * Delay in seconds between the invocation of backgroundProcess methods.
		 */
		private int backgroundProcessorDelay = 30; // seconds

		/**
		 * Maximum amount of worker threads.
		 */
		private int maxThreads = 0; // Number of threads in protocol handler

		/**
		 * Minimum amount of worker threads.
		 */
		private int minSpareThreads = 0; // Minimum spare threads in protocol handler

		/**
		 * Maximum size in bytes of the HTTP post content.
		 */
		private int maxHttpPostSize = 0; // bytes

		/**
		 * Maximum size in bytes of the HTTP message header.
		 */
		private int maxHttpHeaderSize = 0; // bytes

		/**
		 * Whether requests to the context root should be redirected by appending a / to
		 * the path.
		 */
		private Boolean redirectContextRoot;

		/**
		 * Character encoding to use to decode the URI.
		 */
		private Charset uriEncoding;

		/**
		 * Maximum number of connections that the server will accept and process at any
		 * given time. Once the limit has been reached, the operating system may still
		 * accept connections based on the "acceptCount" property.
		 */
		private int maxConnections = 0;

		/**
		 * Maximum queue length for incoming connection requests when all possible request
		 * processing threads are in use.
		 */
		private int acceptCount = 0;

		/**
		 * Comma-separated list of additional patterns that match jars to ignore for TLD
		 * scanning. The special '?' and '*' characters can be used in the pattern to
		 * match one and only one character and zero or more characters respectively.
		 */
		private List<String> additionalTldSkipPatterns = new ArrayList<>();

		public int getMaxThreads() {
			return this.maxThreads;
		}

		public void setMaxThreads(int maxThreads) {
			this.maxThreads = maxThreads;
		}

		public int getMinSpareThreads() {
			return this.minSpareThreads;
		}

		public void setMinSpareThreads(int minSpareThreads) {
			this.minSpareThreads = minSpareThreads;
		}

		public int getMaxHttpPostSize() {
			return this.maxHttpPostSize;
		}

		public void setMaxHttpPostSize(int maxHttpPostSize) {
			this.maxHttpPostSize = maxHttpPostSize;
		}

		public Accesslog getAccesslog() {
			return this.accesslog;
		}

		public int getBackgroundProcessorDelay() {
			return this.backgroundProcessorDelay;
		}

		public void setBackgroundProcessorDelay(int backgroundProcessorDelay) {
			this.backgroundProcessorDelay = backgroundProcessorDelay;
		}

		public File getBasedir() {
			return this.basedir;
		}

		public void setBasedir(File basedir) {
			this.basedir = basedir;
		}

		public String getInternalProxies() {
			return this.internalProxies;
		}

		public void setInternalProxies(String internalProxies) {
			this.internalProxies = internalProxies;
		}

		public String getProtocolHeader() {
			return this.protocolHeader;
		}

		public void setProtocolHeader(String protocolHeader) {
			this.protocolHeader = protocolHeader;
		}

		public String getProtocolHeaderHttpsValue() {
			return this.protocolHeaderHttpsValue;
		}

		public void setProtocolHeaderHttpsValue(String protocolHeaderHttpsValue) {
			this.protocolHeaderHttpsValue = protocolHeaderHttpsValue;
		}

		public String getPortHeader() {
			return this.portHeader;
		}

		public void setPortHeader(String portHeader) {
			this.portHeader = portHeader;
		}

		public Boolean getRedirectContextRoot() {
			return this.redirectContextRoot;
		}

		public void setRedirectContextRoot(Boolean redirectContextRoot) {
			this.redirectContextRoot = redirectContextRoot;
		}

		public String getRemoteIpHeader() {
			return this.remoteIpHeader;
		}

		public void setRemoteIpHeader(String remoteIpHeader) {
			this.remoteIpHeader = remoteIpHeader;
		}

		public Charset getUriEncoding() {
			return this.uriEncoding;
		}

		public void setUriEncoding(Charset uriEncoding) {
			this.uriEncoding = uriEncoding;
		}

		public int getMaxConnections() {
			return this.maxConnections;
		}

		public void setMaxConnections(int maxConnections) {
			this.maxConnections = maxConnections;
		}

		public int getMaxHttpHeaderSize() {
			return this.maxHttpHeaderSize;
		}

		public void setMaxHttpHeaderSize(int maxHttpHeaderSize) {
			this.maxHttpHeaderSize = maxHttpHeaderSize;
		}

		public int getAcceptCount() {
			return this.acceptCount;
		}

		public void setAcceptCount(int acceptCount) {
			this.acceptCount = acceptCount;
		}

		public List<String> getAdditionalTldSkipPatterns() {
			return this.additionalTldSkipPatterns;
		}

		public void setAdditionalTldSkipPatterns(List<String> additionalTldSkipPatterns) {
			this.additionalTldSkipPatterns = additionalTldSkipPatterns;
		}

<<<<<<< HEAD
=======
		void customizeTomcat(ServerProperties serverProperties,
				TomcatEmbeddedServletContainerFactory factory) {
			if (getBasedir() != null) {
				factory.setBaseDirectory(getBasedir());
			}
			factory.setBackgroundProcessorDelay(Tomcat.this.backgroundProcessorDelay);
			customizeRemoteIpValve(serverProperties, factory);
			if (this.maxThreads > 0) {
				customizeMaxThreads(factory);
			}
			if (this.minSpareThreads > 0) {
				customizeMinThreads(factory);
			}
			int maxHttpHeaderSize = (serverProperties.getMaxHttpHeaderSize() > 0
					? serverProperties.getMaxHttpHeaderSize() : this.maxHttpHeaderSize);
			if (maxHttpHeaderSize > 0) {
				customizeMaxHttpHeaderSize(factory, maxHttpHeaderSize);
			}
			if (this.maxHttpPostSize > 0) {
				customizeMaxHttpPostSize(factory, this.maxHttpPostSize);
			}
			if (this.accesslog.enabled) {
				customizeAccessLog(factory);
			}
			if (getUriEncoding() != null) {
				factory.setUriEncoding(getUriEncoding());
			}
			if (serverProperties.getConnectionTimeout() != null) {
				customizeConnectionTimeout(factory,
						serverProperties.getConnectionTimeout());
			}
			if (this.redirectContextRoot != null) {
				customizeRedirectContextRoot(factory, this.redirectContextRoot);
			}
			if (this.maxConnections > 0) {
				customizeMaxConnections(factory);
			}
			if (this.acceptCount > 0) {
				customizeAcceptCount(factory);
			}
			if (!ObjectUtils.isEmpty(this.additionalTldSkipPatterns)) {
				factory.getTldSkipPatterns().addAll(this.additionalTldSkipPatterns);
			}
		}

		private void customizeAcceptCount(TomcatEmbeddedServletContainerFactory factory) {
			factory.addConnectorCustomizers(new TomcatConnectorCustomizer() {

				@Override
				public void customize(Connector connector) {
					ProtocolHandler handler = connector.getProtocolHandler();
					if (handler instanceof AbstractProtocol) {
						AbstractProtocol<?> protocol = (AbstractProtocol<?>) handler;
						protocol.setBacklog(Tomcat.this.acceptCount);
					}
				}

			});
		}

		private void customizeMaxConnections(
				TomcatEmbeddedServletContainerFactory factory) {
			factory.addConnectorCustomizers(new TomcatConnectorCustomizer() {

				@Override
				public void customize(Connector connector) {
					ProtocolHandler handler = connector.getProtocolHandler();
					if (handler instanceof AbstractProtocol) {
						AbstractProtocol<?> protocol = (AbstractProtocol<?>) handler;
						protocol.setMaxConnections(Tomcat.this.maxConnections);
					}
				}

			});
		}

		private void customizeConnectionTimeout(
				TomcatEmbeddedServletContainerFactory factory,
				final int connectionTimeout) {
			factory.addConnectorCustomizers(new TomcatConnectorCustomizer() {

				@Override
				public void customize(Connector connector) {
					ProtocolHandler handler = connector.getProtocolHandler();
					if (handler instanceof AbstractProtocol) {
						AbstractProtocol<?> protocol = (AbstractProtocol<?>) handler;
						protocol.setConnectionTimeout(connectionTimeout);
					}
				}

			});
		}

		private void customizeRemoteIpValve(ServerProperties properties,
				TomcatEmbeddedServletContainerFactory factory) {
			String protocolHeader = getProtocolHeader();
			String remoteIpHeader = getRemoteIpHeader();
			// For back compatibility the valve is also enabled if protocol-header is set
			if (StringUtils.hasText(protocolHeader) || StringUtils.hasText(remoteIpHeader)
					|| properties.getOrDeduceUseForwardHeaders()) {
				RemoteIpValve valve = new RemoteIpValve();
				valve.setProtocolHeader(StringUtils.hasLength(protocolHeader)
						? protocolHeader : "X-Forwarded-Proto");
				if (StringUtils.hasLength(remoteIpHeader)) {
					valve.setRemoteIpHeader(remoteIpHeader);
				}
				// The internal proxies default to a white list of "safe" internal IP
				// addresses
				valve.setInternalProxies(getInternalProxies());
				valve.setPortHeader(getPortHeader());
				valve.setProtocolHeaderHttpsValue(getProtocolHeaderHttpsValue());
				// ... so it's safe to add this valve by default.
				factory.addEngineValves(valve);
			}
		}

		@SuppressWarnings("rawtypes")
		private void customizeMaxThreads(TomcatEmbeddedServletContainerFactory factory) {
			factory.addConnectorCustomizers(new TomcatConnectorCustomizer() {
				@Override
				public void customize(Connector connector) {

					ProtocolHandler handler = connector.getProtocolHandler();
					if (handler instanceof AbstractProtocol) {
						AbstractProtocol protocol = (AbstractProtocol) handler;
						protocol.setMaxThreads(Tomcat.this.maxThreads);
					}

				}
			});
		}

		@SuppressWarnings("rawtypes")
		private void customizeMinThreads(TomcatEmbeddedServletContainerFactory factory) {
			factory.addConnectorCustomizers(new TomcatConnectorCustomizer() {
				@Override
				public void customize(Connector connector) {

					ProtocolHandler handler = connector.getProtocolHandler();
					if (handler instanceof AbstractProtocol) {
						AbstractProtocol protocol = (AbstractProtocol) handler;
						protocol.setMinSpareThreads(Tomcat.this.minSpareThreads);
					}

				}
			});
		}

		@SuppressWarnings("rawtypes")
		private void customizeMaxHttpHeaderSize(
				TomcatEmbeddedServletContainerFactory factory,
				final int maxHttpHeaderSize) {
			factory.addConnectorCustomizers(new TomcatConnectorCustomizer() {

				@Override
				public void customize(Connector connector) {
					ProtocolHandler handler = connector.getProtocolHandler();
					if (handler instanceof AbstractHttp11Protocol) {
						AbstractHttp11Protocol protocol = (AbstractHttp11Protocol) handler;
						protocol.setMaxHttpHeaderSize(maxHttpHeaderSize);
					}
				}

			});
		}

		private void customizeMaxHttpPostSize(
				TomcatEmbeddedServletContainerFactory factory,
				final int maxHttpPostSize) {
			factory.addConnectorCustomizers(new TomcatConnectorCustomizer() {

				@Override
				public void customize(Connector connector) {
					connector.setMaxPostSize(maxHttpPostSize);
				}

			});
		}

		private void customizeAccessLog(TomcatEmbeddedServletContainerFactory factory) {
			AccessLogValve valve = new AccessLogValve();
			valve.setPattern(this.accesslog.getPattern());
			valve.setDirectory(this.accesslog.getDirectory());
			valve.setPrefix(this.accesslog.getPrefix());
			valve.setSuffix(this.accesslog.getSuffix());
			valve.setRenameOnRotate(this.accesslog.isRenameOnRotate());
			valve.setRequestAttributesEnabled(
					this.accesslog.isRequestAttributesEnabled());
			valve.setRotatable(this.accesslog.isRotate());
			valve.setBuffered(this.accesslog.isBuffered());
			valve.setFileDateFormat(this.accesslog.getFileDateFormat());
			factory.addEngineValves(valve);
		}

		private void customizeRedirectContextRoot(
				TomcatEmbeddedServletContainerFactory factory,
				final boolean redirectContextRoot) {
			factory.addContextCustomizers(new TomcatContextCustomizer() {

				@Override
				public void customize(Context context) {
					context.setMapperContextRootRedirectEnabled(redirectContextRoot);
				}

			});
		}

>>>>>>> cbde6ed0
		public static class Accesslog {

			/**
			 * Enable access log.
			 */
			private boolean enabled = false;

			/**
			 * Format pattern for access logs.
			 */
			private String pattern = "common";

			/**
			 * Directory in which log files are created. Can be relative to the tomcat
			 * base dir or absolute.
			 */
			private String directory = "logs";

			/**
			 * Log file name prefix.
			 */
			protected String prefix = "access_log";

			/**
			 * Log file name suffix.
			 */
			private String suffix = ".log";

			/**
			 * Enable access log rotation.
			 */
			private boolean rotate = true;

			/**
			 * Defer inclusion of the date stamp in the file name until rotate time.
			 */
			private boolean renameOnRotate;

			/**
			 * Date format to place in log file name.
			 */
			private String fileDateFormat = ".yyyy-MM-dd";

			/**
			 * Set request attributes for IP address, Hostname, protocol and port used for
			 * the request.
			 */
			private boolean requestAttributesEnabled;

			/**
			 * Buffer output such that it is only flushed periodically.
			 */
			private boolean buffered = true;

			public boolean isEnabled() {
				return this.enabled;
			}

			public void setEnabled(boolean enabled) {
				this.enabled = enabled;
			}

			public String getPattern() {
				return this.pattern;
			}

			public void setPattern(String pattern) {
				this.pattern = pattern;
			}

			public String getDirectory() {
				return this.directory;
			}

			public void setDirectory(String directory) {
				this.directory = directory;
			}

			public String getPrefix() {
				return this.prefix;
			}

			public void setPrefix(String prefix) {
				this.prefix = prefix;
			}

			public String getSuffix() {
				return this.suffix;
			}

			public void setSuffix(String suffix) {
				this.suffix = suffix;
			}

			public boolean isRotate() {
				return this.rotate;
			}

			public void setRotate(boolean rotate) {
				this.rotate = rotate;
			}

			public boolean isRenameOnRotate() {
				return this.renameOnRotate;
			}

			public void setRenameOnRotate(boolean renameOnRotate) {
				this.renameOnRotate = renameOnRotate;
			}

			public String getFileDateFormat() {
				return this.fileDateFormat;
			}

			public void setFileDateFormat(String fileDateFormat) {
				this.fileDateFormat = fileDateFormat;
			}

			public boolean isRequestAttributesEnabled() {
				return this.requestAttributesEnabled;
			}

			public void setRequestAttributesEnabled(boolean requestAttributesEnabled) {
				this.requestAttributesEnabled = requestAttributesEnabled;
			}

			public boolean isBuffered() {
				return this.buffered;
			}

			public void setBuffered(boolean buffered) {
				this.buffered = buffered;
			}

		}

	}

	public static class Jetty {

		/**
		 * Maximum size in bytes of the HTTP post or put content.
		 */
		private int maxHttpPostSize = 0; // bytes

		/**
		 * Number of acceptor threads to use.
		 */
		private Integer acceptors;

		/**
		 * Number of selector threads to use.
		 */
		private Integer selectors;

		public int getMaxHttpPostSize() {
			return this.maxHttpPostSize;
		}

		public void setMaxHttpPostSize(int maxHttpPostSize) {
			this.maxHttpPostSize = maxHttpPostSize;
		}

		public Integer getAcceptors() {
			return this.acceptors;
		}

		public void setAcceptors(Integer acceptors) {
			this.acceptors = acceptors;
		}

		public Integer getSelectors() {
			return this.selectors;
		}

		public void setSelectors(Integer selectors) {
			this.selectors = selectors;
		}

	}

	public static class Undertow {

		/**
		 * Maximum size in bytes of the HTTP post content.
		 */
		private long maxHttpPostSize = 0; // bytes

		/**
		 * Size of each buffer in bytes.
		 */
		private Integer bufferSize;

		/**
		 * Number of buffer per region.
		 */
		@Deprecated
		private Integer buffersPerRegion;

		/**
		 * Number of I/O threads to create for the worker.
		 */
		private Integer ioThreads;

		/**
		 * Number of worker threads.
		 */
		private Integer workerThreads;

		/**
		 * Allocate buffers outside the Java heap.
		 */
		private Boolean directBuffers;

		private final Accesslog accesslog = new Accesslog();

		public long getMaxHttpPostSize() {
			return this.maxHttpPostSize;
		}

		public void setMaxHttpPostSize(long maxHttpPostSize) {
			this.maxHttpPostSize = maxHttpPostSize;
		}

		public Integer getBufferSize() {
			return this.bufferSize;
		}

		public void setBufferSize(Integer bufferSize) {
			this.bufferSize = bufferSize;
		}

		@DeprecatedConfigurationProperty(reason = "The property is not used by Undertow. See https://issues.jboss.org/browse/UNDERTOW-587 for details")
		public Integer getBuffersPerRegion() {
			return this.buffersPerRegion;
		}

		public void setBuffersPerRegion(Integer buffersPerRegion) {
			this.buffersPerRegion = buffersPerRegion;
		}

		public Integer getIoThreads() {
			return this.ioThreads;
		}

		public void setIoThreads(Integer ioThreads) {
			this.ioThreads = ioThreads;
		}

		public Integer getWorkerThreads() {
			return this.workerThreads;
		}

		public void setWorkerThreads(Integer workerThreads) {
			this.workerThreads = workerThreads;
		}

		public Boolean getDirectBuffers() {
			return this.directBuffers;
		}

		public void setDirectBuffers(Boolean directBuffers) {
			this.directBuffers = directBuffers;
		}

		public Accesslog getAccesslog() {
			return this.accesslog;
		}

		public static class Accesslog {

			/**
			 * Enable access log.
			 */
			private Boolean enabled;

			/**
			 * Format pattern for access logs.
			 */
			private String pattern = "common";

			/**
			 * Log file name prefix.
			 */
			protected String prefix = "access_log.";

			/**
			 * Log file name suffix.
			 */
			private String suffix = "log";

			/**
			 * Undertow access log directory.
			 */
			private File dir = new File("logs");

			/**
			 * Enable access log rotation.
			 */
			private boolean rotate = true;

			public Boolean getEnabled() {
				return this.enabled;
			}

			public void setEnabled(Boolean enabled) {
				this.enabled = enabled;
			}

			public String getPattern() {
				return this.pattern;
			}

			public void setPattern(String pattern) {
				this.pattern = pattern;
			}

			public String getPrefix() {
				return this.prefix;
			}

			public void setPrefix(String prefix) {
				this.prefix = prefix;
			}

			public String getSuffix() {
				return this.suffix;
			}

			public void setSuffix(String suffix) {
				this.suffix = suffix;
			}

			public File getDir() {
				return this.dir;
			}

			public void setDir(File dir) {
				this.dir = dir;
			}

			public boolean isRotate() {
				return this.rotate;
			}

			public void setRotate(boolean rotate) {
				this.rotate = rotate;
			}

		}

	}

}<|MERGE_RESOLUTION|>--- conflicted
+++ resolved
@@ -615,216 +615,6 @@
 			this.additionalTldSkipPatterns = additionalTldSkipPatterns;
 		}
 
-<<<<<<< HEAD
-=======
-		void customizeTomcat(ServerProperties serverProperties,
-				TomcatEmbeddedServletContainerFactory factory) {
-			if (getBasedir() != null) {
-				factory.setBaseDirectory(getBasedir());
-			}
-			factory.setBackgroundProcessorDelay(Tomcat.this.backgroundProcessorDelay);
-			customizeRemoteIpValve(serverProperties, factory);
-			if (this.maxThreads > 0) {
-				customizeMaxThreads(factory);
-			}
-			if (this.minSpareThreads > 0) {
-				customizeMinThreads(factory);
-			}
-			int maxHttpHeaderSize = (serverProperties.getMaxHttpHeaderSize() > 0
-					? serverProperties.getMaxHttpHeaderSize() : this.maxHttpHeaderSize);
-			if (maxHttpHeaderSize > 0) {
-				customizeMaxHttpHeaderSize(factory, maxHttpHeaderSize);
-			}
-			if (this.maxHttpPostSize > 0) {
-				customizeMaxHttpPostSize(factory, this.maxHttpPostSize);
-			}
-			if (this.accesslog.enabled) {
-				customizeAccessLog(factory);
-			}
-			if (getUriEncoding() != null) {
-				factory.setUriEncoding(getUriEncoding());
-			}
-			if (serverProperties.getConnectionTimeout() != null) {
-				customizeConnectionTimeout(factory,
-						serverProperties.getConnectionTimeout());
-			}
-			if (this.redirectContextRoot != null) {
-				customizeRedirectContextRoot(factory, this.redirectContextRoot);
-			}
-			if (this.maxConnections > 0) {
-				customizeMaxConnections(factory);
-			}
-			if (this.acceptCount > 0) {
-				customizeAcceptCount(factory);
-			}
-			if (!ObjectUtils.isEmpty(this.additionalTldSkipPatterns)) {
-				factory.getTldSkipPatterns().addAll(this.additionalTldSkipPatterns);
-			}
-		}
-
-		private void customizeAcceptCount(TomcatEmbeddedServletContainerFactory factory) {
-			factory.addConnectorCustomizers(new TomcatConnectorCustomizer() {
-
-				@Override
-				public void customize(Connector connector) {
-					ProtocolHandler handler = connector.getProtocolHandler();
-					if (handler instanceof AbstractProtocol) {
-						AbstractProtocol<?> protocol = (AbstractProtocol<?>) handler;
-						protocol.setBacklog(Tomcat.this.acceptCount);
-					}
-				}
-
-			});
-		}
-
-		private void customizeMaxConnections(
-				TomcatEmbeddedServletContainerFactory factory) {
-			factory.addConnectorCustomizers(new TomcatConnectorCustomizer() {
-
-				@Override
-				public void customize(Connector connector) {
-					ProtocolHandler handler = connector.getProtocolHandler();
-					if (handler instanceof AbstractProtocol) {
-						AbstractProtocol<?> protocol = (AbstractProtocol<?>) handler;
-						protocol.setMaxConnections(Tomcat.this.maxConnections);
-					}
-				}
-
-			});
-		}
-
-		private void customizeConnectionTimeout(
-				TomcatEmbeddedServletContainerFactory factory,
-				final int connectionTimeout) {
-			factory.addConnectorCustomizers(new TomcatConnectorCustomizer() {
-
-				@Override
-				public void customize(Connector connector) {
-					ProtocolHandler handler = connector.getProtocolHandler();
-					if (handler instanceof AbstractProtocol) {
-						AbstractProtocol<?> protocol = (AbstractProtocol<?>) handler;
-						protocol.setConnectionTimeout(connectionTimeout);
-					}
-				}
-
-			});
-		}
-
-		private void customizeRemoteIpValve(ServerProperties properties,
-				TomcatEmbeddedServletContainerFactory factory) {
-			String protocolHeader = getProtocolHeader();
-			String remoteIpHeader = getRemoteIpHeader();
-			// For back compatibility the valve is also enabled if protocol-header is set
-			if (StringUtils.hasText(protocolHeader) || StringUtils.hasText(remoteIpHeader)
-					|| properties.getOrDeduceUseForwardHeaders()) {
-				RemoteIpValve valve = new RemoteIpValve();
-				valve.setProtocolHeader(StringUtils.hasLength(protocolHeader)
-						? protocolHeader : "X-Forwarded-Proto");
-				if (StringUtils.hasLength(remoteIpHeader)) {
-					valve.setRemoteIpHeader(remoteIpHeader);
-				}
-				// The internal proxies default to a white list of "safe" internal IP
-				// addresses
-				valve.setInternalProxies(getInternalProxies());
-				valve.setPortHeader(getPortHeader());
-				valve.setProtocolHeaderHttpsValue(getProtocolHeaderHttpsValue());
-				// ... so it's safe to add this valve by default.
-				factory.addEngineValves(valve);
-			}
-		}
-
-		@SuppressWarnings("rawtypes")
-		private void customizeMaxThreads(TomcatEmbeddedServletContainerFactory factory) {
-			factory.addConnectorCustomizers(new TomcatConnectorCustomizer() {
-				@Override
-				public void customize(Connector connector) {
-
-					ProtocolHandler handler = connector.getProtocolHandler();
-					if (handler instanceof AbstractProtocol) {
-						AbstractProtocol protocol = (AbstractProtocol) handler;
-						protocol.setMaxThreads(Tomcat.this.maxThreads);
-					}
-
-				}
-			});
-		}
-
-		@SuppressWarnings("rawtypes")
-		private void customizeMinThreads(TomcatEmbeddedServletContainerFactory factory) {
-			factory.addConnectorCustomizers(new TomcatConnectorCustomizer() {
-				@Override
-				public void customize(Connector connector) {
-
-					ProtocolHandler handler = connector.getProtocolHandler();
-					if (handler instanceof AbstractProtocol) {
-						AbstractProtocol protocol = (AbstractProtocol) handler;
-						protocol.setMinSpareThreads(Tomcat.this.minSpareThreads);
-					}
-
-				}
-			});
-		}
-
-		@SuppressWarnings("rawtypes")
-		private void customizeMaxHttpHeaderSize(
-				TomcatEmbeddedServletContainerFactory factory,
-				final int maxHttpHeaderSize) {
-			factory.addConnectorCustomizers(new TomcatConnectorCustomizer() {
-
-				@Override
-				public void customize(Connector connector) {
-					ProtocolHandler handler = connector.getProtocolHandler();
-					if (handler instanceof AbstractHttp11Protocol) {
-						AbstractHttp11Protocol protocol = (AbstractHttp11Protocol) handler;
-						protocol.setMaxHttpHeaderSize(maxHttpHeaderSize);
-					}
-				}
-
-			});
-		}
-
-		private void customizeMaxHttpPostSize(
-				TomcatEmbeddedServletContainerFactory factory,
-				final int maxHttpPostSize) {
-			factory.addConnectorCustomizers(new TomcatConnectorCustomizer() {
-
-				@Override
-				public void customize(Connector connector) {
-					connector.setMaxPostSize(maxHttpPostSize);
-				}
-
-			});
-		}
-
-		private void customizeAccessLog(TomcatEmbeddedServletContainerFactory factory) {
-			AccessLogValve valve = new AccessLogValve();
-			valve.setPattern(this.accesslog.getPattern());
-			valve.setDirectory(this.accesslog.getDirectory());
-			valve.setPrefix(this.accesslog.getPrefix());
-			valve.setSuffix(this.accesslog.getSuffix());
-			valve.setRenameOnRotate(this.accesslog.isRenameOnRotate());
-			valve.setRequestAttributesEnabled(
-					this.accesslog.isRequestAttributesEnabled());
-			valve.setRotatable(this.accesslog.isRotate());
-			valve.setBuffered(this.accesslog.isBuffered());
-			valve.setFileDateFormat(this.accesslog.getFileDateFormat());
-			factory.addEngineValves(valve);
-		}
-
-		private void customizeRedirectContextRoot(
-				TomcatEmbeddedServletContainerFactory factory,
-				final boolean redirectContextRoot) {
-			factory.addContextCustomizers(new TomcatContextCustomizer() {
-
-				@Override
-				public void customize(Context context) {
-					context.setMapperContextRootRedirectEnabled(redirectContextRoot);
-				}
-
-			});
-		}
-
->>>>>>> cbde6ed0
 		public static class Accesslog {
 
 			/**
