--- conflicted
+++ resolved
@@ -1,96 +1,3 @@
-<<<<<<< HEAD
-/*
- * Copyright 2012-2019 the original author or authors.
- *
- * Licensed under the Apache License, Version 2.0 (the "License");
- * you may not use this file except in compliance with the License.
- * You may obtain a copy of the License at
- *
- *      https://www.apache.org/licenses/LICENSE-2.0
- *
- * Unless required by applicable law or agreed to in writing, software
- * distributed under the License is distributed on an "AS IS" BASIS,
- * WITHOUT WARRANTIES OR CONDITIONS OF ANY KIND, either express or implied.
- * See the License for the specific language governing permissions and
- * limitations under the License.
- */
-
-package org.springframework.boot.actuate.autoconfigure.metrics;
-
-import java.util.List;
-import java.util.stream.Collectors;
-
-import io.micrometer.core.instrument.MeterRegistry;
-import io.micrometer.core.instrument.Metrics;
-import io.micrometer.core.instrument.binder.MeterBinder;
-import io.micrometer.core.instrument.composite.CompositeMeterRegistry;
-import io.micrometer.core.instrument.config.MeterFilter;
-
-import org.springframework.beans.factory.ObjectProvider;
-import org.springframework.boot.util.LambdaSafe;
-
-/**
- * Configurer to apply {@link MeterRegistryCustomizer customizers}, {@link MeterFilter
- * filters}, {@link MeterBinder binders} and {@link Metrics#addRegistry global
- * registration} to {@link MeterRegistry meter registries}.
- *
- * @author Jon Schneider
- * @author Phillip Webb
- */
-class MeterRegistryConfigurer {
-
-	private final ObjectProvider<MeterRegistryCustomizer<?>> customizers;
-
-	private final ObjectProvider<MeterFilter> filters;
-
-	private final ObjectProvider<MeterBinder> binders;
-
-	private final boolean addToGlobalRegistry;
-
-	private final boolean hasCompositeMeterRegistry;
-
-	MeterRegistryConfigurer(ObjectProvider<MeterRegistryCustomizer<?>> customizers, ObjectProvider<MeterFilter> filters,
-			ObjectProvider<MeterBinder> binders, boolean addToGlobalRegistry, boolean hasCompositeMeterRegistry) {
-		this.customizers = customizers;
-		this.filters = filters;
-		this.binders = binders;
-		this.addToGlobalRegistry = addToGlobalRegistry;
-		this.hasCompositeMeterRegistry = hasCompositeMeterRegistry;
-	}
-
-	void configure(MeterRegistry registry) {
-		// Customizers must be applied before binders, as they may add custom
-		// tags or alter timer or summary configuration.
-		customize(registry);
-		addFilters(registry);
-		if (!this.hasCompositeMeterRegistry || registry instanceof CompositeMeterRegistry) {
-			addBinders(registry);
-		}
-		if (this.addToGlobalRegistry && registry != Metrics.globalRegistry) {
-			Metrics.addRegistry(registry);
-		}
-	}
-
-	@SuppressWarnings("unchecked")
-	private void customize(MeterRegistry registry) {
-		LambdaSafe.callbacks(MeterRegistryCustomizer.class, asOrderedList(this.customizers), registry)
-				.withLogger(MeterRegistryConfigurer.class).invoke((customizer) -> customizer.customize(registry));
-	}
-
-	private void addFilters(MeterRegistry registry) {
-		this.filters.orderedStream().forEach(registry.config()::meterFilter);
-	}
-
-	private void addBinders(MeterRegistry registry) {
-		this.binders.orderedStream().forEach((binder) -> binder.bindTo(registry));
-	}
-
-	private <T> List<T> asOrderedList(ObjectProvider<T> provider) {
-		return provider.orderedStream().collect(Collectors.toList());
-	}
-
-}
-=======
 /*
  * Copyright 2012-2020 the original author or authors.
  *
@@ -183,5 +90,4 @@
 		return provider.orderedStream().collect(Collectors.toList());
 	}
 
-}
->>>>>>> 6755b480
+}