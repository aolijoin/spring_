<<<<<<< HEAD
/*
 * Copyright 2012-2019 the original author or authors.
 *
 * Licensed under the Apache License, Version 2.0 (the "License");
 * you may not use this file except in compliance with the License.
 * You may obtain a copy of the License at
 *
 *      https://www.apache.org/licenses/LICENSE-2.0
 *
 * Unless required by applicable law or agreed to in writing, software
 * distributed under the License is distributed on an "AS IS" BASIS,
 * WITHOUT WARRANTIES OR CONDITIONS OF ANY KIND, either express or implied.
 * See the License for the specific language governing permissions and
 * limitations under the License.
 */

package org.springframework.boot.actuate.autoconfigure.metrics.export.graphite;

import java.time.Duration;
import java.util.concurrent.TimeUnit;

import io.micrometer.graphite.GraphiteProtocol;

import org.springframework.boot.context.properties.ConfigurationProperties;

/**
 * {@link ConfigurationProperties @ConfigurationProperties} for configuring Graphite
 * metrics export.
 *
 * @author Jon Schneider
 * @author Stephane Nicoll
 * @since 2.0.0
 */
@ConfigurationProperties(prefix = "management.metrics.export.graphite")
public class GraphiteProperties {

	/**
	 * Whether exporting of metrics to Graphite is enabled.
	 */
	private boolean enabled = true;

	/**
	 * Step size (i.e. reporting frequency) to use.
	 */
	private Duration step = Duration.ofMinutes(1);

	/**
	 * Base time unit used to report rates.
	 */
	private TimeUnit rateUnits = TimeUnit.SECONDS;

	/**
	 * Base time unit used to report durations.
	 */
	private TimeUnit durationUnits = TimeUnit.MILLISECONDS;

	/**
	 * Host of the Graphite server to receive exported metrics.
	 */
	private String host = "localhost";

	/**
	 * Port of the Graphite server to receive exported metrics.
	 */
	private Integer port = 2004;

	/**
	 * Protocol to use while shipping data to Graphite.
	 */
	private GraphiteProtocol protocol = GraphiteProtocol.PICKLED;

	/**
	 * For the default naming convention, turn the specified tag keys into part of the
	 * metric prefix.
	 */
	private String[] tagsAsPrefix = new String[0];

	public boolean isEnabled() {
		return this.enabled;
	}

	public void setEnabled(boolean enabled) {
		this.enabled = enabled;
	}

	public Duration getStep() {
		return this.step;
	}

	public void setStep(Duration step) {
		this.step = step;
	}

	public TimeUnit getRateUnits() {
		return this.rateUnits;
	}

	public void setRateUnits(TimeUnit rateUnits) {
		this.rateUnits = rateUnits;
	}

	public TimeUnit getDurationUnits() {
		return this.durationUnits;
	}

	public void setDurationUnits(TimeUnit durationUnits) {
		this.durationUnits = durationUnits;
	}

	public String getHost() {
		return this.host;
	}

	public void setHost(String host) {
		this.host = host;
	}

	public Integer getPort() {
		return this.port;
	}

	public void setPort(Integer port) {
		this.port = port;
	}

	public GraphiteProtocol getProtocol() {
		return this.protocol;
	}

	public void setProtocol(GraphiteProtocol protocol) {
		this.protocol = protocol;
	}

	public String[] getTagsAsPrefix() {
		return this.tagsAsPrefix;
	}

	public void setTagsAsPrefix(String[] tagsAsPrefix) {
		this.tagsAsPrefix = tagsAsPrefix;
	}

}
=======
/*
 * Copyright 2012-2020 the original author or authors.
 *
 * Licensed under the Apache License, Version 2.0 (the "License");
 * you may not use this file except in compliance with the License.
 * You may obtain a copy of the License at
 *
 *      https://www.apache.org/licenses/LICENSE-2.0
 *
 * Unless required by applicable law or agreed to in writing, software
 * distributed under the License is distributed on an "AS IS" BASIS,
 * WITHOUT WARRANTIES OR CONDITIONS OF ANY KIND, either express or implied.
 * See the License for the specific language governing permissions and
 * limitations under the License.
 */

package org.springframework.boot.actuate.autoconfigure.metrics.export.graphite;

import java.time.Duration;
import java.util.concurrent.TimeUnit;

import io.micrometer.graphite.GraphiteProtocol;

import org.springframework.boot.context.properties.ConfigurationProperties;
import org.springframework.util.ObjectUtils;

/**
 * {@link ConfigurationProperties @ConfigurationProperties} for configuring Graphite
 * metrics export.
 *
 * @author Jon Schneider
 * @author Stephane Nicoll
 * @since 2.0.0
 */
@ConfigurationProperties(prefix = "management.metrics.export.graphite")
public class GraphiteProperties {

	/**
	 * Whether exporting of metrics to Graphite is enabled.
	 */
	private boolean enabled = true;

	/**
	 * Step size (i.e. reporting frequency) to use.
	 */
	private Duration step = Duration.ofMinutes(1);

	/**
	 * Base time unit used to report rates.
	 */
	private TimeUnit rateUnits = TimeUnit.SECONDS;

	/**
	 * Base time unit used to report durations.
	 */
	private TimeUnit durationUnits = TimeUnit.MILLISECONDS;

	/**
	 * Host of the Graphite server to receive exported metrics.
	 */
	private String host = "localhost";

	/**
	 * Port of the Graphite server to receive exported metrics.
	 */
	private Integer port = 2004;

	/**
	 * Protocol to use while shipping data to Graphite.
	 */
	private GraphiteProtocol protocol = GraphiteProtocol.PICKLED;

	/**
	 * Whether Graphite tags should be used, as opposed to a hierarchical naming
	 * convention. Enabled by default unless "tagsAsPrefix" is set.
	 */
	private Boolean graphiteTagsEnabled;

	/**
	 * For the hierarchical naming convention, turn the specified tag keys into part of
	 * the metric prefix. Ignored if "graphiteTagsEnabled" is true.
	 */
	private String[] tagsAsPrefix = new String[0];

	public boolean isEnabled() {
		return this.enabled;
	}

	public void setEnabled(boolean enabled) {
		this.enabled = enabled;
	}

	public Duration getStep() {
		return this.step;
	}

	public void setStep(Duration step) {
		this.step = step;
	}

	public TimeUnit getRateUnits() {
		return this.rateUnits;
	}

	public void setRateUnits(TimeUnit rateUnits) {
		this.rateUnits = rateUnits;
	}

	public TimeUnit getDurationUnits() {
		return this.durationUnits;
	}

	public void setDurationUnits(TimeUnit durationUnits) {
		this.durationUnits = durationUnits;
	}

	public String getHost() {
		return this.host;
	}

	public void setHost(String host) {
		this.host = host;
	}

	public Integer getPort() {
		return this.port;
	}

	public void setPort(Integer port) {
		this.port = port;
	}

	public GraphiteProtocol getProtocol() {
		return this.protocol;
	}

	public void setProtocol(GraphiteProtocol protocol) {
		this.protocol = protocol;
	}

	public Boolean getGraphiteTagsEnabled() {
		return (this.graphiteTagsEnabled != null) ? this.graphiteTagsEnabled : ObjectUtils.isEmpty(this.tagsAsPrefix);
	}

	public void setGraphiteTagsEnabled(Boolean graphiteTagsEnabled) {
		this.graphiteTagsEnabled = graphiteTagsEnabled;
	}

	public String[] getTagsAsPrefix() {
		return this.tagsAsPrefix;
	}

	public void setTagsAsPrefix(String[] tagsAsPrefix) {
		this.tagsAsPrefix = tagsAsPrefix;
	}

}
>>>>>>> 6755b480
<|MERGE_RESOLUTION|>--- conflicted
+++ resolved
@@ -1,147 +1,3 @@
-<<<<<<< HEAD
-/*
- * Copyright 2012-2019 the original author or authors.
- *
- * Licensed under the Apache License, Version 2.0 (the "License");
- * you may not use this file except in compliance with the License.
- * You may obtain a copy of the License at
- *
- *      https://www.apache.org/licenses/LICENSE-2.0
- *
- * Unless required by applicable law or agreed to in writing, software
- * distributed under the License is distributed on an "AS IS" BASIS,
- * WITHOUT WARRANTIES OR CONDITIONS OF ANY KIND, either express or implied.
- * See the License for the specific language governing permissions and
- * limitations under the License.
- */
-
-package org.springframework.boot.actuate.autoconfigure.metrics.export.graphite;
-
-import java.time.Duration;
-import java.util.concurrent.TimeUnit;
-
-import io.micrometer.graphite.GraphiteProtocol;
-
-import org.springframework.boot.context.properties.ConfigurationProperties;
-
-/**
- * {@link ConfigurationProperties @ConfigurationProperties} for configuring Graphite
- * metrics export.
- *
- * @author Jon Schneider
- * @author Stephane Nicoll
- * @since 2.0.0
- */
-@ConfigurationProperties(prefix = "management.metrics.export.graphite")
-public class GraphiteProperties {
-
-	/**
-	 * Whether exporting of metrics to Graphite is enabled.
-	 */
-	private boolean enabled = true;
-
-	/**
-	 * Step size (i.e. reporting frequency) to use.
-	 */
-	private Duration step = Duration.ofMinutes(1);
-
-	/**
-	 * Base time unit used to report rates.
-	 */
-	private TimeUnit rateUnits = TimeUnit.SECONDS;
-
-	/**
-	 * Base time unit used to report durations.
-	 */
-	private TimeUnit durationUnits = TimeUnit.MILLISECONDS;
-
-	/**
-	 * Host of the Graphite server to receive exported metrics.
-	 */
-	private String host = "localhost";
-
-	/**
-	 * Port of the Graphite server to receive exported metrics.
-	 */
-	private Integer port = 2004;
-
-	/**
-	 * Protocol to use while shipping data to Graphite.
-	 */
-	private GraphiteProtocol protocol = GraphiteProtocol.PICKLED;
-
-	/**
-	 * For the default naming convention, turn the specified tag keys into part of the
-	 * metric prefix.
-	 */
-	private String[] tagsAsPrefix = new String[0];
-
-	public boolean isEnabled() {
-		return this.enabled;
-	}
-
-	public void setEnabled(boolean enabled) {
-		this.enabled = enabled;
-	}
-
-	public Duration getStep() {
-		return this.step;
-	}
-
-	public void setStep(Duration step) {
-		this.step = step;
-	}
-
-	public TimeUnit getRateUnits() {
-		return this.rateUnits;
-	}
-
-	public void setRateUnits(TimeUnit rateUnits) {
-		this.rateUnits = rateUnits;
-	}
-
-	public TimeUnit getDurationUnits() {
-		return this.durationUnits;
-	}
-
-	public void setDurationUnits(TimeUnit durationUnits) {
-		this.durationUnits = durationUnits;
-	}
-
-	public String getHost() {
-		return this.host;
-	}
-
-	public void setHost(String host) {
-		this.host = host;
-	}
-
-	public Integer getPort() {
-		return this.port;
-	}
-
-	public void setPort(Integer port) {
-		this.port = port;
-	}
-
-	public GraphiteProtocol getProtocol() {
-		return this.protocol;
-	}
-
-	public void setProtocol(GraphiteProtocol protocol) {
-		this.protocol = protocol;
-	}
-
-	public String[] getTagsAsPrefix() {
-		return this.tagsAsPrefix;
-	}
-
-	public void setTagsAsPrefix(String[] tagsAsPrefix) {
-		this.tagsAsPrefix = tagsAsPrefix;
-	}
-
-}
-=======
 /*
  * Copyright 2012-2020 the original author or authors.
  *
@@ -298,5 +154,4 @@
 		this.tagsAsPrefix = tagsAsPrefix;
 	}
 
-}
->>>>>>> 6755b480
+}