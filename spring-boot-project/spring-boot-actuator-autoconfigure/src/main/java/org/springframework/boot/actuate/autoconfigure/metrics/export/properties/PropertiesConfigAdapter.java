<<<<<<< HEAD
/*
 * Copyright 2012-2018 the original author or authors.
 *
 * Licensed under the Apache License, Version 2.0 (the "License");
 * you may not use this file except in compliance with the License.
 * You may obtain a copy of the License at
 *
 *      https://www.apache.org/licenses/LICENSE-2.0
 *
 * Unless required by applicable law or agreed to in writing, software
 * distributed under the License is distributed on an "AS IS" BASIS,
 * WITHOUT WARRANTIES OR CONDITIONS OF ANY KIND, either express or implied.
 * See the License for the specific language governing permissions and
 * limitations under the License.
 */

package org.springframework.boot.actuate.autoconfigure.metrics.export.properties;

import java.util.function.Function;
import java.util.function.Supplier;

import org.springframework.util.Assert;

/**
 * Base class for properties to config adapters.
 *
 * @param <T> the properties type
 * @author Phillip Webb
 * @author Nikolay Rybak
 * @since 2.0.0
 */
public class PropertiesConfigAdapter<T> {

	private T properties;

	/**
	 * Create a new {@link PropertiesConfigAdapter} instance.
	 * @param properties the source properties
	 */
	public PropertiesConfigAdapter(T properties) {
		Assert.notNull(properties, "Properties must not be null");
		this.properties = properties;
	}

	/**
	 * Get the value from the properties or use a fallback from the {@code defaults}.
	 * @param getter the getter for the properties
	 * @param fallback the fallback method, usually super interface method reference
	 * @param <V> the value type
	 * @return the property or fallback value
	 */
	protected final <V> V get(Function<T, V> getter, Supplier<V> fallback) {
		V value = getter.apply(this.properties);
		return (value != null) ? value : fallback.get();
	}

}
=======
/*
 * Copyright 2012-2019 the original author or authors.
 *
 * Licensed under the Apache License, Version 2.0 (the "License");
 * you may not use this file except in compliance with the License.
 * You may obtain a copy of the License at
 *
 *      https://www.apache.org/licenses/LICENSE-2.0
 *
 * Unless required by applicable law or agreed to in writing, software
 * distributed under the License is distributed on an "AS IS" BASIS,
 * WITHOUT WARRANTIES OR CONDITIONS OF ANY KIND, either express or implied.
 * See the License for the specific language governing permissions and
 * limitations under the License.
 */

package org.springframework.boot.actuate.autoconfigure.metrics.export.properties;

import java.util.function.Function;
import java.util.function.Supplier;

import org.springframework.util.Assert;

/**
 * Base class for properties to config adapters.
 *
 * @param <T> the properties type
 * @author Phillip Webb
 * @author Nikolay Rybak
 * @since 2.0.0
 */
public class PropertiesConfigAdapter<T> {

	private T properties;

	/**
	 * Create a new {@link PropertiesConfigAdapter} instance.
	 * @param properties the source properties
	 */
	public PropertiesConfigAdapter(T properties) {
		Assert.notNull(properties, "Properties must not be null");
		this.properties = properties;
	}

	/**
	 * Get the value from the properties or use a fallback from the {@code defaults}.
	 * @param getter the getter for the properties
	 * @param fallback the fallback method, usually super interface method reference
	 * @param <V> the value type
	 * @return the property or fallback value
	 */
	protected final <V> V get(Function<T, V> getter, Supplier<V> fallback) {
		V value = getter.apply(this.properties);
		return (value != null) ? value : fallback.get();
	}

}
>>>>>>> 6755b480
<|MERGE_RESOLUTION|>--- conflicted
+++ resolved
@@ -1,62 +1,3 @@
-<<<<<<< HEAD
-/*
- * Copyright 2012-2018 the original author or authors.
- *
- * Licensed under the Apache License, Version 2.0 (the "License");
- * you may not use this file except in compliance with the License.
- * You may obtain a copy of the License at
- *
- *      https://www.apache.org/licenses/LICENSE-2.0
- *
- * Unless required by applicable law or agreed to in writing, software
- * distributed under the License is distributed on an "AS IS" BASIS,
- * WITHOUT WARRANTIES OR CONDITIONS OF ANY KIND, either express or implied.
- * See the License for the specific language governing permissions and
- * limitations under the License.
- */
-
-package org.springframework.boot.actuate.autoconfigure.metrics.export.properties;
-
-import java.util.function.Function;
-import java.util.function.Supplier;
-
-import org.springframework.util.Assert;
-
-/**
- * Base class for properties to config adapters.
- *
- * @param <T> the properties type
- * @author Phillip Webb
- * @author Nikolay Rybak
- * @since 2.0.0
- */
-public class PropertiesConfigAdapter<T> {
-
-	private T properties;
-
-	/**
-	 * Create a new {@link PropertiesConfigAdapter} instance.
-	 * @param properties the source properties
-	 */
-	public PropertiesConfigAdapter(T properties) {
-		Assert.notNull(properties, "Properties must not be null");
-		this.properties = properties;
-	}
-
-	/**
-	 * Get the value from the properties or use a fallback from the {@code defaults}.
-	 * @param getter the getter for the properties
-	 * @param fallback the fallback method, usually super interface method reference
-	 * @param <V> the value type
-	 * @return the property or fallback value
-	 */
-	protected final <V> V get(Function<T, V> getter, Supplier<V> fallback) {
-		V value = getter.apply(this.properties);
-		return (value != null) ? value : fallback.get();
-	}
-
-}
-=======
 /*
  * Copyright 2012-2019 the original author or authors.
  *
@@ -113,5 +54,4 @@
 		return (value != null) ? value : fallback.get();
 	}
 
-}
->>>>>>> 6755b480
+}