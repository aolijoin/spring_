<<<<<<< HEAD
/*
 * Copyright 2012-2019 the original author or authors.
 *
 * Licensed under the Apache License, Version 2.0 (the "License");
 * you may not use this file except in compliance with the License.
 * You may obtain a copy of the License at
 *
 *      https://www.apache.org/licenses/LICENSE-2.0
 *
 * Unless required by applicable law or agreed to in writing, software
 * distributed under the License is distributed on an "AS IS" BASIS,
 * WITHOUT WARRANTIES OR CONDITIONS OF ANY KIND, either express or implied.
 * See the License for the specific language governing permissions and
 * limitations under the License.
 */

package org.springframework.boot.actuate.autoconfigure.integrationtest;

import javax.management.InstanceNotFoundException;
import javax.management.IntrospectionException;
import javax.management.MBeanInfo;
import javax.management.MBeanServer;
import javax.management.MalformedObjectNameException;
import javax.management.ObjectName;
import javax.management.ReflectionException;

import org.junit.jupiter.api.Test;

import org.springframework.boot.actuate.audit.InMemoryAuditEventRepository;
import org.springframework.boot.actuate.autoconfigure.endpoint.EndpointAutoConfiguration;
import org.springframework.boot.actuate.autoconfigure.endpoint.jmx.JmxEndpointAutoConfiguration;
import org.springframework.boot.actuate.autoconfigure.health.HealthIndicatorAutoConfiguration;
import org.springframework.boot.actuate.autoconfigure.trace.http.HttpTraceAutoConfiguration;
import org.springframework.boot.actuate.trace.http.InMemoryHttpTraceRepository;
import org.springframework.boot.autoconfigure.AutoConfigurations;
import org.springframework.boot.autoconfigure.jmx.JmxAutoConfiguration;
import org.springframework.boot.test.context.runner.WebApplicationContextRunner;
import org.springframework.context.annotation.Bean;
import org.springframework.context.annotation.Configuration;
import org.springframework.util.StringUtils;

import static org.assertj.core.api.Assertions.assertThat;

/**
 * Integration tests for endpoints over JMX.
 *
 * @author Stephane Nicoll
 * @author Andy Wilkinson
 */
class JmxEndpointIntegrationTests {

	private final WebApplicationContextRunner contextRunner = new WebApplicationContextRunner()
			.withConfiguration(AutoConfigurations.of(JmxAutoConfiguration.class, EndpointAutoConfiguration.class,
					JmxEndpointAutoConfiguration.class, HealthIndicatorAutoConfiguration.class,
					HttpTraceAutoConfiguration.class))
			.withUserConfiguration(HttpTraceRepositoryConfiguration.class, AuditEventRepositoryConfiguration.class)
			.withPropertyValues("spring.jmx.enabled=true")
			.withConfiguration(AutoConfigurations.of(EndpointAutoConfigurationClasses.ALL));

	@Test
	void jmxEndpointsAreExposed() {
		this.contextRunner.run((context) -> {
			MBeanServer mBeanServer = context.getBean(MBeanServer.class);
			checkEndpointMBeans(mBeanServer, new String[] { "beans", "conditions", "configprops", "env", "health",
					"info", "mappings", "threaddump", "httptrace" }, new String[] { "shutdown" });
		});
	}

	@Test
	void jmxEndpointsCanBeExcluded() {
		this.contextRunner.withPropertyValues("management.endpoints.jmx.exposure.exclude:*").run((context) -> {
			MBeanServer mBeanServer = context.getBean(MBeanServer.class);
			checkEndpointMBeans(mBeanServer, new String[0], new String[] { "beans", "conditions", "configprops", "env",
					"health", "mappings", "shutdown", "threaddump", "httptrace" });

		});
	}

	@Test
	void singleJmxEndpointCanBeExposed() {
		this.contextRunner.withPropertyValues("management.endpoints.jmx.exposure.include=beans").run((context) -> {
			MBeanServer mBeanServer = context.getBean(MBeanServer.class);
			checkEndpointMBeans(mBeanServer, new String[] { "beans" }, new String[] { "conditions", "configprops",
					"env", "health", "mappings", "shutdown", "threaddump", "httptrace" });
		});
	}

	private void checkEndpointMBeans(MBeanServer mBeanServer, String[] enabledEndpoints, String[] disabledEndpoints) {
		for (String enabledEndpoint : enabledEndpoints) {
			assertThat(isRegistered(mBeanServer, getDefaultObjectName(enabledEndpoint)))
					.as(String.format("Endpoint %s", enabledEndpoint)).isTrue();
		}
		for (String disabledEndpoint : disabledEndpoints) {
			assertThat(isRegistered(mBeanServer, getDefaultObjectName(disabledEndpoint)))
					.as(String.format("Endpoint %s", disabledEndpoint)).isFalse();
		}
	}

	private boolean isRegistered(MBeanServer mBeanServer, ObjectName objectName) {
		try {
			getMBeanInfo(mBeanServer, objectName);
			return true;
		}
		catch (InstanceNotFoundException ex) {
			return false;
		}
	}

	private MBeanInfo getMBeanInfo(MBeanServer mBeanServer, ObjectName objectName) throws InstanceNotFoundException {
		try {
			return mBeanServer.getMBeanInfo(objectName);
		}
		catch (ReflectionException | IntrospectionException ex) {
			throw new IllegalStateException("Failed to retrieve MBeanInfo for ObjectName " + objectName, ex);
		}
	}

	private ObjectName getDefaultObjectName(String endpointId) {
		return getObjectName("org.springframework.boot", endpointId);
	}

	private ObjectName getObjectName(String domain, String endpointId) {
		try {
			return new ObjectName(
					String.format("%s:type=Endpoint,name=%s", domain, StringUtils.capitalize(endpointId)));
		}
		catch (MalformedObjectNameException ex) {
			throw new IllegalStateException("Invalid object name", ex);
		}

	}

	@Configuration(proxyBeanMethods = false)
	static class HttpTraceRepositoryConfiguration {

		@Bean
		InMemoryHttpTraceRepository httpTraceRepository() {
			return new InMemoryHttpTraceRepository();
		}

	}

	@Configuration(proxyBeanMethods = false)
	static class AuditEventRepositoryConfiguration {

		@Bean
		InMemoryAuditEventRepository auditEventRepository() {
			return new InMemoryAuditEventRepository();
		}

	}

}
=======
/*
 * Copyright 2012-2019 the original author or authors.
 *
 * Licensed under the Apache License, Version 2.0 (the "License");
 * you may not use this file except in compliance with the License.
 * You may obtain a copy of the License at
 *
 *      https://www.apache.org/licenses/LICENSE-2.0
 *
 * Unless required by applicable law or agreed to in writing, software
 * distributed under the License is distributed on an "AS IS" BASIS,
 * WITHOUT WARRANTIES OR CONDITIONS OF ANY KIND, either express or implied.
 * See the License for the specific language governing permissions and
 * limitations under the License.
 */

package org.springframework.boot.actuate.autoconfigure.integrationtest;

import javax.management.InstanceNotFoundException;
import javax.management.IntrospectionException;
import javax.management.MBeanInfo;
import javax.management.MBeanServer;
import javax.management.MalformedObjectNameException;
import javax.management.ObjectName;
import javax.management.ReflectionException;

import org.junit.jupiter.api.Test;

import org.springframework.boot.actuate.audit.InMemoryAuditEventRepository;
import org.springframework.boot.actuate.autoconfigure.endpoint.EndpointAutoConfiguration;
import org.springframework.boot.actuate.autoconfigure.endpoint.jmx.JmxEndpointAutoConfiguration;
import org.springframework.boot.actuate.autoconfigure.health.HealthContributorAutoConfiguration;
import org.springframework.boot.actuate.autoconfigure.trace.http.HttpTraceAutoConfiguration;
import org.springframework.boot.actuate.trace.http.InMemoryHttpTraceRepository;
import org.springframework.boot.autoconfigure.AutoConfigurations;
import org.springframework.boot.autoconfigure.jmx.JmxAutoConfiguration;
import org.springframework.boot.test.context.runner.WebApplicationContextRunner;
import org.springframework.context.annotation.Bean;
import org.springframework.context.annotation.Configuration;
import org.springframework.util.StringUtils;

import static org.assertj.core.api.Assertions.assertThat;

/**
 * Integration tests for endpoints over JMX.
 *
 * @author Stephane Nicoll
 * @author Andy Wilkinson
 */
class JmxEndpointIntegrationTests {

	private final WebApplicationContextRunner contextRunner = new WebApplicationContextRunner()
			.withConfiguration(AutoConfigurations.of(JmxAutoConfiguration.class, EndpointAutoConfiguration.class,
					JmxEndpointAutoConfiguration.class, HealthContributorAutoConfiguration.class,
					HttpTraceAutoConfiguration.class))
			.withUserConfiguration(HttpTraceRepositoryConfiguration.class, AuditEventRepositoryConfiguration.class)
			.withPropertyValues("spring.jmx.enabled=true")
			.withConfiguration(AutoConfigurations.of(EndpointAutoConfigurationClasses.ALL));

	@Test
	void jmxEndpointsAreExposed() {
		this.contextRunner.run((context) -> {
			MBeanServer mBeanServer = context.getBean(MBeanServer.class);
			checkEndpointMBeans(mBeanServer, new String[] { "beans", "conditions", "configprops", "env", "health",
					"info", "mappings", "threaddump", "httptrace" }, new String[] { "shutdown" });
		});
	}

	@Test
	void jmxEndpointsCanBeExcluded() {
		this.contextRunner.withPropertyValues("management.endpoints.jmx.exposure.exclude:*").run((context) -> {
			MBeanServer mBeanServer = context.getBean(MBeanServer.class);
			checkEndpointMBeans(mBeanServer, new String[0], new String[] { "beans", "conditions", "configprops", "env",
					"health", "mappings", "shutdown", "threaddump", "httptrace" });

		});
	}

	@Test
	void singleJmxEndpointCanBeExposed() {
		this.contextRunner.withPropertyValues("management.endpoints.jmx.exposure.include=beans").run((context) -> {
			MBeanServer mBeanServer = context.getBean(MBeanServer.class);
			checkEndpointMBeans(mBeanServer, new String[] { "beans" }, new String[] { "conditions", "configprops",
					"env", "health", "mappings", "shutdown", "threaddump", "httptrace" });
		});
	}

	private void checkEndpointMBeans(MBeanServer mBeanServer, String[] enabledEndpoints, String[] disabledEndpoints) {
		for (String enabledEndpoint : enabledEndpoints) {
			assertThat(isRegistered(mBeanServer, getDefaultObjectName(enabledEndpoint)))
					.as(String.format("Endpoint %s", enabledEndpoint)).isTrue();
		}
		for (String disabledEndpoint : disabledEndpoints) {
			assertThat(isRegistered(mBeanServer, getDefaultObjectName(disabledEndpoint)))
					.as(String.format("Endpoint %s", disabledEndpoint)).isFalse();
		}
	}

	private boolean isRegistered(MBeanServer mBeanServer, ObjectName objectName) {
		try {
			getMBeanInfo(mBeanServer, objectName);
			return true;
		}
		catch (InstanceNotFoundException ex) {
			return false;
		}
	}

	private MBeanInfo getMBeanInfo(MBeanServer mBeanServer, ObjectName objectName) throws InstanceNotFoundException {
		try {
			return mBeanServer.getMBeanInfo(objectName);
		}
		catch (ReflectionException | IntrospectionException ex) {
			throw new IllegalStateException("Failed to retrieve MBeanInfo for ObjectName " + objectName, ex);
		}
	}

	private ObjectName getDefaultObjectName(String endpointId) {
		return getObjectName("org.springframework.boot", endpointId);
	}

	private ObjectName getObjectName(String domain, String endpointId) {
		try {
			return new ObjectName(
					String.format("%s:type=Endpoint,name=%s", domain, StringUtils.capitalize(endpointId)));
		}
		catch (MalformedObjectNameException ex) {
			throw new IllegalStateException("Invalid object name", ex);
		}

	}

	@Configuration(proxyBeanMethods = false)
	static class HttpTraceRepositoryConfiguration {

		@Bean
		InMemoryHttpTraceRepository httpTraceRepository() {
			return new InMemoryHttpTraceRepository();
		}

	}

	@Configuration(proxyBeanMethods = false)
	static class AuditEventRepositoryConfiguration {

		@Bean
		InMemoryAuditEventRepository auditEventRepository() {
			return new InMemoryAuditEventRepository();
		}

	}

}
>>>>>>> 6755b480
<|MERGE_RESOLUTION|>--- conflicted
+++ resolved
@@ -1,158 +1,3 @@
-<<<<<<< HEAD
-/*
- * Copyright 2012-2019 the original author or authors.
- *
- * Licensed under the Apache License, Version 2.0 (the "License");
- * you may not use this file except in compliance with the License.
- * You may obtain a copy of the License at
- *
- *      https://www.apache.org/licenses/LICENSE-2.0
- *
- * Unless required by applicable law or agreed to in writing, software
- * distributed under the License is distributed on an "AS IS" BASIS,
- * WITHOUT WARRANTIES OR CONDITIONS OF ANY KIND, either express or implied.
- * See the License for the specific language governing permissions and
- * limitations under the License.
- */
-
-package org.springframework.boot.actuate.autoconfigure.integrationtest;
-
-import javax.management.InstanceNotFoundException;
-import javax.management.IntrospectionException;
-import javax.management.MBeanInfo;
-import javax.management.MBeanServer;
-import javax.management.MalformedObjectNameException;
-import javax.management.ObjectName;
-import javax.management.ReflectionException;
-
-import org.junit.jupiter.api.Test;
-
-import org.springframework.boot.actuate.audit.InMemoryAuditEventRepository;
-import org.springframework.boot.actuate.autoconfigure.endpoint.EndpointAutoConfiguration;
-import org.springframework.boot.actuate.autoconfigure.endpoint.jmx.JmxEndpointAutoConfiguration;
-import org.springframework.boot.actuate.autoconfigure.health.HealthIndicatorAutoConfiguration;
-import org.springframework.boot.actuate.autoconfigure.trace.http.HttpTraceAutoConfiguration;
-import org.springframework.boot.actuate.trace.http.InMemoryHttpTraceRepository;
-import org.springframework.boot.autoconfigure.AutoConfigurations;
-import org.springframework.boot.autoconfigure.jmx.JmxAutoConfiguration;
-import org.springframework.boot.test.context.runner.WebApplicationContextRunner;
-import org.springframework.context.annotation.Bean;
-import org.springframework.context.annotation.Configuration;
-import org.springframework.util.StringUtils;
-
-import static org.assertj.core.api.Assertions.assertThat;
-
-/**
- * Integration tests for endpoints over JMX.
- *
- * @author Stephane Nicoll
- * @author Andy Wilkinson
- */
-class JmxEndpointIntegrationTests {
-
-	private final WebApplicationContextRunner contextRunner = new WebApplicationContextRunner()
-			.withConfiguration(AutoConfigurations.of(JmxAutoConfiguration.class, EndpointAutoConfiguration.class,
-					JmxEndpointAutoConfiguration.class, HealthIndicatorAutoConfiguration.class,
-					HttpTraceAutoConfiguration.class))
-			.withUserConfiguration(HttpTraceRepositoryConfiguration.class, AuditEventRepositoryConfiguration.class)
-			.withPropertyValues("spring.jmx.enabled=true")
-			.withConfiguration(AutoConfigurations.of(EndpointAutoConfigurationClasses.ALL));
-
-	@Test
-	void jmxEndpointsAreExposed() {
-		this.contextRunner.run((context) -> {
-			MBeanServer mBeanServer = context.getBean(MBeanServer.class);
-			checkEndpointMBeans(mBeanServer, new String[] { "beans", "conditions", "configprops", "env", "health",
-					"info", "mappings", "threaddump", "httptrace" }, new String[] { "shutdown" });
-		});
-	}
-
-	@Test
-	void jmxEndpointsCanBeExcluded() {
-		this.contextRunner.withPropertyValues("management.endpoints.jmx.exposure.exclude:*").run((context) -> {
-			MBeanServer mBeanServer = context.getBean(MBeanServer.class);
-			checkEndpointMBeans(mBeanServer, new String[0], new String[] { "beans", "conditions", "configprops", "env",
-					"health", "mappings", "shutdown", "threaddump", "httptrace" });
-
-		});
-	}
-
-	@Test
-	void singleJmxEndpointCanBeExposed() {
-		this.contextRunner.withPropertyValues("management.endpoints.jmx.exposure.include=beans").run((context) -> {
-			MBeanServer mBeanServer = context.getBean(MBeanServer.class);
-			checkEndpointMBeans(mBeanServer, new String[] { "beans" }, new String[] { "conditions", "configprops",
-					"env", "health", "mappings", "shutdown", "threaddump", "httptrace" });
-		});
-	}
-
-	private void checkEndpointMBeans(MBeanServer mBeanServer, String[] enabledEndpoints, String[] disabledEndpoints) {
-		for (String enabledEndpoint : enabledEndpoints) {
-			assertThat(isRegistered(mBeanServer, getDefaultObjectName(enabledEndpoint)))
-					.as(String.format("Endpoint %s", enabledEndpoint)).isTrue();
-		}
-		for (String disabledEndpoint : disabledEndpoints) {
-			assertThat(isRegistered(mBeanServer, getDefaultObjectName(disabledEndpoint)))
-					.as(String.format("Endpoint %s", disabledEndpoint)).isFalse();
-		}
-	}
-
-	private boolean isRegistered(MBeanServer mBeanServer, ObjectName objectName) {
-		try {
-			getMBeanInfo(mBeanServer, objectName);
-			return true;
-		}
-		catch (InstanceNotFoundException ex) {
-			return false;
-		}
-	}
-
-	private MBeanInfo getMBeanInfo(MBeanServer mBeanServer, ObjectName objectName) throws InstanceNotFoundException {
-		try {
-			return mBeanServer.getMBeanInfo(objectName);
-		}
-		catch (ReflectionException | IntrospectionException ex) {
-			throw new IllegalStateException("Failed to retrieve MBeanInfo for ObjectName " + objectName, ex);
-		}
-	}
-
-	private ObjectName getDefaultObjectName(String endpointId) {
-		return getObjectName("org.springframework.boot", endpointId);
-	}
-
-	private ObjectName getObjectName(String domain, String endpointId) {
-		try {
-			return new ObjectName(
-					String.format("%s:type=Endpoint,name=%s", domain, StringUtils.capitalize(endpointId)));
-		}
-		catch (MalformedObjectNameException ex) {
-			throw new IllegalStateException("Invalid object name", ex);
-		}
-
-	}
-
-	@Configuration(proxyBeanMethods = false)
-	static class HttpTraceRepositoryConfiguration {
-
-		@Bean
-		InMemoryHttpTraceRepository httpTraceRepository() {
-			return new InMemoryHttpTraceRepository();
-		}
-
-	}
-
-	@Configuration(proxyBeanMethods = false)
-	static class AuditEventRepositoryConfiguration {
-
-		@Bean
-		InMemoryAuditEventRepository auditEventRepository() {
-			return new InMemoryAuditEventRepository();
-		}
-
-	}
-
-}
-=======
 /*
  * Copyright 2012-2019 the original author or authors.
  *
@@ -305,5 +150,4 @@
 
 	}
 
-}
->>>>>>> 6755b480
+}