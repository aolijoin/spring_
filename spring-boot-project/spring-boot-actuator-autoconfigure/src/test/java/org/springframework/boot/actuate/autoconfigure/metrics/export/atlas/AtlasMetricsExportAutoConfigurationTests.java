--- conflicted
+++ resolved
@@ -1,120 +1,3 @@
-<<<<<<< HEAD
-/*
- * Copyright 2012-2019 the original author or authors.
- *
- * Licensed under the Apache License, Version 2.0 (the "License");
- * you may not use this file except in compliance with the License.
- * You may obtain a copy of the License at
- *
- *      https://www.apache.org/licenses/LICENSE-2.0
- *
- * Unless required by applicable law or agreed to in writing, software
- * distributed under the License is distributed on an "AS IS" BASIS,
- * WITHOUT WARRANTIES OR CONDITIONS OF ANY KIND, either express or implied.
- * See the License for the specific language governing permissions and
- * limitations under the License.
- */
-
-package org.springframework.boot.actuate.autoconfigure.metrics.export.atlas;
-
-import com.netflix.spectator.atlas.AtlasConfig;
-import io.micrometer.atlas.AtlasMeterRegistry;
-import io.micrometer.core.instrument.Clock;
-import org.junit.jupiter.api.Test;
-
-import org.springframework.boot.autoconfigure.AutoConfigurations;
-import org.springframework.boot.test.context.runner.ApplicationContextRunner;
-import org.springframework.context.annotation.Bean;
-import org.springframework.context.annotation.Configuration;
-import org.springframework.context.annotation.Import;
-
-import static org.assertj.core.api.Assertions.assertThat;
-
-/**
- * Tests for {@link AtlasMetricsExportAutoConfiguration}.
- *
- * @author Andy Wilkinson
- */
-class AtlasMetricsExportAutoConfigurationTests {
-
-	private final ApplicationContextRunner contextRunner = new ApplicationContextRunner()
-			.withConfiguration(AutoConfigurations.of(AtlasMetricsExportAutoConfiguration.class));
-
-	@Test
-	void backsOffWithoutAClock() {
-		this.contextRunner.run((context) -> assertThat(context).doesNotHaveBean(AtlasMeterRegistry.class));
-	}
-
-	@Test
-	void autoConfiguresItsConfigAndMeterRegistry() {
-		this.contextRunner.withUserConfiguration(BaseConfiguration.class).run((context) -> assertThat(context)
-				.hasSingleBean(AtlasMeterRegistry.class).hasSingleBean(AtlasConfig.class));
-	}
-
-	@Test
-	void autoConfigurationCanBeDisabled() {
-		this.contextRunner.withUserConfiguration(BaseConfiguration.class)
-				.withPropertyValues("management.metrics.export.atlas.enabled=false")
-				.run((context) -> assertThat(context).doesNotHaveBean(AtlasMeterRegistry.class)
-						.doesNotHaveBean(AtlasConfig.class));
-	}
-
-	@Test
-	void allowsCustomConfigToBeUsed() {
-		this.contextRunner.withUserConfiguration(CustomConfigConfiguration.class).run((context) -> assertThat(context)
-				.hasSingleBean(AtlasMeterRegistry.class).hasSingleBean(AtlasConfig.class).hasBean("customConfig"));
-	}
-
-	@Test
-	void allowsCustomRegistryToBeUsed() {
-		this.contextRunner.withUserConfiguration(CustomRegistryConfiguration.class).run((context) -> assertThat(context)
-				.hasSingleBean(AtlasMeterRegistry.class).hasBean("customRegistry").hasSingleBean(AtlasConfig.class));
-	}
-
-	@Test
-	void stopsMeterRegistryWhenContextIsClosed() {
-		this.contextRunner.withUserConfiguration(BaseConfiguration.class).run((context) -> {
-			AtlasMeterRegistry registry = context.getBean(AtlasMeterRegistry.class);
-			assertThat(registry.isClosed()).isFalse();
-			context.close();
-			assertThat(registry.isClosed()).isTrue();
-		});
-	}
-
-	@Configuration(proxyBeanMethods = false)
-	static class BaseConfiguration {
-
-		@Bean
-		Clock clock() {
-			return Clock.SYSTEM;
-		}
-
-	}
-
-	@Configuration(proxyBeanMethods = false)
-	@Import(BaseConfiguration.class)
-	static class CustomConfigConfiguration {
-
-		@Bean
-		AtlasConfig customConfig() {
-			return (key) -> null;
-		}
-
-	}
-
-	@Configuration(proxyBeanMethods = false)
-	@Import(BaseConfiguration.class)
-	static class CustomRegistryConfiguration {
-
-		@Bean
-		AtlasMeterRegistry customRegistry(AtlasConfig config, Clock clock) {
-			return new AtlasMeterRegistry(config, clock);
-		}
-
-	}
-
-}
-=======
 /*
  * Copyright 2012-2020 the original author or authors.
  *
@@ -237,5 +120,4 @@
 
 	}
 
-}
->>>>>>> 6755b480
+}