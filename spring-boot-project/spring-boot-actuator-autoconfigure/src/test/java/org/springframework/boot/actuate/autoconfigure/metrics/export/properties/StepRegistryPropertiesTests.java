--- conflicted
+++ resolved
@@ -1,45 +1,3 @@
-<<<<<<< HEAD
-/*
- * Copyright 2012-2019 the original author or authors.
- *
- * Licensed under the Apache License, Version 2.0 (the "License");
- * you may not use this file except in compliance with the License.
- * You may obtain a copy of the License at
- *
- *      https://www.apache.org/licenses/LICENSE-2.0
- *
- * Unless required by applicable law or agreed to in writing, software
- * distributed under the License is distributed on an "AS IS" BASIS,
- * WITHOUT WARRANTIES OR CONDITIONS OF ANY KIND, either express or implied.
- * See the License for the specific language governing permissions and
- * limitations under the License.
- */
-
-package org.springframework.boot.actuate.autoconfigure.metrics.export.properties;
-
-import io.micrometer.core.instrument.step.StepRegistryConfig;
-
-import static org.assertj.core.api.Assertions.assertThat;
-
-/**
- * Base tests for {@link StepRegistryProperties} implementation.
- *
- * @author Stephane Nicoll
- */
-public abstract class StepRegistryPropertiesTests {
-
-	@SuppressWarnings("deprecation")
-	protected void assertStepRegistryDefaultValues(StepRegistryProperties properties, StepRegistryConfig config) {
-		assertThat(properties.getStep()).isEqualTo(config.step());
-		assertThat(properties.isEnabled()).isEqualTo(config.enabled());
-		assertThat(properties.getConnectTimeout()).isEqualTo(config.connectTimeout());
-		assertThat(properties.getReadTimeout()).isEqualTo(config.readTimeout());
-		assertThat(properties.getNumThreads()).isEqualTo(config.numThreads());
-		assertThat(properties.getBatchSize()).isEqualTo(config.batchSize());
-	}
-
-}
-=======
 /*
  * Copyright 2012-2019 the original author or authors.
  *
@@ -71,5 +29,4 @@
 		super.assertStepRegistryDefaultValues(properties, config);
 	}
 
-}
->>>>>>> 6755b480
+}