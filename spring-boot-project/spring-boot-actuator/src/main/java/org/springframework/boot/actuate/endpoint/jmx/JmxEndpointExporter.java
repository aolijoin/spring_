<<<<<<< HEAD
/*
 * Copyright 2012-2019 the original author or authors.
 *
 * Licensed under the Apache License, Version 2.0 (the "License");
 * you may not use this file except in compliance with the License.
 * You may obtain a copy of the License at
 *
 *      https://www.apache.org/licenses/LICENSE-2.0
 *
 * Unless required by applicable law or agreed to in writing, software
 * distributed under the License is distributed on an "AS IS" BASIS,
 * WITHOUT WARRANTIES OR CONDITIONS OF ANY KIND, either express or implied.
 * See the License for the specific language governing permissions and
 * limitations under the License.
 */

package org.springframework.boot.actuate.endpoint.jmx;

import java.util.Collection;
import java.util.Collections;
import java.util.stream.Collectors;

import javax.management.InstanceNotFoundException;
import javax.management.MBeanRegistrationException;
import javax.management.MBeanServer;
import javax.management.MalformedObjectNameException;
import javax.management.ObjectName;

import org.apache.commons.logging.Log;
import org.apache.commons.logging.LogFactory;

import org.springframework.beans.factory.BeanClassLoaderAware;
import org.springframework.beans.factory.DisposableBean;
import org.springframework.beans.factory.InitializingBean;
import org.springframework.jmx.JmxException;
import org.springframework.jmx.export.MBeanExportException;
import org.springframework.util.Assert;

/**
 * Exports {@link ExposableJmxEndpoint JMX endpoints} to a {@link MBeanServer}.
 *
 * @author Stephane Nicoll
 * @author Phillip Webb
 * @since 2.0.0
 */
public class JmxEndpointExporter implements InitializingBean, DisposableBean, BeanClassLoaderAware {

	private static final Log logger = LogFactory.getLog(JmxEndpointExporter.class);

	private ClassLoader classLoader;

	private final MBeanServer mBeanServer;

	private final EndpointObjectNameFactory objectNameFactory;

	private final JmxOperationResponseMapper responseMapper;

	private final Collection<ExposableJmxEndpoint> endpoints;

	private Collection<ObjectName> registered;

	public JmxEndpointExporter(MBeanServer mBeanServer, EndpointObjectNameFactory objectNameFactory,
			JmxOperationResponseMapper responseMapper, Collection<? extends ExposableJmxEndpoint> endpoints) {
		Assert.notNull(mBeanServer, "MBeanServer must not be null");
		Assert.notNull(objectNameFactory, "ObjectNameFactory must not be null");
		Assert.notNull(responseMapper, "ResponseMapper must not be null");
		Assert.notNull(endpoints, "Endpoints must not be null");
		this.mBeanServer = mBeanServer;
		this.objectNameFactory = objectNameFactory;
		this.responseMapper = responseMapper;
		this.endpoints = Collections.unmodifiableCollection(endpoints);
	}

	@Override
	public void setBeanClassLoader(ClassLoader classLoader) {
		this.classLoader = classLoader;
	}

	@Override
	public void afterPropertiesSet() {
		this.registered = register();
	}

	@Override
	public void destroy() throws Exception {
		unregister(this.registered);
	}

	private Collection<ObjectName> register() {
		return this.endpoints.stream().map(this::register).collect(Collectors.toList());
	}

	private ObjectName register(ExposableJmxEndpoint endpoint) {
		Assert.notNull(endpoint, "Endpoint must not be null");
		try {
			ObjectName name = this.objectNameFactory.getObjectName(endpoint);
			EndpointMBean mbean = new EndpointMBean(this.responseMapper, this.classLoader, endpoint);
			this.mBeanServer.registerMBean(mbean, name);
			return name;
		}
		catch (MalformedObjectNameException ex) {
			throw new IllegalStateException("Invalid ObjectName for " + getEndpointDescription(endpoint), ex);
		}
		catch (Exception ex) {
			throw new MBeanExportException("Failed to register MBean for " + getEndpointDescription(endpoint), ex);
		}
	}

	private void unregister(Collection<ObjectName> objectNames) {
		objectNames.forEach(this::unregister);
	}

	private void unregister(ObjectName objectName) {
		try {
			if (logger.isDebugEnabled()) {
				logger.debug("Unregister endpoint with ObjectName '" + objectName + "' " + "from the JMX domain");
			}
			this.mBeanServer.unregisterMBean(objectName);
		}
		catch (InstanceNotFoundException ex) {
			// Ignore and continue
		}
		catch (MBeanRegistrationException ex) {
			throw new JmxException("Failed to unregister MBean with ObjectName '" + objectName + "'", ex);
		}
	}

	private String getEndpointDescription(ExposableJmxEndpoint endpoint) {
		return "endpoint '" + endpoint.getEndpointId() + "'";
	}

}
=======
/*
 * Copyright 2012-2019 the original author or authors.
 *
 * Licensed under the Apache License, Version 2.0 (the "License");
 * you may not use this file except in compliance with the License.
 * You may obtain a copy of the License at
 *
 *      https://www.apache.org/licenses/LICENSE-2.0
 *
 * Unless required by applicable law or agreed to in writing, software
 * distributed under the License is distributed on an "AS IS" BASIS,
 * WITHOUT WARRANTIES OR CONDITIONS OF ANY KIND, either express or implied.
 * See the License for the specific language governing permissions and
 * limitations under the License.
 */

package org.springframework.boot.actuate.endpoint.jmx;

import java.util.Collection;
import java.util.Collections;
import java.util.stream.Collectors;

import javax.management.InstanceNotFoundException;
import javax.management.MBeanRegistrationException;
import javax.management.MBeanServer;
import javax.management.MalformedObjectNameException;
import javax.management.ObjectName;

import org.apache.commons.logging.Log;
import org.apache.commons.logging.LogFactory;

import org.springframework.beans.factory.BeanClassLoaderAware;
import org.springframework.beans.factory.DisposableBean;
import org.springframework.beans.factory.InitializingBean;
import org.springframework.jmx.JmxException;
import org.springframework.jmx.export.MBeanExportException;
import org.springframework.util.Assert;

/**
 * Exports {@link ExposableJmxEndpoint JMX endpoints} to a {@link MBeanServer}.
 *
 * @author Stephane Nicoll
 * @author Phillip Webb
 * @since 2.0.0
 */
public class JmxEndpointExporter implements InitializingBean, DisposableBean, BeanClassLoaderAware {

	private static final Log logger = LogFactory.getLog(JmxEndpointExporter.class);

	private ClassLoader classLoader;

	private final MBeanServer mBeanServer;

	private final EndpointObjectNameFactory objectNameFactory;

	private final JmxOperationResponseMapper responseMapper;

	private final Collection<ExposableJmxEndpoint> endpoints;

	private Collection<ObjectName> registered;

	public JmxEndpointExporter(MBeanServer mBeanServer, EndpointObjectNameFactory objectNameFactory,
			JmxOperationResponseMapper responseMapper, Collection<? extends ExposableJmxEndpoint> endpoints) {
		Assert.notNull(mBeanServer, "MBeanServer must not be null");
		Assert.notNull(objectNameFactory, "ObjectNameFactory must not be null");
		Assert.notNull(responseMapper, "ResponseMapper must not be null");
		Assert.notNull(endpoints, "Endpoints must not be null");
		this.mBeanServer = mBeanServer;
		this.objectNameFactory = objectNameFactory;
		this.responseMapper = responseMapper;
		this.endpoints = Collections.unmodifiableCollection(endpoints);
	}

	@Override
	public void setBeanClassLoader(ClassLoader classLoader) {
		this.classLoader = classLoader;
	}

	@Override
	public void afterPropertiesSet() {
		this.registered = register();
	}

	@Override
	public void destroy() throws Exception {
		unregister(this.registered);
	}

	private Collection<ObjectName> register() {
		return this.endpoints.stream().map(this::register).collect(Collectors.toList());
	}

	private ObjectName register(ExposableJmxEndpoint endpoint) {
		Assert.notNull(endpoint, "Endpoint must not be null");
		try {
			ObjectName name = this.objectNameFactory.getObjectName(endpoint);
			EndpointMBean mbean = new EndpointMBean(this.responseMapper, this.classLoader, endpoint);
			this.mBeanServer.registerMBean(mbean, name);
			return name;
		}
		catch (MalformedObjectNameException ex) {
			throw new IllegalStateException("Invalid ObjectName for " + getEndpointDescription(endpoint), ex);
		}
		catch (Exception ex) {
			throw new MBeanExportException("Failed to register MBean for " + getEndpointDescription(endpoint), ex);
		}
	}

	private void unregister(Collection<ObjectName> objectNames) {
		objectNames.forEach(this::unregister);
	}

	private void unregister(ObjectName objectName) {
		try {
			if (logger.isDebugEnabled()) {
				logger.debug("Unregister endpoint with ObjectName '" + objectName + "' from the JMX domain");
			}
			this.mBeanServer.unregisterMBean(objectName);
		}
		catch (InstanceNotFoundException ex) {
			// Ignore and continue
		}
		catch (MBeanRegistrationException ex) {
			throw new JmxException("Failed to unregister MBean with ObjectName '" + objectName + "'", ex);
		}
	}

	private String getEndpointDescription(ExposableJmxEndpoint endpoint) {
		return "endpoint '" + endpoint.getEndpointId() + "'";
	}

}
>>>>>>> 6755b480
<|MERGE_RESOLUTION|>--- conflicted
+++ resolved
@@ -1,137 +1,3 @@
-<<<<<<< HEAD
-/*
- * Copyright 2012-2019 the original author or authors.
- *
- * Licensed under the Apache License, Version 2.0 (the "License");
- * you may not use this file except in compliance with the License.
- * You may obtain a copy of the License at
- *
- *      https://www.apache.org/licenses/LICENSE-2.0
- *
- * Unless required by applicable law or agreed to in writing, software
- * distributed under the License is distributed on an "AS IS" BASIS,
- * WITHOUT WARRANTIES OR CONDITIONS OF ANY KIND, either express or implied.
- * See the License for the specific language governing permissions and
- * limitations under the License.
- */
-
-package org.springframework.boot.actuate.endpoint.jmx;
-
-import java.util.Collection;
-import java.util.Collections;
-import java.util.stream.Collectors;
-
-import javax.management.InstanceNotFoundException;
-import javax.management.MBeanRegistrationException;
-import javax.management.MBeanServer;
-import javax.management.MalformedObjectNameException;
-import javax.management.ObjectName;
-
-import org.apache.commons.logging.Log;
-import org.apache.commons.logging.LogFactory;
-
-import org.springframework.beans.factory.BeanClassLoaderAware;
-import org.springframework.beans.factory.DisposableBean;
-import org.springframework.beans.factory.InitializingBean;
-import org.springframework.jmx.JmxException;
-import org.springframework.jmx.export.MBeanExportException;
-import org.springframework.util.Assert;
-
-/**
- * Exports {@link ExposableJmxEndpoint JMX endpoints} to a {@link MBeanServer}.
- *
- * @author Stephane Nicoll
- * @author Phillip Webb
- * @since 2.0.0
- */
-public class JmxEndpointExporter implements InitializingBean, DisposableBean, BeanClassLoaderAware {
-
-	private static final Log logger = LogFactory.getLog(JmxEndpointExporter.class);
-
-	private ClassLoader classLoader;
-
-	private final MBeanServer mBeanServer;
-
-	private final EndpointObjectNameFactory objectNameFactory;
-
-	private final JmxOperationResponseMapper responseMapper;
-
-	private final Collection<ExposableJmxEndpoint> endpoints;
-
-	private Collection<ObjectName> registered;
-
-	public JmxEndpointExporter(MBeanServer mBeanServer, EndpointObjectNameFactory objectNameFactory,
-			JmxOperationResponseMapper responseMapper, Collection<? extends ExposableJmxEndpoint> endpoints) {
-		Assert.notNull(mBeanServer, "MBeanServer must not be null");
-		Assert.notNull(objectNameFactory, "ObjectNameFactory must not be null");
-		Assert.notNull(responseMapper, "ResponseMapper must not be null");
-		Assert.notNull(endpoints, "Endpoints must not be null");
-		this.mBeanServer = mBeanServer;
-		this.objectNameFactory = objectNameFactory;
-		this.responseMapper = responseMapper;
-		this.endpoints = Collections.unmodifiableCollection(endpoints);
-	}
-
-	@Override
-	public void setBeanClassLoader(ClassLoader classLoader) {
-		this.classLoader = classLoader;
-	}
-
-	@Override
-	public void afterPropertiesSet() {
-		this.registered = register();
-	}
-
-	@Override
-	public void destroy() throws Exception {
-		unregister(this.registered);
-	}
-
-	private Collection<ObjectName> register() {
-		return this.endpoints.stream().map(this::register).collect(Collectors.toList());
-	}
-
-	private ObjectName register(ExposableJmxEndpoint endpoint) {
-		Assert.notNull(endpoint, "Endpoint must not be null");
-		try {
-			ObjectName name = this.objectNameFactory.getObjectName(endpoint);
-			EndpointMBean mbean = new EndpointMBean(this.responseMapper, this.classLoader, endpoint);
-			this.mBeanServer.registerMBean(mbean, name);
-			return name;
-		}
-		catch (MalformedObjectNameException ex) {
-			throw new IllegalStateException("Invalid ObjectName for " + getEndpointDescription(endpoint), ex);
-		}
-		catch (Exception ex) {
-			throw new MBeanExportException("Failed to register MBean for " + getEndpointDescription(endpoint), ex);
-		}
-	}
-
-	private void unregister(Collection<ObjectName> objectNames) {
-		objectNames.forEach(this::unregister);
-	}
-
-	private void unregister(ObjectName objectName) {
-		try {
-			if (logger.isDebugEnabled()) {
-				logger.debug("Unregister endpoint with ObjectName '" + objectName + "' " + "from the JMX domain");
-			}
-			this.mBeanServer.unregisterMBean(objectName);
-		}
-		catch (InstanceNotFoundException ex) {
-			// Ignore and continue
-		}
-		catch (MBeanRegistrationException ex) {
-			throw new JmxException("Failed to unregister MBean with ObjectName '" + objectName + "'", ex);
-		}
-	}
-
-	private String getEndpointDescription(ExposableJmxEndpoint endpoint) {
-		return "endpoint '" + endpoint.getEndpointId() + "'";
-	}
-
-}
-=======
 /*
  * Copyright 2012-2019 the original author or authors.
  *
@@ -263,5 +129,4 @@
 		return "endpoint '" + endpoint.getEndpointId() + "'";
 	}
 
-}
->>>>>>> 6755b480
+}