<<<<<<< HEAD
/*
 * Copyright 2012-2019 the original author or authors.
 *
 * Licensed under the Apache License, Version 2.0 (the "License");
 * you may not use this file except in compliance with the License.
 * You may obtain a copy of the License at
 *
 *      https://www.apache.org/licenses/LICENSE-2.0
 *
 * Unless required by applicable law or agreed to in writing, software
 * distributed under the License is distributed on an "AS IS" BASIS,
 * WITHOUT WARRANTIES OR CONDITIONS OF ANY KIND, either express or implied.
 * See the License for the specific language governing permissions and
 * limitations under the License.
 */

package org.springframework.boot.actuate.endpoint.web.jersey;

import java.io.IOException;
import java.io.InputStream;
import java.security.Principal;
import java.util.ArrayList;
import java.util.Collection;
import java.util.Collections;
import java.util.HashMap;
import java.util.List;
import java.util.Map;
import java.util.function.Function;

import javax.ws.rs.HttpMethod;
import javax.ws.rs.container.ContainerRequestContext;
import javax.ws.rs.core.MultivaluedMap;
import javax.ws.rs.core.Response;
import javax.ws.rs.core.Response.Status;

import org.glassfish.jersey.process.Inflector;
import org.glassfish.jersey.server.ContainerRequest;
import org.glassfish.jersey.server.model.Resource;
import org.glassfish.jersey.server.model.Resource.Builder;
import reactor.core.publisher.Mono;

import org.springframework.boot.actuate.endpoint.InvalidEndpointRequestException;
import org.springframework.boot.actuate.endpoint.InvocationContext;
import org.springframework.boot.actuate.endpoint.SecurityContext;
import org.springframework.boot.actuate.endpoint.web.EndpointLinksResolver;
import org.springframework.boot.actuate.endpoint.web.EndpointMapping;
import org.springframework.boot.actuate.endpoint.web.EndpointMediaTypes;
import org.springframework.boot.actuate.endpoint.web.ExposableWebEndpoint;
import org.springframework.boot.actuate.endpoint.web.Link;
import org.springframework.boot.actuate.endpoint.web.WebEndpointResponse;
import org.springframework.boot.actuate.endpoint.web.WebOperation;
import org.springframework.boot.actuate.endpoint.web.WebOperationRequestPredicate;
import org.springframework.util.ClassUtils;
import org.springframework.util.CollectionUtils;
import org.springframework.util.StringUtils;

/**
 * A factory for creating Jersey {@link Resource Resources} for {@link WebOperation web
 * endpoint operations}.
 *
 * @author Andy Wilkinson
 * @author Phillip Webb
 * @since 2.0.0
 */
public class JerseyEndpointResourceFactory {

	/**
	 * Creates {@link Resource Resources} for the operations of the given
	 * {@code webEndpoints}.
	 * @param endpointMapping the base mapping for all endpoints
	 * @param endpoints the web endpoints
	 * @param endpointMediaTypes media types consumed and produced by the endpoints
	 * @param linksResolver resolver for determining links to available endpoints
	 * @param shouldRegisterLinks should register links
	 * @return the resources for the operations
	 */
	public Collection<Resource> createEndpointResources(EndpointMapping endpointMapping,
			Collection<ExposableWebEndpoint> endpoints, EndpointMediaTypes endpointMediaTypes,
			EndpointLinksResolver linksResolver, boolean shouldRegisterLinks) {
		List<Resource> resources = new ArrayList<>();
		endpoints.stream().flatMap((endpoint) -> endpoint.getOperations().stream())
				.map((operation) -> createResource(endpointMapping, operation)).forEach(resources::add);
		if (shouldRegisterLinks) {
			Resource resource = createEndpointLinksResource(endpointMapping.getPath(), endpointMediaTypes,
					linksResolver);
			resources.add(resource);
		}
		return resources;
	}

	private Resource createResource(EndpointMapping endpointMapping, WebOperation operation) {
		WebOperationRequestPredicate requestPredicate = operation.getRequestPredicate();
		Builder resourceBuilder = Resource.builder().path(endpointMapping.createSubPath(requestPredicate.getPath()));
		resourceBuilder.addMethod(requestPredicate.getHttpMethod().name())
				.consumes(StringUtils.toStringArray(requestPredicate.getConsumes()))
				.produces(StringUtils.toStringArray(requestPredicate.getProduces()))
				.handledBy(new OperationInflector(operation, !requestPredicate.getConsumes().isEmpty()));
		return resourceBuilder.build();
	}

	private Resource createEndpointLinksResource(String endpointPath, EndpointMediaTypes endpointMediaTypes,
			EndpointLinksResolver linksResolver) {
		Builder resourceBuilder = Resource.builder().path(endpointPath);
		resourceBuilder.addMethod("GET").produces(StringUtils.toStringArray(endpointMediaTypes.getProduced()))
				.handledBy(new EndpointLinksInflector(linksResolver));
		return resourceBuilder.build();
	}

	/**
	 * {@link Inflector} to invoke the {@link WebOperation}.
	 */
	private static final class OperationInflector implements Inflector<ContainerRequestContext, Object> {

		private static final List<Function<Object, Object>> BODY_CONVERTERS;

		static {
			List<Function<Object, Object>> converters = new ArrayList<>();
			converters.add(new ResourceBodyConverter());
			if (ClassUtils.isPresent("reactor.core.publisher.Mono", OperationInflector.class.getClassLoader())) {
				converters.add(new MonoBodyConverter());
			}
			BODY_CONVERTERS = Collections.unmodifiableList(converters);
		}

		private final WebOperation operation;

		private final boolean readBody;

		private OperationInflector(WebOperation operation, boolean readBody) {
			this.operation = operation;
			this.readBody = readBody;
		}

		@Override
		public Response apply(ContainerRequestContext data) {
			Map<String, Object> arguments = new HashMap<>();
			if (this.readBody) {
				arguments.putAll(extractBodyArguments(data));
			}
			arguments.putAll(extractPathParameters(data));
			arguments.putAll(extractQueryParameters(data));
			try {
				Object response = this.operation
						.invoke(new InvocationContext(new JerseySecurityContext(data.getSecurityContext()), arguments));
				return convertToJaxRsResponse(response, data.getRequest().getMethod());
			}
			catch (InvalidEndpointRequestException ex) {
				return Response.status(Status.BAD_REQUEST).build();
			}
		}

		@SuppressWarnings("unchecked")
		private Map<String, Object> extractBodyArguments(ContainerRequestContext data) {
			Map<?, ?> entity = ((ContainerRequest) data).readEntity(Map.class);
			if (entity == null) {
				return Collections.emptyMap();
			}
			return (Map<String, Object>) entity;
		}

		private Map<String, Object> extractPathParameters(ContainerRequestContext requestContext) {
			return extract(requestContext.getUriInfo().getPathParameters());
		}

		private Map<String, Object> extractQueryParameters(ContainerRequestContext requestContext) {
			return extract(requestContext.getUriInfo().getQueryParameters());
		}

		private Map<String, Object> extract(MultivaluedMap<String, String> multivaluedMap) {
			Map<String, Object> result = new HashMap<>();
			multivaluedMap.forEach((name, values) -> {
				if (!CollectionUtils.isEmpty(values)) {
					result.put(name, (values.size() != 1) ? values : values.get(0));
				}
			});
			return result;
		}

		private Response convertToJaxRsResponse(Object response, String httpMethod) {
			if (response == null) {
				boolean isGet = HttpMethod.GET.equals(httpMethod);
				Status status = isGet ? Status.NOT_FOUND : Status.NO_CONTENT;
				return Response.status(status).build();
			}
			try {
				if (!(response instanceof WebEndpointResponse)) {
					return Response.status(Status.OK).entity(convertIfNecessary(response)).build();
				}
				WebEndpointResponse<?> webEndpointResponse = (WebEndpointResponse<?>) response;
				return Response.status(webEndpointResponse.getStatus())
						.entity(convertIfNecessary(webEndpointResponse.getBody())).build();
			}
			catch (IOException ex) {
				return Response.status(Status.INTERNAL_SERVER_ERROR).build();
			}
		}

		private Object convertIfNecessary(Object body) throws IOException {
			for (Function<Object, Object> converter : BODY_CONVERTERS) {
				body = converter.apply(body);
			}
			return body;
		}

	}

	/**
	 * Body converter from {@link org.springframework.core.io.Resource} to
	 * {@link InputStream}.
	 */
	private static final class ResourceBodyConverter implements Function<Object, Object> {

		@Override
		public Object apply(Object body) {
			if (body instanceof org.springframework.core.io.Resource) {
				try {
					return ((org.springframework.core.io.Resource) body).getInputStream();
				}
				catch (IOException ex) {
					throw new IllegalStateException();
				}
			}
			return body;
		}

	}

	/**
	 * Body converter from {@link Mono} to {@link Mono#block()}.
	 */
	private static final class MonoBodyConverter implements Function<Object, Object> {

		@Override
		public Object apply(Object body) {
			if (body instanceof Mono) {
				return ((Mono<?>) body).block();
			}
			return body;
		}

	}

	/**
	 * {@link Inflector} to for endpoint links.
	 */
	private static final class EndpointLinksInflector implements Inflector<ContainerRequestContext, Response> {

		private final EndpointLinksResolver linksResolver;

		private EndpointLinksInflector(EndpointLinksResolver linksResolver) {
			this.linksResolver = linksResolver;
		}

		@Override
		public Response apply(ContainerRequestContext request) {
			Map<String, Link> links = this.linksResolver
					.resolveLinks(request.getUriInfo().getAbsolutePath().toString());
			return Response.ok(Collections.singletonMap("_links", links)).build();
		}

	}

	private static final class JerseySecurityContext implements SecurityContext {

		private final javax.ws.rs.core.SecurityContext securityContext;

		private JerseySecurityContext(javax.ws.rs.core.SecurityContext securityContext) {
			this.securityContext = securityContext;
		}

		@Override
		public Principal getPrincipal() {
			return this.securityContext.getUserPrincipal();
		}

		@Override
		public boolean isUserInRole(String role) {
			return this.securityContext.isUserInRole(role);
		}

	}

}
=======
/*
 * Copyright 2012-2020 the original author or authors.
 *
 * Licensed under the Apache License, Version 2.0 (the "License");
 * you may not use this file except in compliance with the License.
 * You may obtain a copy of the License at
 *
 *      https://www.apache.org/licenses/LICENSE-2.0
 *
 * Unless required by applicable law or agreed to in writing, software
 * distributed under the License is distributed on an "AS IS" BASIS,
 * WITHOUT WARRANTIES OR CONDITIONS OF ANY KIND, either express or implied.
 * See the License for the specific language governing permissions and
 * limitations under the License.
 */

package org.springframework.boot.actuate.endpoint.web.jersey;

import java.io.IOException;
import java.io.InputStream;
import java.nio.charset.StandardCharsets;
import java.security.Principal;
import java.util.ArrayList;
import java.util.Collection;
import java.util.Collections;
import java.util.HashMap;
import java.util.List;
import java.util.Map;
import java.util.function.Function;

import javax.ws.rs.HttpMethod;
import javax.ws.rs.container.ContainerRequestContext;
import javax.ws.rs.core.MultivaluedMap;
import javax.ws.rs.core.Response;
import javax.ws.rs.core.Response.Status;

import org.glassfish.jersey.process.Inflector;
import org.glassfish.jersey.server.ContainerRequest;
import org.glassfish.jersey.server.model.Resource;
import org.glassfish.jersey.server.model.Resource.Builder;
import reactor.core.publisher.Mono;

import org.springframework.boot.actuate.endpoint.InvalidEndpointRequestException;
import org.springframework.boot.actuate.endpoint.InvocationContext;
import org.springframework.boot.actuate.endpoint.SecurityContext;
import org.springframework.boot.actuate.endpoint.http.ApiVersion;
import org.springframework.boot.actuate.endpoint.web.EndpointLinksResolver;
import org.springframework.boot.actuate.endpoint.web.EndpointMapping;
import org.springframework.boot.actuate.endpoint.web.EndpointMediaTypes;
import org.springframework.boot.actuate.endpoint.web.ExposableWebEndpoint;
import org.springframework.boot.actuate.endpoint.web.Link;
import org.springframework.boot.actuate.endpoint.web.WebEndpointResponse;
import org.springframework.boot.actuate.endpoint.web.WebOperation;
import org.springframework.boot.actuate.endpoint.web.WebOperationRequestPredicate;
import org.springframework.util.AntPathMatcher;
import org.springframework.util.ClassUtils;
import org.springframework.util.CollectionUtils;
import org.springframework.util.StringUtils;

/**
 * A factory for creating Jersey {@link Resource Resources} for {@link WebOperation web
 * endpoint operations}.
 *
 * @author Andy Wilkinson
 * @author Phillip Webb
 * @since 2.0.0
 */
public class JerseyEndpointResourceFactory {

	/**
	 * Creates {@link Resource Resources} for the operations of the given
	 * {@code webEndpoints}.
	 * @param endpointMapping the base mapping for all endpoints
	 * @param endpoints the web endpoints
	 * @param endpointMediaTypes media types consumed and produced by the endpoints
	 * @param linksResolver resolver for determining links to available endpoints
	 * @param shouldRegisterLinks should register links
	 * @return the resources for the operations
	 */
	public Collection<Resource> createEndpointResources(EndpointMapping endpointMapping,
			Collection<ExposableWebEndpoint> endpoints, EndpointMediaTypes endpointMediaTypes,
			EndpointLinksResolver linksResolver, boolean shouldRegisterLinks) {
		List<Resource> resources = new ArrayList<>();
		endpoints.stream().flatMap((endpoint) -> endpoint.getOperations().stream())
				.map((operation) -> createResource(endpointMapping, operation)).forEach(resources::add);
		if (shouldRegisterLinks) {
			Resource resource = createEndpointLinksResource(endpointMapping.getPath(), endpointMediaTypes,
					linksResolver);
			resources.add(resource);
		}
		return resources;
	}

	private Resource createResource(EndpointMapping endpointMapping, WebOperation operation) {
		WebOperationRequestPredicate requestPredicate = operation.getRequestPredicate();
		String path = requestPredicate.getPath();
		String matchAllRemainingPathSegmentsVariable = requestPredicate.getMatchAllRemainingPathSegmentsVariable();
		if (matchAllRemainingPathSegmentsVariable != null) {
			path = path.replace("{*" + matchAllRemainingPathSegmentsVariable + "}",
					"{" + matchAllRemainingPathSegmentsVariable + ": .*}");
		}
		Builder resourceBuilder = Resource.builder().path(endpointMapping.createSubPath(path));
		resourceBuilder.addMethod(requestPredicate.getHttpMethod().name())
				.consumes(StringUtils.toStringArray(requestPredicate.getConsumes()))
				.produces(StringUtils.toStringArray(requestPredicate.getProduces()))
				.handledBy(new OperationInflector(operation, !requestPredicate.getConsumes().isEmpty()));
		return resourceBuilder.build();
	}

	private Resource createEndpointLinksResource(String endpointPath, EndpointMediaTypes endpointMediaTypes,
			EndpointLinksResolver linksResolver) {
		Builder resourceBuilder = Resource.builder().path(endpointPath);
		resourceBuilder.addMethod("GET").produces(StringUtils.toStringArray(endpointMediaTypes.getProduced()))
				.handledBy(new EndpointLinksInflector(linksResolver));
		return resourceBuilder.build();
	}

	/**
	 * {@link Inflector} to invoke the {@link WebOperation}.
	 */
	private static final class OperationInflector implements Inflector<ContainerRequestContext, Object> {

		private static final String PATH_SEPARATOR = AntPathMatcher.DEFAULT_PATH_SEPARATOR;

		private static final List<Function<Object, Object>> BODY_CONVERTERS;

		static {
			List<Function<Object, Object>> converters = new ArrayList<>();
			converters.add(new ResourceBodyConverter());
			if (ClassUtils.isPresent("reactor.core.publisher.Mono", OperationInflector.class.getClassLoader())) {
				converters.add(new MonoBodyConverter());
			}
			BODY_CONVERTERS = Collections.unmodifiableList(converters);
		}

		private final WebOperation operation;

		private final boolean readBody;

		private OperationInflector(WebOperation operation, boolean readBody) {
			this.operation = operation;
			this.readBody = readBody;
		}

		@Override
		public Response apply(ContainerRequestContext data) {
			Map<String, Object> arguments = new HashMap<>();
			if (this.readBody) {
				arguments.putAll(extractBodyArguments(data));
			}
			arguments.putAll(extractPathParameters(data));
			arguments.putAll(extractQueryParameters(data));
			try {
				ApiVersion apiVersion = ApiVersion.fromHttpHeaders(data.getHeaders());
				JerseySecurityContext securityContext = new JerseySecurityContext(data.getSecurityContext());
				InvocationContext invocationContext = new InvocationContext(apiVersion, securityContext, arguments);
				Object response = this.operation.invoke(invocationContext);
				return convertToJaxRsResponse(response, data.getRequest().getMethod());
			}
			catch (InvalidEndpointRequestException ex) {
				return Response.status(Status.BAD_REQUEST).build();
			}
		}

		@SuppressWarnings("unchecked")
		private Map<String, Object> extractBodyArguments(ContainerRequestContext data) {
			Map<String, Object> entity = ((ContainerRequest) data).readEntity(Map.class);
			return (entity != null) ? entity : Collections.emptyMap();
		}

		private Map<String, Object> extractPathParameters(ContainerRequestContext requestContext) {
			Map<String, Object> pathParameters = extract(requestContext.getUriInfo().getPathParameters());
			String matchAllRemainingPathSegmentsVariable = this.operation.getRequestPredicate()
					.getMatchAllRemainingPathSegmentsVariable();
			if (matchAllRemainingPathSegmentsVariable != null) {
				String remainingPathSegments = (String) pathParameters.get(matchAllRemainingPathSegmentsVariable);
				pathParameters.put(matchAllRemainingPathSegmentsVariable, tokenizePathSegments(remainingPathSegments));
			}
			return pathParameters;
		}

		private String[] tokenizePathSegments(String path) {
			String[] segments = StringUtils.tokenizeToStringArray(path, PATH_SEPARATOR, false, true);
			for (int i = 0; i < segments.length; i++) {
				if (segments[i].contains("%")) {
					segments[i] = StringUtils.uriDecode(segments[i], StandardCharsets.UTF_8);
				}
			}
			return segments;
		}

		private Map<String, Object> extractQueryParameters(ContainerRequestContext requestContext) {
			return extract(requestContext.getUriInfo().getQueryParameters());
		}

		private Map<String, Object> extract(MultivaluedMap<String, String> multivaluedMap) {
			Map<String, Object> result = new HashMap<>();
			multivaluedMap.forEach((name, values) -> {
				if (!CollectionUtils.isEmpty(values)) {
					result.put(name, (values.size() != 1) ? values : values.get(0));
				}
			});
			return result;
		}

		private Response convertToJaxRsResponse(Object response, String httpMethod) {
			if (response == null) {
				boolean isGet = HttpMethod.GET.equals(httpMethod);
				Status status = isGet ? Status.NOT_FOUND : Status.NO_CONTENT;
				return Response.status(status).build();
			}
			try {
				if (!(response instanceof WebEndpointResponse)) {
					return Response.status(Status.OK).entity(convertIfNecessary(response)).build();
				}
				WebEndpointResponse<?> webEndpointResponse = (WebEndpointResponse<?>) response;
				return Response.status(webEndpointResponse.getStatus())
						.entity(convertIfNecessary(webEndpointResponse.getBody())).build();
			}
			catch (IOException ex) {
				return Response.status(Status.INTERNAL_SERVER_ERROR).build();
			}
		}

		private Object convertIfNecessary(Object body) throws IOException {
			for (Function<Object, Object> converter : BODY_CONVERTERS) {
				body = converter.apply(body);
			}
			return body;
		}

	}

	/**
	 * Body converter from {@link org.springframework.core.io.Resource} to
	 * {@link InputStream}.
	 */
	private static final class ResourceBodyConverter implements Function<Object, Object> {

		@Override
		public Object apply(Object body) {
			if (body instanceof org.springframework.core.io.Resource) {
				try {
					return ((org.springframework.core.io.Resource) body).getInputStream();
				}
				catch (IOException ex) {
					throw new IllegalStateException();
				}
			}
			return body;
		}

	}

	/**
	 * Body converter from {@link Mono} to {@link Mono#block()}.
	 */
	private static final class MonoBodyConverter implements Function<Object, Object> {

		@Override
		public Object apply(Object body) {
			if (body instanceof Mono) {
				return ((Mono<?>) body).block();
			}
			return body;
		}

	}

	/**
	 * {@link Inflector} to for endpoint links.
	 */
	private static final class EndpointLinksInflector implements Inflector<ContainerRequestContext, Response> {

		private final EndpointLinksResolver linksResolver;

		private EndpointLinksInflector(EndpointLinksResolver linksResolver) {
			this.linksResolver = linksResolver;
		}

		@Override
		public Response apply(ContainerRequestContext request) {
			Map<String, Link> links = this.linksResolver
					.resolveLinks(request.getUriInfo().getAbsolutePath().toString());
			return Response.ok(Collections.singletonMap("_links", links)).build();
		}

	}

	private static final class JerseySecurityContext implements SecurityContext {

		private final javax.ws.rs.core.SecurityContext securityContext;

		private JerseySecurityContext(javax.ws.rs.core.SecurityContext securityContext) {
			this.securityContext = securityContext;
		}

		@Override
		public Principal getPrincipal() {
			return this.securityContext.getUserPrincipal();
		}

		@Override
		public boolean isUserInRole(String role) {
			return this.securityContext.isUserInRole(role);
		}

	}

}
>>>>>>> 6755b480
<|MERGE_RESOLUTION|>--- conflicted
+++ resolved
@@ -1,288 +1,3 @@
-<<<<<<< HEAD
-/*
- * Copyright 2012-2019 the original author or authors.
- *
- * Licensed under the Apache License, Version 2.0 (the "License");
- * you may not use this file except in compliance with the License.
- * You may obtain a copy of the License at
- *
- *      https://www.apache.org/licenses/LICENSE-2.0
- *
- * Unless required by applicable law or agreed to in writing, software
- * distributed under the License is distributed on an "AS IS" BASIS,
- * WITHOUT WARRANTIES OR CONDITIONS OF ANY KIND, either express or implied.
- * See the License for the specific language governing permissions and
- * limitations under the License.
- */
-
-package org.springframework.boot.actuate.endpoint.web.jersey;
-
-import java.io.IOException;
-import java.io.InputStream;
-import java.security.Principal;
-import java.util.ArrayList;
-import java.util.Collection;
-import java.util.Collections;
-import java.util.HashMap;
-import java.util.List;
-import java.util.Map;
-import java.util.function.Function;
-
-import javax.ws.rs.HttpMethod;
-import javax.ws.rs.container.ContainerRequestContext;
-import javax.ws.rs.core.MultivaluedMap;
-import javax.ws.rs.core.Response;
-import javax.ws.rs.core.Response.Status;
-
-import org.glassfish.jersey.process.Inflector;
-import org.glassfish.jersey.server.ContainerRequest;
-import org.glassfish.jersey.server.model.Resource;
-import org.glassfish.jersey.server.model.Resource.Builder;
-import reactor.core.publisher.Mono;
-
-import org.springframework.boot.actuate.endpoint.InvalidEndpointRequestException;
-import org.springframework.boot.actuate.endpoint.InvocationContext;
-import org.springframework.boot.actuate.endpoint.SecurityContext;
-import org.springframework.boot.actuate.endpoint.web.EndpointLinksResolver;
-import org.springframework.boot.actuate.endpoint.web.EndpointMapping;
-import org.springframework.boot.actuate.endpoint.web.EndpointMediaTypes;
-import org.springframework.boot.actuate.endpoint.web.ExposableWebEndpoint;
-import org.springframework.boot.actuate.endpoint.web.Link;
-import org.springframework.boot.actuate.endpoint.web.WebEndpointResponse;
-import org.springframework.boot.actuate.endpoint.web.WebOperation;
-import org.springframework.boot.actuate.endpoint.web.WebOperationRequestPredicate;
-import org.springframework.util.ClassUtils;
-import org.springframework.util.CollectionUtils;
-import org.springframework.util.StringUtils;
-
-/**
- * A factory for creating Jersey {@link Resource Resources} for {@link WebOperation web
- * endpoint operations}.
- *
- * @author Andy Wilkinson
- * @author Phillip Webb
- * @since 2.0.0
- */
-public class JerseyEndpointResourceFactory {
-
-	/**
-	 * Creates {@link Resource Resources} for the operations of the given
-	 * {@code webEndpoints}.
-	 * @param endpointMapping the base mapping for all endpoints
-	 * @param endpoints the web endpoints
-	 * @param endpointMediaTypes media types consumed and produced by the endpoints
-	 * @param linksResolver resolver for determining links to available endpoints
-	 * @param shouldRegisterLinks should register links
-	 * @return the resources for the operations
-	 */
-	public Collection<Resource> createEndpointResources(EndpointMapping endpointMapping,
-			Collection<ExposableWebEndpoint> endpoints, EndpointMediaTypes endpointMediaTypes,
-			EndpointLinksResolver linksResolver, boolean shouldRegisterLinks) {
-		List<Resource> resources = new ArrayList<>();
-		endpoints.stream().flatMap((endpoint) -> endpoint.getOperations().stream())
-				.map((operation) -> createResource(endpointMapping, operation)).forEach(resources::add);
-		if (shouldRegisterLinks) {
-			Resource resource = createEndpointLinksResource(endpointMapping.getPath(), endpointMediaTypes,
-					linksResolver);
-			resources.add(resource);
-		}
-		return resources;
-	}
-
-	private Resource createResource(EndpointMapping endpointMapping, WebOperation operation) {
-		WebOperationRequestPredicate requestPredicate = operation.getRequestPredicate();
-		Builder resourceBuilder = Resource.builder().path(endpointMapping.createSubPath(requestPredicate.getPath()));
-		resourceBuilder.addMethod(requestPredicate.getHttpMethod().name())
-				.consumes(StringUtils.toStringArray(requestPredicate.getConsumes()))
-				.produces(StringUtils.toStringArray(requestPredicate.getProduces()))
-				.handledBy(new OperationInflector(operation, !requestPredicate.getConsumes().isEmpty()));
-		return resourceBuilder.build();
-	}
-
-	private Resource createEndpointLinksResource(String endpointPath, EndpointMediaTypes endpointMediaTypes,
-			EndpointLinksResolver linksResolver) {
-		Builder resourceBuilder = Resource.builder().path(endpointPath);
-		resourceBuilder.addMethod("GET").produces(StringUtils.toStringArray(endpointMediaTypes.getProduced()))
-				.handledBy(new EndpointLinksInflector(linksResolver));
-		return resourceBuilder.build();
-	}
-
-	/**
-	 * {@link Inflector} to invoke the {@link WebOperation}.
-	 */
-	private static final class OperationInflector implements Inflector<ContainerRequestContext, Object> {
-
-		private static final List<Function<Object, Object>> BODY_CONVERTERS;
-
-		static {
-			List<Function<Object, Object>> converters = new ArrayList<>();
-			converters.add(new ResourceBodyConverter());
-			if (ClassUtils.isPresent("reactor.core.publisher.Mono", OperationInflector.class.getClassLoader())) {
-				converters.add(new MonoBodyConverter());
-			}
-			BODY_CONVERTERS = Collections.unmodifiableList(converters);
-		}
-
-		private final WebOperation operation;
-
-		private final boolean readBody;
-
-		private OperationInflector(WebOperation operation, boolean readBody) {
-			this.operation = operation;
-			this.readBody = readBody;
-		}
-
-		@Override
-		public Response apply(ContainerRequestContext data) {
-			Map<String, Object> arguments = new HashMap<>();
-			if (this.readBody) {
-				arguments.putAll(extractBodyArguments(data));
-			}
-			arguments.putAll(extractPathParameters(data));
-			arguments.putAll(extractQueryParameters(data));
-			try {
-				Object response = this.operation
-						.invoke(new InvocationContext(new JerseySecurityContext(data.getSecurityContext()), arguments));
-				return convertToJaxRsResponse(response, data.getRequest().getMethod());
-			}
-			catch (InvalidEndpointRequestException ex) {
-				return Response.status(Status.BAD_REQUEST).build();
-			}
-		}
-
-		@SuppressWarnings("unchecked")
-		private Map<String, Object> extractBodyArguments(ContainerRequestContext data) {
-			Map<?, ?> entity = ((ContainerRequest) data).readEntity(Map.class);
-			if (entity == null) {
-				return Collections.emptyMap();
-			}
-			return (Map<String, Object>) entity;
-		}
-
-		private Map<String, Object> extractPathParameters(ContainerRequestContext requestContext) {
-			return extract(requestContext.getUriInfo().getPathParameters());
-		}
-
-		private Map<String, Object> extractQueryParameters(ContainerRequestContext requestContext) {
-			return extract(requestContext.getUriInfo().getQueryParameters());
-		}
-
-		private Map<String, Object> extract(MultivaluedMap<String, String> multivaluedMap) {
-			Map<String, Object> result = new HashMap<>();
-			multivaluedMap.forEach((name, values) -> {
-				if (!CollectionUtils.isEmpty(values)) {
-					result.put(name, (values.size() != 1) ? values : values.get(0));
-				}
-			});
-			return result;
-		}
-
-		private Response convertToJaxRsResponse(Object response, String httpMethod) {
-			if (response == null) {
-				boolean isGet = HttpMethod.GET.equals(httpMethod);
-				Status status = isGet ? Status.NOT_FOUND : Status.NO_CONTENT;
-				return Response.status(status).build();
-			}
-			try {
-				if (!(response instanceof WebEndpointResponse)) {
-					return Response.status(Status.OK).entity(convertIfNecessary(response)).build();
-				}
-				WebEndpointResponse<?> webEndpointResponse = (WebEndpointResponse<?>) response;
-				return Response.status(webEndpointResponse.getStatus())
-						.entity(convertIfNecessary(webEndpointResponse.getBody())).build();
-			}
-			catch (IOException ex) {
-				return Response.status(Status.INTERNAL_SERVER_ERROR).build();
-			}
-		}
-
-		private Object convertIfNecessary(Object body) throws IOException {
-			for (Function<Object, Object> converter : BODY_CONVERTERS) {
-				body = converter.apply(body);
-			}
-			return body;
-		}
-
-	}
-
-	/**
-	 * Body converter from {@link org.springframework.core.io.Resource} to
-	 * {@link InputStream}.
-	 */
-	private static final class ResourceBodyConverter implements Function<Object, Object> {
-
-		@Override
-		public Object apply(Object body) {
-			if (body instanceof org.springframework.core.io.Resource) {
-				try {
-					return ((org.springframework.core.io.Resource) body).getInputStream();
-				}
-				catch (IOException ex) {
-					throw new IllegalStateException();
-				}
-			}
-			return body;
-		}
-
-	}
-
-	/**
-	 * Body converter from {@link Mono} to {@link Mono#block()}.
-	 */
-	private static final class MonoBodyConverter implements Function<Object, Object> {
-
-		@Override
-		public Object apply(Object body) {
-			if (body instanceof Mono) {
-				return ((Mono<?>) body).block();
-			}
-			return body;
-		}
-
-	}
-
-	/**
-	 * {@link Inflector} to for endpoint links.
-	 */
-	private static final class EndpointLinksInflector implements Inflector<ContainerRequestContext, Response> {
-
-		private final EndpointLinksResolver linksResolver;
-
-		private EndpointLinksInflector(EndpointLinksResolver linksResolver) {
-			this.linksResolver = linksResolver;
-		}
-
-		@Override
-		public Response apply(ContainerRequestContext request) {
-			Map<String, Link> links = this.linksResolver
-					.resolveLinks(request.getUriInfo().getAbsolutePath().toString());
-			return Response.ok(Collections.singletonMap("_links", links)).build();
-		}
-
-	}
-
-	private static final class JerseySecurityContext implements SecurityContext {
-
-		private final javax.ws.rs.core.SecurityContext securityContext;
-
-		private JerseySecurityContext(javax.ws.rs.core.SecurityContext securityContext) {
-			this.securityContext = securityContext;
-		}
-
-		@Override
-		public Principal getPrincipal() {
-			return this.securityContext.getUserPrincipal();
-		}
-
-		@Override
-		public boolean isUserInRole(String role) {
-			return this.securityContext.isUserInRole(role);
-		}
-
-	}
-
-}
-=======
 /*
  * Copyright 2012-2020 the original author or authors.
  *
@@ -592,5 +307,4 @@
 
 	}
 
-}
->>>>>>> 6755b480
+}