<<<<<<< HEAD
/*
 * Copyright 2012-2019 the original author or authors.
 *
 * Licensed under the Apache License, Version 2.0 (the "License");
 * you may not use this file except in compliance with the License.
 * You may obtain a copy of the License at
 *
 *      https://www.apache.org/licenses/LICENSE-2.0
 *
 * Unless required by applicable law or agreed to in writing, software
 * distributed under the License is distributed on an "AS IS" BASIS,
 * WITHOUT WARRANTIES OR CONDITIONS OF ANY KIND, either express or implied.
 * See the License for the specific language governing permissions and
 * limitations under the License.
 */

package org.springframework.boot.actuate.management;

import java.io.PrintWriter;
import java.io.StringWriter;
import java.lang.management.LockInfo;
import java.lang.management.ManagementFactory;
import java.lang.management.MonitorInfo;
import java.lang.management.RuntimeMXBean;
import java.lang.management.ThreadInfo;
import java.text.SimpleDateFormat;
import java.util.Date;
import java.util.List;
import java.util.stream.Collectors;
import java.util.stream.Stream;

/**
 * Formats a thread dump as plain text.
 *
 * @author Andy Wilkinson
 */
class PlainTextThreadDumpFormatter {

	String format(ThreadInfo[] threads) {
		StringWriter dump = new StringWriter();
		PrintWriter writer = new PrintWriter(dump);
		writePreamble(writer);
		for (ThreadInfo info : threads) {
			writeThread(writer, info);
		}
		return dump.toString();
	}

	private void writePreamble(PrintWriter writer) {
		SimpleDateFormat dateFormat = new SimpleDateFormat("yyyy-MM-dd HH:mm:ss");
		writer.println(dateFormat.format(new Date()));
		RuntimeMXBean runtime = ManagementFactory.getRuntimeMXBean();
		writer.printf("Full thread dump %s (%s %s):%n", runtime.getVmName(), runtime.getVmVersion(),
				System.getProperty("java.vm.info"));
		writer.println();
	}

	private void writeThread(PrintWriter writer, ThreadInfo info) {
		writer.printf("\"%s\" - Thread t@%d%n", info.getThreadName(), info.getThreadId());
		writer.printf("   %s: %s%n", Thread.State.class.getCanonicalName(), info.getThreadState());
		writeStackTrace(writer, info, info.getLockedMonitors());
		writer.println();
		writeLockedOwnableSynchronizers(writer, info);
		writer.println();
	}

	private void writeStackTrace(PrintWriter writer, ThreadInfo info, MonitorInfo[] lockedMonitors) {
		int depth = 0;
		for (StackTraceElement element : info.getStackTrace()) {
			writeStackTraceElement(writer, element, info, lockedMonitorsForDepth(lockedMonitors, depth), depth == 0);
			depth++;
		}
	}

	private List<MonitorInfo> lockedMonitorsForDepth(MonitorInfo[] lockedMonitors, int depth) {
		return Stream.of(lockedMonitors).filter((lockedMonitor) -> lockedMonitor.getLockedStackDepth() == depth)
				.collect(Collectors.toList());
	}

	private void writeStackTraceElement(PrintWriter writer, StackTraceElement element, ThreadInfo info,
			List<MonitorInfo> lockedMonitors, boolean firstElement) {
		writer.printf("\tat %s%n", element.toString());
		LockInfo lockInfo = info.getLockInfo();
		if (firstElement && lockInfo != null) {
			if (element.getClassName().equals(Object.class.getName()) && element.getMethodName().equals("wait")) {
				if (lockInfo != null) {
					writer.printf("\t- waiting on %s%n", format(lockInfo));
				}
			}
			else {
				String lockOwner = info.getLockOwnerName();
				if (lockOwner != null) {
					writer.printf("\t- waiting to lock %s owned by \"%s\" t@%d%n", format(lockInfo), lockOwner,
							info.getLockOwnerId());
				}
				else {
					writer.printf("\t- parking to wait for %s%n", format(lockInfo));
				}
			}
		}
		writeMonitors(writer, lockedMonitors);
	}

	private String format(LockInfo lockInfo) {
		return String.format("<%x> (a %s)", lockInfo.getIdentityHashCode(), lockInfo.getClassName());
	}

	private void writeMonitors(PrintWriter writer, List<MonitorInfo> lockedMonitorsAtCurrentDepth) {
		for (MonitorInfo lockedMonitor : lockedMonitorsAtCurrentDepth) {
			writer.printf("\t- locked %s%n", format(lockedMonitor));
		}
	}

	private void writeLockedOwnableSynchronizers(PrintWriter writer, ThreadInfo info) {
		writer.println("   Locked ownable synchronizers:");
		LockInfo[] lockedSynchronizers = info.getLockedSynchronizers();
		if (lockedSynchronizers == null || lockedSynchronizers.length == 0) {
			writer.println("\t- None");
		}
		else {
			for (LockInfo lockedSynchronizer : lockedSynchronizers) {
				writer.printf("\t- Locked %s%n", format(lockedSynchronizer));
			}
		}
	}

}
=======
/*
 * Copyright 2012-2019 the original author or authors.
 *
 * Licensed under the Apache License, Version 2.0 (the "License");
 * you may not use this file except in compliance with the License.
 * You may obtain a copy of the License at
 *
 *      https://www.apache.org/licenses/LICENSE-2.0
 *
 * Unless required by applicable law or agreed to in writing, software
 * distributed under the License is distributed on an "AS IS" BASIS,
 * WITHOUT WARRANTIES OR CONDITIONS OF ANY KIND, either express or implied.
 * See the License for the specific language governing permissions and
 * limitations under the License.
 */

package org.springframework.boot.actuate.management;

import java.io.PrintWriter;
import java.io.StringWriter;
import java.lang.management.LockInfo;
import java.lang.management.ManagementFactory;
import java.lang.management.MonitorInfo;
import java.lang.management.RuntimeMXBean;
import java.lang.management.ThreadInfo;
import java.time.LocalDateTime;
import java.time.format.DateTimeFormatter;
import java.util.List;
import java.util.stream.Collectors;
import java.util.stream.Stream;

/**
 * Formats a thread dump as plain text.
 *
 * @author Andy Wilkinson
 */
class PlainTextThreadDumpFormatter {

	String format(ThreadInfo[] threads) {
		StringWriter dump = new StringWriter();
		PrintWriter writer = new PrintWriter(dump);
		writePreamble(writer);
		for (ThreadInfo info : threads) {
			writeThread(writer, info);
		}
		return dump.toString();
	}

	private void writePreamble(PrintWriter writer) {
		DateTimeFormatter dateFormat = DateTimeFormatter.ofPattern("yyyy-MM-dd HH:mm:ss");
		writer.println(dateFormat.format(LocalDateTime.now()));
		RuntimeMXBean runtime = ManagementFactory.getRuntimeMXBean();
		writer.printf("Full thread dump %s (%s %s):%n", runtime.getVmName(), runtime.getVmVersion(),
				System.getProperty("java.vm.info"));
		writer.println();
	}

	private void writeThread(PrintWriter writer, ThreadInfo info) {
		writer.printf("\"%s\" - Thread t@%d%n", info.getThreadName(), info.getThreadId());
		writer.printf("   %s: %s%n", Thread.State.class.getCanonicalName(), info.getThreadState());
		writeStackTrace(writer, info, info.getLockedMonitors());
		writer.println();
		writeLockedOwnableSynchronizers(writer, info);
		writer.println();
	}

	private void writeStackTrace(PrintWriter writer, ThreadInfo info, MonitorInfo[] lockedMonitors) {
		int depth = 0;
		for (StackTraceElement element : info.getStackTrace()) {
			writeStackTraceElement(writer, element, info, lockedMonitorsForDepth(lockedMonitors, depth), depth == 0);
			depth++;
		}
	}

	private List<MonitorInfo> lockedMonitorsForDepth(MonitorInfo[] lockedMonitors, int depth) {
		return Stream.of(lockedMonitors).filter((lockedMonitor) -> lockedMonitor.getLockedStackDepth() == depth)
				.collect(Collectors.toList());
	}

	private void writeStackTraceElement(PrintWriter writer, StackTraceElement element, ThreadInfo info,
			List<MonitorInfo> lockedMonitors, boolean firstElement) {
		writer.printf("\tat %s%n", element.toString());
		LockInfo lockInfo = info.getLockInfo();
		if (firstElement && lockInfo != null) {
			if (element.getClassName().equals(Object.class.getName()) && element.getMethodName().equals("wait")) {
				writer.printf("\t- waiting on %s%n", format(lockInfo));
			}
			else {
				String lockOwner = info.getLockOwnerName();
				if (lockOwner != null) {
					writer.printf("\t- waiting to lock %s owned by \"%s\" t@%d%n", format(lockInfo), lockOwner,
							info.getLockOwnerId());
				}
				else {
					writer.printf("\t- parking to wait for %s%n", format(lockInfo));
				}
			}
		}
		writeMonitors(writer, lockedMonitors);
	}

	private String format(LockInfo lockInfo) {
		return String.format("<%x> (a %s)", lockInfo.getIdentityHashCode(), lockInfo.getClassName());
	}

	private void writeMonitors(PrintWriter writer, List<MonitorInfo> lockedMonitorsAtCurrentDepth) {
		for (MonitorInfo lockedMonitor : lockedMonitorsAtCurrentDepth) {
			writer.printf("\t- locked %s%n", format(lockedMonitor));
		}
	}

	private void writeLockedOwnableSynchronizers(PrintWriter writer, ThreadInfo info) {
		writer.println("   Locked ownable synchronizers:");
		LockInfo[] lockedSynchronizers = info.getLockedSynchronizers();
		if (lockedSynchronizers == null || lockedSynchronizers.length == 0) {
			writer.println("\t- None");
		}
		else {
			for (LockInfo lockedSynchronizer : lockedSynchronizers) {
				writer.printf("\t- Locked %s%n", format(lockedSynchronizer));
			}
		}
	}

}
>>>>>>> 6755b480
<|MERGE_RESOLUTION|>--- conflicted
+++ resolved
@@ -1,132 +1,3 @@
-<<<<<<< HEAD
-/*
- * Copyright 2012-2019 the original author or authors.
- *
- * Licensed under the Apache License, Version 2.0 (the "License");
- * you may not use this file except in compliance with the License.
- * You may obtain a copy of the License at
- *
- *      https://www.apache.org/licenses/LICENSE-2.0
- *
- * Unless required by applicable law or agreed to in writing, software
- * distributed under the License is distributed on an "AS IS" BASIS,
- * WITHOUT WARRANTIES OR CONDITIONS OF ANY KIND, either express or implied.
- * See the License for the specific language governing permissions and
- * limitations under the License.
- */
-
-package org.springframework.boot.actuate.management;
-
-import java.io.PrintWriter;
-import java.io.StringWriter;
-import java.lang.management.LockInfo;
-import java.lang.management.ManagementFactory;
-import java.lang.management.MonitorInfo;
-import java.lang.management.RuntimeMXBean;
-import java.lang.management.ThreadInfo;
-import java.text.SimpleDateFormat;
-import java.util.Date;
-import java.util.List;
-import java.util.stream.Collectors;
-import java.util.stream.Stream;
-
-/**
- * Formats a thread dump as plain text.
- *
- * @author Andy Wilkinson
- */
-class PlainTextThreadDumpFormatter {
-
-	String format(ThreadInfo[] threads) {
-		StringWriter dump = new StringWriter();
-		PrintWriter writer = new PrintWriter(dump);
-		writePreamble(writer);
-		for (ThreadInfo info : threads) {
-			writeThread(writer, info);
-		}
-		return dump.toString();
-	}
-
-	private void writePreamble(PrintWriter writer) {
-		SimpleDateFormat dateFormat = new SimpleDateFormat("yyyy-MM-dd HH:mm:ss");
-		writer.println(dateFormat.format(new Date()));
-		RuntimeMXBean runtime = ManagementFactory.getRuntimeMXBean();
-		writer.printf("Full thread dump %s (%s %s):%n", runtime.getVmName(), runtime.getVmVersion(),
-				System.getProperty("java.vm.info"));
-		writer.println();
-	}
-
-	private void writeThread(PrintWriter writer, ThreadInfo info) {
-		writer.printf("\"%s\" - Thread t@%d%n", info.getThreadName(), info.getThreadId());
-		writer.printf("   %s: %s%n", Thread.State.class.getCanonicalName(), info.getThreadState());
-		writeStackTrace(writer, info, info.getLockedMonitors());
-		writer.println();
-		writeLockedOwnableSynchronizers(writer, info);
-		writer.println();
-	}
-
-	private void writeStackTrace(PrintWriter writer, ThreadInfo info, MonitorInfo[] lockedMonitors) {
-		int depth = 0;
-		for (StackTraceElement element : info.getStackTrace()) {
-			writeStackTraceElement(writer, element, info, lockedMonitorsForDepth(lockedMonitors, depth), depth == 0);
-			depth++;
-		}
-	}
-
-	private List<MonitorInfo> lockedMonitorsForDepth(MonitorInfo[] lockedMonitors, int depth) {
-		return Stream.of(lockedMonitors).filter((lockedMonitor) -> lockedMonitor.getLockedStackDepth() == depth)
-				.collect(Collectors.toList());
-	}
-
-	private void writeStackTraceElement(PrintWriter writer, StackTraceElement element, ThreadInfo info,
-			List<MonitorInfo> lockedMonitors, boolean firstElement) {
-		writer.printf("\tat %s%n", element.toString());
-		LockInfo lockInfo = info.getLockInfo();
-		if (firstElement && lockInfo != null) {
-			if (element.getClassName().equals(Object.class.getName()) && element.getMethodName().equals("wait")) {
-				if (lockInfo != null) {
-					writer.printf("\t- waiting on %s%n", format(lockInfo));
-				}
-			}
-			else {
-				String lockOwner = info.getLockOwnerName();
-				if (lockOwner != null) {
-					writer.printf("\t- waiting to lock %s owned by \"%s\" t@%d%n", format(lockInfo), lockOwner,
-							info.getLockOwnerId());
-				}
-				else {
-					writer.printf("\t- parking to wait for %s%n", format(lockInfo));
-				}
-			}
-		}
-		writeMonitors(writer, lockedMonitors);
-	}
-
-	private String format(LockInfo lockInfo) {
-		return String.format("<%x> (a %s)", lockInfo.getIdentityHashCode(), lockInfo.getClassName());
-	}
-
-	private void writeMonitors(PrintWriter writer, List<MonitorInfo> lockedMonitorsAtCurrentDepth) {
-		for (MonitorInfo lockedMonitor : lockedMonitorsAtCurrentDepth) {
-			writer.printf("\t- locked %s%n", format(lockedMonitor));
-		}
-	}
-
-	private void writeLockedOwnableSynchronizers(PrintWriter writer, ThreadInfo info) {
-		writer.println("   Locked ownable synchronizers:");
-		LockInfo[] lockedSynchronizers = info.getLockedSynchronizers();
-		if (lockedSynchronizers == null || lockedSynchronizers.length == 0) {
-			writer.println("\t- None");
-		}
-		else {
-			for (LockInfo lockedSynchronizer : lockedSynchronizers) {
-				writer.printf("\t- Locked %s%n", format(lockedSynchronizer));
-			}
-		}
-	}
-
-}
-=======
 /*
  * Copyright 2012-2019 the original author or authors.
  *
@@ -251,5 +122,4 @@
 		}
 	}
 
-}
->>>>>>> 6755b480
+}