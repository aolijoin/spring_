--- conflicted
+++ resolved
@@ -1,45 +1,3 @@
-<<<<<<< HEAD
-/*
- * Copyright 2012-2019 the original author or authors.
- *
- * Licensed under the Apache License, Version 2.0 (the "License");
- * you may not use this file except in compliance with the License.
- * You may obtain a copy of the License at
- *
- *      https://www.apache.org/licenses/LICENSE-2.0
- *
- * Unless required by applicable law or agreed to in writing, software
- * distributed under the License is distributed on an "AS IS" BASIS,
- * WITHOUT WARRANTIES OR CONDITIONS OF ANY KIND, either express or implied.
- * See the License for the specific language governing permissions and
- * limitations under the License.
- */
-
-package org.springframework.boot.actuate.metrics.web.reactive.server;
-
-import java.util.Arrays;
-
-import io.micrometer.core.instrument.Tag;
-
-import org.springframework.web.server.ServerWebExchange;
-
-/**
- * Default implementation of {@link WebFluxTagsProvider}.
- *
- * @author Jon Schneider
- * @author Andy Wilkinson
- * @since 2.0.0
- */
-public class DefaultWebFluxTagsProvider implements WebFluxTagsProvider {
-
-	@Override
-	public Iterable<Tag> httpRequestTags(ServerWebExchange exchange, Throwable exception) {
-		return Arrays.asList(WebFluxTags.method(exchange), WebFluxTags.uri(exchange), WebFluxTags.exception(exception),
-				WebFluxTags.status(exchange), WebFluxTags.outcome(exchange));
-	}
-
-}
-=======
 /*
  * Copyright 2012-2020 the original author or authors.
  *
@@ -120,5 +78,4 @@
 		return tags;
 	}
 
-}
->>>>>>> 6755b480
+}