<<<<<<< HEAD
/*
 * Copyright 2012-2019 the original author or authors.
 *
 * Licensed under the Apache License, Version 2.0 (the "License");
 * you may not use this file except in compliance with the License.
 * You may obtain a copy of the License at
 *
 *      https://www.apache.org/licenses/LICENSE-2.0
 *
 * Unless required by applicable law or agreed to in writing, software
 * distributed under the License is distributed on an "AS IS" BASIS,
 * WITHOUT WARRANTIES OR CONDITIONS OF ANY KIND, either express or implied.
 * See the License for the specific language governing permissions and
 * limitations under the License.
 */

package org.springframework.boot.actuate.couchbase;

import java.net.InetSocketAddress;
import java.util.Arrays;
import java.util.List;
import java.util.Map;

import com.couchbase.client.core.message.internal.DiagnosticsReport;
import com.couchbase.client.core.message.internal.EndpointHealth;
import com.couchbase.client.core.service.ServiceType;
import com.couchbase.client.core.state.LifecycleState;
import com.couchbase.client.java.Cluster;
import org.junit.jupiter.api.Test;

import org.springframework.boot.actuate.health.Health;
import org.springframework.boot.actuate.health.Status;

import static org.assertj.core.api.Assertions.assertThat;
import static org.mockito.BDDMockito.given;
import static org.mockito.Mockito.mock;
import static org.mockito.Mockito.verify;

/**
 * Tests for {@link CouchbaseHealthIndicator}
 *
 * @author Eddú Meléndez
 * @author Stephane Nicoll
 */
class CouchbaseHealthIndicatorTests {

	@Test
	@SuppressWarnings("unchecked")
	void couchbaseClusterIsUp() {
		Cluster cluster = mock(Cluster.class);
		CouchbaseHealthIndicator healthIndicator = new CouchbaseHealthIndicator(cluster);
		List<EndpointHealth> endpoints = Arrays.asList(new EndpointHealth(ServiceType.BINARY, LifecycleState.CONNECTED,
				new InetSocketAddress(0), new InetSocketAddress(0), 1234, "endpoint-1"));
		DiagnosticsReport diagnostics = new DiagnosticsReport(endpoints, "test-sdk", "test-id", null);
		given(cluster.diagnostics()).willReturn(diagnostics);
		Health health = healthIndicator.health();
		assertThat(health.getStatus()).isEqualTo(Status.UP);
		assertThat(health.getDetails()).containsEntry("sdk", "test-sdk");
		assertThat(health.getDetails()).containsKey("endpoints");
		assertThat((List<Map<String, Object>>) health.getDetails().get("endpoints")).hasSize(1);
		verify(cluster).diagnostics();
	}

	@Test
	@SuppressWarnings("unchecked")
	void couchbaseClusterIsDown() {
		Cluster cluster = mock(Cluster.class);
		CouchbaseHealthIndicator healthIndicator = new CouchbaseHealthIndicator(cluster);
		List<EndpointHealth> endpoints = Arrays.asList(
				new EndpointHealth(ServiceType.BINARY, LifecycleState.CONNECTED, new InetSocketAddress(0),
						new InetSocketAddress(0), 1234, "endpoint-1"),
				new EndpointHealth(ServiceType.BINARY, LifecycleState.CONNECTING, new InetSocketAddress(0),
						new InetSocketAddress(0), 1234, "endpoint-2"));
		DiagnosticsReport diagnostics = new DiagnosticsReport(endpoints, "test-sdk", "test-id", null);
		given(cluster.diagnostics()).willReturn(diagnostics);
		Health health = healthIndicator.health();
		assertThat(health.getStatus()).isEqualTo(Status.DOWN);
		assertThat(health.getDetails()).containsEntry("sdk", "test-sdk");
		assertThat(health.getDetails()).containsKey("endpoints");
		assertThat((List<Map<String, Object>>) health.getDetails().get("endpoints")).hasSize(2);
		verify(cluster).diagnostics();
	}

}
=======
/*
 * Copyright 2012-2020 the original author or authors.
 *
 * Licensed under the Apache License, Version 2.0 (the "License");
 * you may not use this file except in compliance with the License.
 * You may obtain a copy of the License at
 *
 *      https://www.apache.org/licenses/LICENSE-2.0
 *
 * Unless required by applicable law or agreed to in writing, software
 * distributed under the License is distributed on an "AS IS" BASIS,
 * WITHOUT WARRANTIES OR CONDITIONS OF ANY KIND, either express or implied.
 * See the License for the specific language governing permissions and
 * limitations under the License.
 */

package org.springframework.boot.actuate.couchbase;

import java.util.Arrays;
import java.util.Collections;
import java.util.List;
import java.util.Map;
import java.util.Optional;

import com.couchbase.client.core.diagnostics.DiagnosticsResult;
import com.couchbase.client.core.diagnostics.EndpointDiagnostics;
import com.couchbase.client.core.endpoint.EndpointState;
import com.couchbase.client.core.service.ServiceType;
import com.couchbase.client.java.Cluster;
import org.junit.jupiter.api.Test;

import org.springframework.boot.actuate.health.Health;
import org.springframework.boot.actuate.health.Status;

import static org.assertj.core.api.Assertions.assertThat;
import static org.mockito.BDDMockito.given;
import static org.mockito.Mockito.mock;
import static org.mockito.Mockito.verify;

/**
 * Tests for {@link CouchbaseHealthIndicator}
 *
 * @author Eddú Meléndez
 * @author Stephane Nicoll
 */
class CouchbaseHealthIndicatorTests {

	@Test
	@SuppressWarnings("unchecked")
	void couchbaseClusterIsUp() {
		Cluster cluster = mock(Cluster.class);
		CouchbaseHealthIndicator healthIndicator = new CouchbaseHealthIndicator(cluster);
		Map<ServiceType, List<EndpointDiagnostics>> endpoints = Collections.singletonMap(ServiceType.KV,
				Collections.singletonList(new EndpointDiagnostics(ServiceType.KV, EndpointState.CONNECTED, "127.0.0.1",
						"127.0.0.1", Optional.empty(), Optional.of(1234L), Optional.of("endpoint-1"))));

		DiagnosticsResult diagnostics = new DiagnosticsResult(endpoints, "test-sdk", "test-id");
		given(cluster.diagnostics()).willReturn(diagnostics);
		Health health = healthIndicator.health();
		assertThat(health.getStatus()).isEqualTo(Status.UP);
		assertThat(health.getDetails()).containsEntry("sdk", "test-sdk");
		assertThat(health.getDetails()).containsKey("endpoints");
		assertThat((List<Map<String, Object>>) health.getDetails().get("endpoints")).hasSize(1);
		verify(cluster).diagnostics();
	}

	@Test
	@SuppressWarnings("unchecked")
	void couchbaseClusterIsDown() {
		Cluster cluster = mock(Cluster.class);
		CouchbaseHealthIndicator healthIndicator = new CouchbaseHealthIndicator(cluster);
		Map<ServiceType, List<EndpointDiagnostics>> endpoints = Collections.singletonMap(ServiceType.KV,
				Arrays.asList(
						new EndpointDiagnostics(ServiceType.KV, EndpointState.CONNECTED, "127.0.0.1", "127.0.0.1",
								Optional.empty(), Optional.of(1234L), Optional.of("endpoint-1")),
						new EndpointDiagnostics(ServiceType.KV, EndpointState.CONNECTING, "127.0.0.1", "127.0.0.1",
								Optional.empty(), Optional.of(1234L), Optional.of("endpoint-2"))));
		DiagnosticsResult diagnostics = new DiagnosticsResult(endpoints, "test-sdk", "test-id");
		given(cluster.diagnostics()).willReturn(diagnostics);
		Health health = healthIndicator.health();
		assertThat(health.getStatus()).isEqualTo(Status.DOWN);
		assertThat(health.getDetails()).containsEntry("sdk", "test-sdk");
		assertThat(health.getDetails()).containsKey("endpoints");
		assertThat((List<Map<String, Object>>) health.getDetails().get("endpoints")).hasSize(2);
		verify(cluster).diagnostics();
	}

}
>>>>>>> 6755b480
<|MERGE_RESOLUTION|>--- conflicted
+++ resolved
@@ -1,89 +1,3 @@
-<<<<<<< HEAD
-/*
- * Copyright 2012-2019 the original author or authors.
- *
- * Licensed under the Apache License, Version 2.0 (the "License");
- * you may not use this file except in compliance with the License.
- * You may obtain a copy of the License at
- *
- *      https://www.apache.org/licenses/LICENSE-2.0
- *
- * Unless required by applicable law or agreed to in writing, software
- * distributed under the License is distributed on an "AS IS" BASIS,
- * WITHOUT WARRANTIES OR CONDITIONS OF ANY KIND, either express or implied.
- * See the License for the specific language governing permissions and
- * limitations under the License.
- */
-
-package org.springframework.boot.actuate.couchbase;
-
-import java.net.InetSocketAddress;
-import java.util.Arrays;
-import java.util.List;
-import java.util.Map;
-
-import com.couchbase.client.core.message.internal.DiagnosticsReport;
-import com.couchbase.client.core.message.internal.EndpointHealth;
-import com.couchbase.client.core.service.ServiceType;
-import com.couchbase.client.core.state.LifecycleState;
-import com.couchbase.client.java.Cluster;
-import org.junit.jupiter.api.Test;
-
-import org.springframework.boot.actuate.health.Health;
-import org.springframework.boot.actuate.health.Status;
-
-import static org.assertj.core.api.Assertions.assertThat;
-import static org.mockito.BDDMockito.given;
-import static org.mockito.Mockito.mock;
-import static org.mockito.Mockito.verify;
-
-/**
- * Tests for {@link CouchbaseHealthIndicator}
- *
- * @author Eddú Meléndez
- * @author Stephane Nicoll
- */
-class CouchbaseHealthIndicatorTests {
-
-	@Test
-	@SuppressWarnings("unchecked")
-	void couchbaseClusterIsUp() {
-		Cluster cluster = mock(Cluster.class);
-		CouchbaseHealthIndicator healthIndicator = new CouchbaseHealthIndicator(cluster);
-		List<EndpointHealth> endpoints = Arrays.asList(new EndpointHealth(ServiceType.BINARY, LifecycleState.CONNECTED,
-				new InetSocketAddress(0), new InetSocketAddress(0), 1234, "endpoint-1"));
-		DiagnosticsReport diagnostics = new DiagnosticsReport(endpoints, "test-sdk", "test-id", null);
-		given(cluster.diagnostics()).willReturn(diagnostics);
-		Health health = healthIndicator.health();
-		assertThat(health.getStatus()).isEqualTo(Status.UP);
-		assertThat(health.getDetails()).containsEntry("sdk", "test-sdk");
-		assertThat(health.getDetails()).containsKey("endpoints");
-		assertThat((List<Map<String, Object>>) health.getDetails().get("endpoints")).hasSize(1);
-		verify(cluster).diagnostics();
-	}
-
-	@Test
-	@SuppressWarnings("unchecked")
-	void couchbaseClusterIsDown() {
-		Cluster cluster = mock(Cluster.class);
-		CouchbaseHealthIndicator healthIndicator = new CouchbaseHealthIndicator(cluster);
-		List<EndpointHealth> endpoints = Arrays.asList(
-				new EndpointHealth(ServiceType.BINARY, LifecycleState.CONNECTED, new InetSocketAddress(0),
-						new InetSocketAddress(0), 1234, "endpoint-1"),
-				new EndpointHealth(ServiceType.BINARY, LifecycleState.CONNECTING, new InetSocketAddress(0),
-						new InetSocketAddress(0), 1234, "endpoint-2"));
-		DiagnosticsReport diagnostics = new DiagnosticsReport(endpoints, "test-sdk", "test-id", null);
-		given(cluster.diagnostics()).willReturn(diagnostics);
-		Health health = healthIndicator.health();
-		assertThat(health.getStatus()).isEqualTo(Status.DOWN);
-		assertThat(health.getDetails()).containsEntry("sdk", "test-sdk");
-		assertThat(health.getDetails()).containsKey("endpoints");
-		assertThat((List<Map<String, Object>>) health.getDetails().get("endpoints")).hasSize(2);
-		verify(cluster).diagnostics();
-	}
-
-}
-=======
 /*
  * Copyright 2012-2020 the original author or authors.
  *
@@ -171,5 +85,4 @@
 		verify(cluster).diagnostics();
 	}
 
-}
->>>>>>> 6755b480
+}