<<<<<<< HEAD
/*
 * Copyright 2012-2019 the original author or authors.
 *
 * Licensed under the Apache License, Version 2.0 (the "License");
 * you may not use this file except in compliance with the License.
 * You may obtain a copy of the License at
 *
 *      https://www.apache.org/licenses/LICENSE-2.0
 *
 * Unless required by applicable law or agreed to in writing, software
 * distributed under the License is distributed on an "AS IS" BASIS,
 * WITHOUT WARRANTIES OR CONDITIONS OF ANY KIND, either express or implied.
 * See the License for the specific language governing permissions and
 * limitations under the License.
 */

package org.springframework.boot.autoconfigure.condition;

import java.util.ArrayList;
import java.util.Collection;
import java.util.Collections;
import java.util.List;

import org.springframework.beans.BeansException;
import org.springframework.beans.factory.BeanClassLoaderAware;
import org.springframework.beans.factory.BeanFactory;
import org.springframework.beans.factory.BeanFactoryAware;
import org.springframework.boot.autoconfigure.AutoConfigurationImportFilter;
import org.springframework.boot.autoconfigure.AutoConfigurationMetadata;
import org.springframework.util.ClassUtils;
import org.springframework.util.CollectionUtils;

/**
 * Abstract base class for a {@link SpringBootCondition} that also implements
 * {@link AutoConfigurationImportFilter}.
 *
 * @author Phillip Webb
 */
abstract class FilteringSpringBootCondition extends SpringBootCondition
		implements AutoConfigurationImportFilter, BeanFactoryAware, BeanClassLoaderAware {

	private BeanFactory beanFactory;

	private ClassLoader beanClassLoader;

	@Override
	public boolean[] match(String[] autoConfigurationClasses, AutoConfigurationMetadata autoConfigurationMetadata) {
		ConditionEvaluationReport report = ConditionEvaluationReport.find(this.beanFactory);
		ConditionOutcome[] outcomes = getOutcomes(autoConfigurationClasses, autoConfigurationMetadata);
		boolean[] match = new boolean[outcomes.length];
		for (int i = 0; i < outcomes.length; i++) {
			match[i] = (outcomes[i] == null || outcomes[i].isMatch());
			if (!match[i] && outcomes[i] != null) {
				logOutcome(autoConfigurationClasses[i], outcomes[i]);
				if (report != null) {
					report.recordConditionEvaluation(autoConfigurationClasses[i], this, outcomes[i]);
				}
			}
		}
		return match;
	}

	protected abstract ConditionOutcome[] getOutcomes(String[] autoConfigurationClasses,
			AutoConfigurationMetadata autoConfigurationMetadata);

	@Override
	public void setBeanFactory(BeanFactory beanFactory) throws BeansException {
		this.beanFactory = beanFactory;
	}

	protected final BeanFactory getBeanFactory() {
		return this.beanFactory;
	}

	protected final ClassLoader getBeanClassLoader() {
		return this.beanClassLoader;
	}

	@Override
	public void setBeanClassLoader(ClassLoader classLoader) {
		this.beanClassLoader = classLoader;
	}

	protected List<String> filter(Collection<String> classNames, ClassNameFilter classNameFilter,
			ClassLoader classLoader) {
		if (CollectionUtils.isEmpty(classNames)) {
			return Collections.emptyList();
		}
		List<String> matches = new ArrayList<>(classNames.size());
		for (String candidate : classNames) {
			if (classNameFilter.matches(candidate, classLoader)) {
				matches.add(candidate);
			}
		}
		return matches;
	}

	protected enum ClassNameFilter {

		PRESENT {

			@Override
			public boolean matches(String className, ClassLoader classLoader) {
				return isPresent(className, classLoader);
			}

		},

		MISSING {

			@Override
			public boolean matches(String className, ClassLoader classLoader) {
				return !isPresent(className, classLoader);
			}

		};

		abstract boolean matches(String className, ClassLoader classLoader);

		static boolean isPresent(String className, ClassLoader classLoader) {
			if (classLoader == null) {
				classLoader = ClassUtils.getDefaultClassLoader();
			}
			try {
				forName(className, classLoader);
				return true;
			}
			catch (Throwable ex) {
				return false;
			}
		}

		private static Class<?> forName(String className, ClassLoader classLoader) throws ClassNotFoundException {
			if (classLoader != null) {
				return classLoader.loadClass(className);
			}
			return Class.forName(className);
		}

	}

}
=======
/*
 * Copyright 2012-2019 the original author or authors.
 *
 * Licensed under the Apache License, Version 2.0 (the "License");
 * you may not use this file except in compliance with the License.
 * You may obtain a copy of the License at
 *
 *      https://www.apache.org/licenses/LICENSE-2.0
 *
 * Unless required by applicable law or agreed to in writing, software
 * distributed under the License is distributed on an "AS IS" BASIS,
 * WITHOUT WARRANTIES OR CONDITIONS OF ANY KIND, either express or implied.
 * See the License for the specific language governing permissions and
 * limitations under the License.
 */

package org.springframework.boot.autoconfigure.condition;

import java.util.ArrayList;
import java.util.Collection;
import java.util.Collections;
import java.util.List;

import org.springframework.beans.BeansException;
import org.springframework.beans.factory.BeanClassLoaderAware;
import org.springframework.beans.factory.BeanFactory;
import org.springframework.beans.factory.BeanFactoryAware;
import org.springframework.boot.autoconfigure.AutoConfigurationImportFilter;
import org.springframework.boot.autoconfigure.AutoConfigurationMetadata;
import org.springframework.util.ClassUtils;
import org.springframework.util.CollectionUtils;

/**
 * Abstract base class for a {@link SpringBootCondition} that also implements
 * {@link AutoConfigurationImportFilter}.
 *
 * @author Phillip Webb
 */
abstract class FilteringSpringBootCondition extends SpringBootCondition
		implements AutoConfigurationImportFilter, BeanFactoryAware, BeanClassLoaderAware {

	private BeanFactory beanFactory;

	private ClassLoader beanClassLoader;

	@Override
	public boolean[] match(String[] autoConfigurationClasses, AutoConfigurationMetadata autoConfigurationMetadata) {
		ConditionEvaluationReport report = ConditionEvaluationReport.find(this.beanFactory);
		ConditionOutcome[] outcomes = getOutcomes(autoConfigurationClasses, autoConfigurationMetadata);
		boolean[] match = new boolean[outcomes.length];
		for (int i = 0; i < outcomes.length; i++) {
			match[i] = (outcomes[i] == null || outcomes[i].isMatch());
			if (!match[i] && outcomes[i] != null) {
				logOutcome(autoConfigurationClasses[i], outcomes[i]);
				if (report != null) {
					report.recordConditionEvaluation(autoConfigurationClasses[i], this, outcomes[i]);
				}
			}
		}
		return match;
	}

	protected abstract ConditionOutcome[] getOutcomes(String[] autoConfigurationClasses,
			AutoConfigurationMetadata autoConfigurationMetadata);

	@Override
	public void setBeanFactory(BeanFactory beanFactory) throws BeansException {
		this.beanFactory = beanFactory;
	}

	protected final BeanFactory getBeanFactory() {
		return this.beanFactory;
	}

	protected final ClassLoader getBeanClassLoader() {
		return this.beanClassLoader;
	}

	@Override
	public void setBeanClassLoader(ClassLoader classLoader) {
		this.beanClassLoader = classLoader;
	}

	protected final List<String> filter(Collection<String> classNames, ClassNameFilter classNameFilter,
			ClassLoader classLoader) {
		if (CollectionUtils.isEmpty(classNames)) {
			return Collections.emptyList();
		}
		List<String> matches = new ArrayList<>(classNames.size());
		for (String candidate : classNames) {
			if (classNameFilter.matches(candidate, classLoader)) {
				matches.add(candidate);
			}
		}
		return matches;
	}

	/**
	 * Slightly faster variant of {@link ClassUtils#forName(String, ClassLoader)} that
	 * doesn't deal with primitives, arrays or inner types.
	 * @param className the class name to resolve
	 * @param classLoader the class loader to use
	 * @return a resolved class
	 * @throws ClassNotFoundException if the class cannot be found
	 */
	protected static Class<?> resolve(String className, ClassLoader classLoader) throws ClassNotFoundException {
		if (classLoader != null) {
			return Class.forName(className, false, classLoader);
		}
		return Class.forName(className);
	}

	protected enum ClassNameFilter {

		PRESENT {

			@Override
			public boolean matches(String className, ClassLoader classLoader) {
				return isPresent(className, classLoader);
			}

		},

		MISSING {

			@Override
			public boolean matches(String className, ClassLoader classLoader) {
				return !isPresent(className, classLoader);
			}

		};

		abstract boolean matches(String className, ClassLoader classLoader);

		static boolean isPresent(String className, ClassLoader classLoader) {
			if (classLoader == null) {
				classLoader = ClassUtils.getDefaultClassLoader();
			}
			try {
				resolve(className, classLoader);
				return true;
			}
			catch (Throwable ex) {
				return false;
			}
		}

	}

}
>>>>>>> 6755b480
<|MERGE_RESOLUTION|>--- conflicted
+++ resolved
@@ -1,147 +1,3 @@
-<<<<<<< HEAD
-/*
- * Copyright 2012-2019 the original author or authors.
- *
- * Licensed under the Apache License, Version 2.0 (the "License");
- * you may not use this file except in compliance with the License.
- * You may obtain a copy of the License at
- *
- *      https://www.apache.org/licenses/LICENSE-2.0
- *
- * Unless required by applicable law or agreed to in writing, software
- * distributed under the License is distributed on an "AS IS" BASIS,
- * WITHOUT WARRANTIES OR CONDITIONS OF ANY KIND, either express or implied.
- * See the License for the specific language governing permissions and
- * limitations under the License.
- */
-
-package org.springframework.boot.autoconfigure.condition;
-
-import java.util.ArrayList;
-import java.util.Collection;
-import java.util.Collections;
-import java.util.List;
-
-import org.springframework.beans.BeansException;
-import org.springframework.beans.factory.BeanClassLoaderAware;
-import org.springframework.beans.factory.BeanFactory;
-import org.springframework.beans.factory.BeanFactoryAware;
-import org.springframework.boot.autoconfigure.AutoConfigurationImportFilter;
-import org.springframework.boot.autoconfigure.AutoConfigurationMetadata;
-import org.springframework.util.ClassUtils;
-import org.springframework.util.CollectionUtils;
-
-/**
- * Abstract base class for a {@link SpringBootCondition} that also implements
- * {@link AutoConfigurationImportFilter}.
- *
- * @author Phillip Webb
- */
-abstract class FilteringSpringBootCondition extends SpringBootCondition
-		implements AutoConfigurationImportFilter, BeanFactoryAware, BeanClassLoaderAware {
-
-	private BeanFactory beanFactory;
-
-	private ClassLoader beanClassLoader;
-
-	@Override
-	public boolean[] match(String[] autoConfigurationClasses, AutoConfigurationMetadata autoConfigurationMetadata) {
-		ConditionEvaluationReport report = ConditionEvaluationReport.find(this.beanFactory);
-		ConditionOutcome[] outcomes = getOutcomes(autoConfigurationClasses, autoConfigurationMetadata);
-		boolean[] match = new boolean[outcomes.length];
-		for (int i = 0; i < outcomes.length; i++) {
-			match[i] = (outcomes[i] == null || outcomes[i].isMatch());
-			if (!match[i] && outcomes[i] != null) {
-				logOutcome(autoConfigurationClasses[i], outcomes[i]);
-				if (report != null) {
-					report.recordConditionEvaluation(autoConfigurationClasses[i], this, outcomes[i]);
-				}
-			}
-		}
-		return match;
-	}
-
-	protected abstract ConditionOutcome[] getOutcomes(String[] autoConfigurationClasses,
-			AutoConfigurationMetadata autoConfigurationMetadata);
-
-	@Override
-	public void setBeanFactory(BeanFactory beanFactory) throws BeansException {
-		this.beanFactory = beanFactory;
-	}
-
-	protected final BeanFactory getBeanFactory() {
-		return this.beanFactory;
-	}
-
-	protected final ClassLoader getBeanClassLoader() {
-		return this.beanClassLoader;
-	}
-
-	@Override
-	public void setBeanClassLoader(ClassLoader classLoader) {
-		this.beanClassLoader = classLoader;
-	}
-
-	protected List<String> filter(Collection<String> classNames, ClassNameFilter classNameFilter,
-			ClassLoader classLoader) {
-		if (CollectionUtils.isEmpty(classNames)) {
-			return Collections.emptyList();
-		}
-		List<String> matches = new ArrayList<>(classNames.size());
-		for (String candidate : classNames) {
-			if (classNameFilter.matches(candidate, classLoader)) {
-				matches.add(candidate);
-			}
-		}
-		return matches;
-	}
-
-	protected enum ClassNameFilter {
-
-		PRESENT {
-
-			@Override
-			public boolean matches(String className, ClassLoader classLoader) {
-				return isPresent(className, classLoader);
-			}
-
-		},
-
-		MISSING {
-
-			@Override
-			public boolean matches(String className, ClassLoader classLoader) {
-				return !isPresent(className, classLoader);
-			}
-
-		};
-
-		abstract boolean matches(String className, ClassLoader classLoader);
-
-		static boolean isPresent(String className, ClassLoader classLoader) {
-			if (classLoader == null) {
-				classLoader = ClassUtils.getDefaultClassLoader();
-			}
-			try {
-				forName(className, classLoader);
-				return true;
-			}
-			catch (Throwable ex) {
-				return false;
-			}
-		}
-
-		private static Class<?> forName(String className, ClassLoader classLoader) throws ClassNotFoundException {
-			if (classLoader != null) {
-				return classLoader.loadClass(className);
-			}
-			return Class.forName(className);
-		}
-
-	}
-
-}
-=======
 /*
  * Copyright 2012-2019 the original author or authors.
  *
@@ -291,5 +147,4 @@
 
 	}
 
-}
->>>>>>> 6755b480
+}