--- conflicted
+++ resolved
@@ -1,85 +1,3 @@
-<<<<<<< HEAD
-/*
- * Copyright 2012-2019 the original author or authors.
- *
- * Licensed under the Apache License, Version 2.0 (the "License");
- * you may not use this file except in compliance with the License.
- * You may obtain a copy of the License at
- *
- *      https://www.apache.org/licenses/LICENSE-2.0
- *
- * Unless required by applicable law or agreed to in writing, software
- * distributed under the License is distributed on an "AS IS" BASIS,
- * WITHOUT WARRANTIES OR CONDITIONS OF ANY KIND, either express or implied.
- * See the License for the specific language governing permissions and
- * limitations under the License.
- */
-
-package org.springframework.boot.autoconfigure.couchbase;
-
-import com.couchbase.client.java.Cluster;
-import com.couchbase.client.java.CouchbaseBucket;
-
-import org.springframework.boot.autoconfigure.EnableAutoConfiguration;
-import org.springframework.boot.autoconfigure.condition.AnyNestedCondition;
-import org.springframework.boot.autoconfigure.condition.ConditionalOnBean;
-import org.springframework.boot.autoconfigure.condition.ConditionalOnClass;
-import org.springframework.boot.autoconfigure.condition.ConditionalOnMissingBean;
-import org.springframework.boot.context.properties.EnableConfigurationProperties;
-import org.springframework.context.annotation.Conditional;
-import org.springframework.context.annotation.Configuration;
-import org.springframework.context.annotation.Import;
-
-/**
- * {@link EnableAutoConfiguration Auto-configuration} for Couchbase.
- *
- * @author Eddú Meléndez
- * @author Stephane Nicoll
- * @author Yulin Qin
- * @since 1.4.0
- */
-@Configuration(proxyBeanMethods = false)
-@ConditionalOnClass({ CouchbaseBucket.class, Cluster.class })
-@Conditional(CouchbaseAutoConfiguration.CouchbaseCondition.class)
-@EnableConfigurationProperties(CouchbaseProperties.class)
-public class CouchbaseAutoConfiguration {
-
-	@Configuration(proxyBeanMethods = false)
-	@ConditionalOnMissingBean(value = CouchbaseConfiguration.class,
-			type = "org.springframework.data.couchbase.config.CouchbaseConfigurer")
-	@Import(CouchbaseConfiguration.class)
-	static class DefaultCouchbaseConfiguration {
-
-	}
-
-	/**
-	 * Determine if Couchbase should be configured. This happens if either the
-	 * user-configuration defines a {@code CouchbaseConfigurer} or if at least the
-	 * "bootstrapHosts" property is specified.
-	 * <p>
-	 * The reason why we check for the presence of {@code CouchbaseConfigurer} is that it
-	 * might use {@link CouchbaseProperties} for its internal customization.
-	 */
-	static class CouchbaseCondition extends AnyNestedCondition {
-
-		CouchbaseCondition() {
-			super(ConfigurationPhase.REGISTER_BEAN);
-		}
-
-		@Conditional(OnBootstrapHostsCondition.class)
-		static class BootstrapHostsProperty {
-
-		}
-
-		@ConditionalOnBean(type = "org.springframework.data.couchbase.config.CouchbaseConfigurer")
-		static class CouchbaseConfigurerAvailable {
-
-		}
-
-	}
-
-}
-=======
 /*
  * Copyright 2012-2021 the original author or authors.
  *
@@ -233,5 +151,4 @@
 
 	}
 
-}
->>>>>>> 6755b480
+}