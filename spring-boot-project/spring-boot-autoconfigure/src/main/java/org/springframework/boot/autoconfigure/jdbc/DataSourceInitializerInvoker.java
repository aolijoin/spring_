<<<<<<< HEAD
/*
 * Copyright 2012-2019 the original author or authors.
 *
 * Licensed under the Apache License, Version 2.0 (the "License");
 * you may not use this file except in compliance with the License.
 * You may obtain a copy of the License at
 *
 *      https://www.apache.org/licenses/LICENSE-2.0
 *
 * Unless required by applicable law or agreed to in writing, software
 * distributed under the License is distributed on an "AS IS" BASIS,
 * WITHOUT WARRANTIES OR CONDITIONS OF ANY KIND, either express or implied.
 * See the License for the specific language governing permissions and
 * limitations under the License.
 */

package org.springframework.boot.autoconfigure.jdbc;

import javax.sql.DataSource;

import org.apache.commons.logging.Log;
import org.apache.commons.logging.LogFactory;

import org.springframework.beans.factory.InitializingBean;
import org.springframework.beans.factory.ObjectProvider;
import org.springframework.context.ApplicationContext;
import org.springframework.context.ApplicationListener;

/**
 * Bean to handle {@link DataSource} initialization by running {@literal schema-*.sql} on
 * {@link InitializingBean#afterPropertiesSet()} and {@literal data-*.sql} SQL scripts on
 * a {@link DataSourceSchemaCreatedEvent}.
 *
 * @author Stephane Nicoll
 * @see DataSourceAutoConfiguration
 */
class DataSourceInitializerInvoker implements ApplicationListener<DataSourceSchemaCreatedEvent>, InitializingBean {

	private static final Log logger = LogFactory.getLog(DataSourceInitializerInvoker.class);

	private final ObjectProvider<DataSource> dataSource;

	private final DataSourceProperties properties;

	private final ApplicationContext applicationContext;

	private DataSourceInitializer dataSourceInitializer;

	private boolean initialized;

	DataSourceInitializerInvoker(ObjectProvider<DataSource> dataSource, DataSourceProperties properties,
			ApplicationContext applicationContext) {
		this.dataSource = dataSource;
		this.properties = properties;
		this.applicationContext = applicationContext;
	}

	@Override
	public void afterPropertiesSet() {
		DataSourceInitializer initializer = getDataSourceInitializer();
		if (initializer != null) {
			boolean schemaCreated = this.dataSourceInitializer.createSchema();
			if (schemaCreated) {
				initialize(initializer);
			}
		}
	}

	private void initialize(DataSourceInitializer initializer) {
		try {
			this.applicationContext.publishEvent(new DataSourceSchemaCreatedEvent(initializer.getDataSource()));
			// The listener might not be registered yet, so don't rely on it.
			if (!this.initialized) {
				this.dataSourceInitializer.initSchema();
				this.initialized = true;
			}
		}
		catch (IllegalStateException ex) {
			logger.warn("Could not send event to complete DataSource initialization (" + ex.getMessage() + ")");
		}
	}

	@Override
	public void onApplicationEvent(DataSourceSchemaCreatedEvent event) {
		// NOTE the event can happen more than once and
		// the event datasource is not used here
		DataSourceInitializer initializer = getDataSourceInitializer();
		if (!this.initialized && initializer != null) {
			initializer.initSchema();
			this.initialized = true;
		}
	}

	private DataSourceInitializer getDataSourceInitializer() {
		if (this.dataSourceInitializer == null) {
			DataSource ds = this.dataSource.getIfUnique();
			if (ds != null) {
				this.dataSourceInitializer = new DataSourceInitializer(ds, this.properties, this.applicationContext);
			}
		}
		return this.dataSourceInitializer;
	}

}
=======
/*
 * Copyright 2012-2019 the original author or authors.
 *
 * Licensed under the Apache License, Version 2.0 (the "License");
 * you may not use this file except in compliance with the License.
 * You may obtain a copy of the License at
 *
 *      https://www.apache.org/licenses/LICENSE-2.0
 *
 * Unless required by applicable law or agreed to in writing, software
 * distributed under the License is distributed on an "AS IS" BASIS,
 * WITHOUT WARRANTIES OR CONDITIONS OF ANY KIND, either express or implied.
 * See the License for the specific language governing permissions and
 * limitations under the License.
 */

package org.springframework.boot.autoconfigure.jdbc;

import javax.sql.DataSource;

import org.apache.commons.logging.Log;
import org.apache.commons.logging.LogFactory;

import org.springframework.beans.factory.InitializingBean;
import org.springframework.beans.factory.ObjectProvider;
import org.springframework.context.ApplicationContext;
import org.springframework.context.ApplicationListener;
import org.springframework.core.log.LogMessage;

/**
 * Bean to handle {@link DataSource} initialization by running {@literal schema-*.sql} on
 * {@link InitializingBean#afterPropertiesSet()} and {@literal data-*.sql} SQL scripts on
 * a {@link DataSourceSchemaCreatedEvent}.
 *
 * @author Stephane Nicoll
 * @see DataSourceAutoConfiguration
 */
class DataSourceInitializerInvoker implements ApplicationListener<DataSourceSchemaCreatedEvent>, InitializingBean {

	private static final Log logger = LogFactory.getLog(DataSourceInitializerInvoker.class);

	private final ObjectProvider<DataSource> dataSource;

	private final DataSourceProperties properties;

	private final ApplicationContext applicationContext;

	private DataSourceInitializer dataSourceInitializer;

	private boolean initialized;

	DataSourceInitializerInvoker(ObjectProvider<DataSource> dataSource, DataSourceProperties properties,
			ApplicationContext applicationContext) {
		this.dataSource = dataSource;
		this.properties = properties;
		this.applicationContext = applicationContext;
	}

	@Override
	public void afterPropertiesSet() {
		DataSourceInitializer initializer = getDataSourceInitializer();
		if (initializer != null) {
			boolean schemaCreated = this.dataSourceInitializer.createSchema();
			if (schemaCreated) {
				initialize(initializer);
			}
		}
	}

	private void initialize(DataSourceInitializer initializer) {
		try {
			this.applicationContext.publishEvent(new DataSourceSchemaCreatedEvent(initializer.getDataSource()));
			// The listener might not be registered yet, so don't rely on it.
			if (!this.initialized) {
				this.dataSourceInitializer.initSchema();
				this.initialized = true;
			}
		}
		catch (IllegalStateException ex) {
			logger.warn(LogMessage.format("Could not send event to complete DataSource initialization (%s)",
					ex.getMessage()));
		}
	}

	@Override
	public void onApplicationEvent(DataSourceSchemaCreatedEvent event) {
		// NOTE the event can happen more than once and
		// the event datasource is not used here
		DataSourceInitializer initializer = getDataSourceInitializer();
		if (!this.initialized && initializer != null) {
			initializer.initSchema();
			this.initialized = true;
		}
	}

	private DataSourceInitializer getDataSourceInitializer() {
		if (this.dataSourceInitializer == null) {
			DataSource ds = this.dataSource.getIfUnique();
			if (ds != null) {
				this.dataSourceInitializer = new DataSourceInitializer(ds, this.properties, this.applicationContext);
			}
		}
		return this.dataSourceInitializer;
	}

}
>>>>>>> 6755b480
<|MERGE_RESOLUTION|>--- conflicted
+++ resolved
@@ -1,109 +1,3 @@
-<<<<<<< HEAD
-/*
- * Copyright 2012-2019 the original author or authors.
- *
- * Licensed under the Apache License, Version 2.0 (the "License");
- * you may not use this file except in compliance with the License.
- * You may obtain a copy of the License at
- *
- *      https://www.apache.org/licenses/LICENSE-2.0
- *
- * Unless required by applicable law or agreed to in writing, software
- * distributed under the License is distributed on an "AS IS" BASIS,
- * WITHOUT WARRANTIES OR CONDITIONS OF ANY KIND, either express or implied.
- * See the License for the specific language governing permissions and
- * limitations under the License.
- */
-
-package org.springframework.boot.autoconfigure.jdbc;
-
-import javax.sql.DataSource;
-
-import org.apache.commons.logging.Log;
-import org.apache.commons.logging.LogFactory;
-
-import org.springframework.beans.factory.InitializingBean;
-import org.springframework.beans.factory.ObjectProvider;
-import org.springframework.context.ApplicationContext;
-import org.springframework.context.ApplicationListener;
-
-/**
- * Bean to handle {@link DataSource} initialization by running {@literal schema-*.sql} on
- * {@link InitializingBean#afterPropertiesSet()} and {@literal data-*.sql} SQL scripts on
- * a {@link DataSourceSchemaCreatedEvent}.
- *
- * @author Stephane Nicoll
- * @see DataSourceAutoConfiguration
- */
-class DataSourceInitializerInvoker implements ApplicationListener<DataSourceSchemaCreatedEvent>, InitializingBean {
-
-	private static final Log logger = LogFactory.getLog(DataSourceInitializerInvoker.class);
-
-	private final ObjectProvider<DataSource> dataSource;
-
-	private final DataSourceProperties properties;
-
-	private final ApplicationContext applicationContext;
-
-	private DataSourceInitializer dataSourceInitializer;
-
-	private boolean initialized;
-
-	DataSourceInitializerInvoker(ObjectProvider<DataSource> dataSource, DataSourceProperties properties,
-			ApplicationContext applicationContext) {
-		this.dataSource = dataSource;
-		this.properties = properties;
-		this.applicationContext = applicationContext;
-	}
-
-	@Override
-	public void afterPropertiesSet() {
-		DataSourceInitializer initializer = getDataSourceInitializer();
-		if (initializer != null) {
-			boolean schemaCreated = this.dataSourceInitializer.createSchema();
-			if (schemaCreated) {
-				initialize(initializer);
-			}
-		}
-	}
-
-	private void initialize(DataSourceInitializer initializer) {
-		try {
-			this.applicationContext.publishEvent(new DataSourceSchemaCreatedEvent(initializer.getDataSource()));
-			// The listener might not be registered yet, so don't rely on it.
-			if (!this.initialized) {
-				this.dataSourceInitializer.initSchema();
-				this.initialized = true;
-			}
-		}
-		catch (IllegalStateException ex) {
-			logger.warn("Could not send event to complete DataSource initialization (" + ex.getMessage() + ")");
-		}
-	}
-
-	@Override
-	public void onApplicationEvent(DataSourceSchemaCreatedEvent event) {
-		// NOTE the event can happen more than once and
-		// the event datasource is not used here
-		DataSourceInitializer initializer = getDataSourceInitializer();
-		if (!this.initialized && initializer != null) {
-			initializer.initSchema();
-			this.initialized = true;
-		}
-	}
-
-	private DataSourceInitializer getDataSourceInitializer() {
-		if (this.dataSourceInitializer == null) {
-			DataSource ds = this.dataSource.getIfUnique();
-			if (ds != null) {
-				this.dataSourceInitializer = new DataSourceInitializer(ds, this.properties, this.applicationContext);
-			}
-		}
-		return this.dataSourceInitializer;
-	}
-
-}
-=======
 /*
  * Copyright 2012-2019 the original author or authors.
  *
@@ -209,5 +103,4 @@
 		return this.dataSourceInitializer;
 	}
 
-}
->>>>>>> 6755b480
+}