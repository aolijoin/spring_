--- conflicted
+++ resolved
@@ -1,95 +1,3 @@
-<<<<<<< HEAD
-/*
- * Copyright 2012-2018 the original author or authors.
- *
- * Licensed under the Apache License, Version 2.0 (the "License");
- * you may not use this file except in compliance with the License.
- * You may obtain a copy of the License at
- *
- *      https://www.apache.org/licenses/LICENSE-2.0
- *
- * Unless required by applicable law or agreed to in writing, software
- * distributed under the License is distributed on an "AS IS" BASIS,
- * WITHOUT WARRANTIES OR CONDITIONS OF ANY KIND, either express or implied.
- * See the License for the specific language governing permissions and
- * limitations under the License.
- */
-
-package org.springframework.boot.autoconfigure.jdbc;
-
-import java.time.Duration;
-import java.time.temporal.ChronoUnit;
-
-import org.springframework.boot.context.properties.ConfigurationProperties;
-import org.springframework.boot.convert.DurationUnit;
-
-/**
- * Configuration properties for JDBC.
- *
- * @author Kazuki Shimizu
- * @author Stephane Nicoll
- * @since 2.0.0
- */
-@ConfigurationProperties(prefix = "spring.jdbc")
-public class JdbcProperties {
-
-	private final Template template = new Template();
-
-	public Template getTemplate() {
-		return this.template;
-	}
-
-	/**
-	 * {@code JdbcTemplate} settings.
-	 */
-	public static class Template {
-
-		/**
-		 * Number of rows that should be fetched from the database when more rows are
-		 * needed. Use -1 to use the JDBC driver's default configuration.
-		 */
-		private int fetchSize = -1;
-
-		/**
-		 * Maximum number of rows. Use -1 to use the JDBC driver's default configuration.
-		 */
-		private int maxRows = -1;
-
-		/**
-		 * Query timeout. Default is to use the JDBC driver's default configuration. If a
-		 * duration suffix is not specified, seconds will be used.
-		 */
-		@DurationUnit(ChronoUnit.SECONDS)
-		private Duration queryTimeout;
-
-		public int getFetchSize() {
-			return this.fetchSize;
-		}
-
-		public void setFetchSize(int fetchSize) {
-			this.fetchSize = fetchSize;
-		}
-
-		public int getMaxRows() {
-			return this.maxRows;
-		}
-
-		public void setMaxRows(int maxRows) {
-			this.maxRows = maxRows;
-		}
-
-		public Duration getQueryTimeout() {
-			return this.queryTimeout;
-		}
-
-		public void setQueryTimeout(Duration queryTimeout) {
-			this.queryTimeout = queryTimeout;
-		}
-
-	}
-
-}
-=======
 /*
  * Copyright 2012-2019 the original author or authors.
  *
@@ -179,5 +87,4 @@
 
 	}
 
-}
->>>>>>> 6755b480
+}