<<<<<<< HEAD
/*
 * Copyright 2012-2018 the original author or authors.
 *
 * Licensed under the Apache License, Version 2.0 (the "License");
 * you may not use this file except in compliance with the License.
 * You may obtain a copy of the License at
 *
 *      https://www.apache.org/licenses/LICENSE-2.0
 *
 * Unless required by applicable law or agreed to in writing, software
 * distributed under the License is distributed on an "AS IS" BASIS,
 * WITHOUT WARRANTIES OR CONDITIONS OF ANY KIND, either express or implied.
 * See the License for the specific language governing permissions and
 * limitations under the License.
 */

package org.springframework.boot.autoconfigure.ldap.embedded;

import java.util.ArrayList;
import java.util.List;

import org.springframework.boot.context.properties.ConfigurationProperties;
import org.springframework.boot.convert.Delimiter;
import org.springframework.core.io.Resource;

/**
 * Configuration properties for Embedded LDAP.
 *
 * @author Eddú Meléndez
 * @author Mathieu Ouellet
 * @since 1.5.0
 */
@ConfigurationProperties(prefix = "spring.ldap.embedded")
public class EmbeddedLdapProperties {

	/**
	 * Embedded LDAP port.
	 */
	private int port = 0;

	/**
	 * Embedded LDAP credentials.
	 */
	private Credential credential = new Credential();

	/**
	 * List of base DNs.
	 */
	@Delimiter(Delimiter.NONE)
	private List<String> baseDn = new ArrayList<>();

	/**
	 * Schema (LDIF) script resource reference.
	 */
	private String ldif = "classpath:schema.ldif";

	/**
	 * Schema validation.
	 */
	private Validation validation = new Validation();

	public int getPort() {
		return this.port;
	}

	public void setPort(int port) {
		this.port = port;
	}

	public Credential getCredential() {
		return this.credential;
	}

	public void setCredential(Credential credential) {
		this.credential = credential;
	}

	public List<String> getBaseDn() {
		return this.baseDn;
	}

	public void setBaseDn(List<String> baseDn) {
		this.baseDn = baseDn;
	}

	public String getLdif() {
		return this.ldif;
	}

	public void setLdif(String ldif) {
		this.ldif = ldif;
	}

	public Validation getValidation() {
		return this.validation;
	}

	public static class Credential {

		/**
		 * Embedded LDAP username.
		 */
		private String username;

		/**
		 * Embedded LDAP password.
		 */
		private String password;

		public String getUsername() {
			return this.username;
		}

		public void setUsername(String username) {
			this.username = username;
		}

		public String getPassword() {
			return this.password;
		}

		public void setPassword(String password) {
			this.password = password;
		}

	}

	public static class Validation {

		/**
		 * Whether to enable LDAP schema validation.
		 */
		private boolean enabled = true;

		/**
		 * Path to the custom schema.
		 */
		private Resource schema;

		public boolean isEnabled() {
			return this.enabled;
		}

		public void setEnabled(boolean enabled) {
			this.enabled = enabled;
		}

		public Resource getSchema() {
			return this.schema;
		}

		public void setSchema(Resource schema) {
			this.schema = schema;
		}

	}

}
=======
/*
 * Copyright 2012-2020 the original author or authors.
 *
 * Licensed under the Apache License, Version 2.0 (the "License");
 * you may not use this file except in compliance with the License.
 * You may obtain a copy of the License at
 *
 *      https://www.apache.org/licenses/LICENSE-2.0
 *
 * Unless required by applicable law or agreed to in writing, software
 * distributed under the License is distributed on an "AS IS" BASIS,
 * WITHOUT WARRANTIES OR CONDITIONS OF ANY KIND, either express or implied.
 * See the License for the specific language governing permissions and
 * limitations under the License.
 */

package org.springframework.boot.autoconfigure.ldap.embedded;

import java.util.ArrayList;
import java.util.List;

import org.springframework.boot.context.properties.ConfigurationProperties;
import org.springframework.boot.convert.Delimiter;
import org.springframework.core.io.Resource;
import org.springframework.util.StringUtils;

/**
 * Configuration properties for Embedded LDAP.
 *
 * @author Eddú Meléndez
 * @author Mathieu Ouellet
 * @since 1.5.0
 */
@ConfigurationProperties(prefix = "spring.ldap.embedded")
public class EmbeddedLdapProperties {

	/**
	 * Embedded LDAP port.
	 */
	private int port = 0;

	/**
	 * Embedded LDAP credentials.
	 */
	private Credential credential = new Credential();

	/**
	 * List of base DNs.
	 */
	@Delimiter(Delimiter.NONE)
	private List<String> baseDn = new ArrayList<>();

	/**
	 * Schema (LDIF) script resource reference.
	 */
	private String ldif = "classpath:schema.ldif";

	/**
	 * Schema validation.
	 */
	private Validation validation = new Validation();

	public int getPort() {
		return this.port;
	}

	public void setPort(int port) {
		this.port = port;
	}

	public Credential getCredential() {
		return this.credential;
	}

	public void setCredential(Credential credential) {
		this.credential = credential;
	}

	public List<String> getBaseDn() {
		return this.baseDn;
	}

	public void setBaseDn(List<String> baseDn) {
		this.baseDn = baseDn;
	}

	public String getLdif() {
		return this.ldif;
	}

	public void setLdif(String ldif) {
		this.ldif = ldif;
	}

	public Validation getValidation() {
		return this.validation;
	}

	public static class Credential {

		/**
		 * Embedded LDAP username.
		 */
		private String username;

		/**
		 * Embedded LDAP password.
		 */
		private String password;

		public String getUsername() {
			return this.username;
		}

		public void setUsername(String username) {
			this.username = username;
		}

		public String getPassword() {
			return this.password;
		}

		public void setPassword(String password) {
			this.password = password;
		}

		boolean isAvailable() {
			return StringUtils.hasText(this.username) && StringUtils.hasText(this.password);
		}

	}

	public static class Validation {

		/**
		 * Whether to enable LDAP schema validation.
		 */
		private boolean enabled = true;

		/**
		 * Path to the custom schema.
		 */
		private Resource schema;

		public boolean isEnabled() {
			return this.enabled;
		}

		public void setEnabled(boolean enabled) {
			this.enabled = enabled;
		}

		public Resource getSchema() {
			return this.schema;
		}

		public void setSchema(Resource schema) {
			this.schema = schema;
		}

	}

}
>>>>>>> 6755b480
<|MERGE_RESOLUTION|>--- conflicted
+++ resolved
@@ -1,163 +1,3 @@
-<<<<<<< HEAD
-/*
- * Copyright 2012-2018 the original author or authors.
- *
- * Licensed under the Apache License, Version 2.0 (the "License");
- * you may not use this file except in compliance with the License.
- * You may obtain a copy of the License at
- *
- *      https://www.apache.org/licenses/LICENSE-2.0
- *
- * Unless required by applicable law or agreed to in writing, software
- * distributed under the License is distributed on an "AS IS" BASIS,
- * WITHOUT WARRANTIES OR CONDITIONS OF ANY KIND, either express or implied.
- * See the License for the specific language governing permissions and
- * limitations under the License.
- */
-
-package org.springframework.boot.autoconfigure.ldap.embedded;
-
-import java.util.ArrayList;
-import java.util.List;
-
-import org.springframework.boot.context.properties.ConfigurationProperties;
-import org.springframework.boot.convert.Delimiter;
-import org.springframework.core.io.Resource;
-
-/**
- * Configuration properties for Embedded LDAP.
- *
- * @author Eddú Meléndez
- * @author Mathieu Ouellet
- * @since 1.5.0
- */
-@ConfigurationProperties(prefix = "spring.ldap.embedded")
-public class EmbeddedLdapProperties {
-
-	/**
-	 * Embedded LDAP port.
-	 */
-	private int port = 0;
-
-	/**
-	 * Embedded LDAP credentials.
-	 */
-	private Credential credential = new Credential();
-
-	/**
-	 * List of base DNs.
-	 */
-	@Delimiter(Delimiter.NONE)
-	private List<String> baseDn = new ArrayList<>();
-
-	/**
-	 * Schema (LDIF) script resource reference.
-	 */
-	private String ldif = "classpath:schema.ldif";
-
-	/**
-	 * Schema validation.
-	 */
-	private Validation validation = new Validation();
-
-	public int getPort() {
-		return this.port;
-	}
-
-	public void setPort(int port) {
-		this.port = port;
-	}
-
-	public Credential getCredential() {
-		return this.credential;
-	}
-
-	public void setCredential(Credential credential) {
-		this.credential = credential;
-	}
-
-	public List<String> getBaseDn() {
-		return this.baseDn;
-	}
-
-	public void setBaseDn(List<String> baseDn) {
-		this.baseDn = baseDn;
-	}
-
-	public String getLdif() {
-		return this.ldif;
-	}
-
-	public void setLdif(String ldif) {
-		this.ldif = ldif;
-	}
-
-	public Validation getValidation() {
-		return this.validation;
-	}
-
-	public static class Credential {
-
-		/**
-		 * Embedded LDAP username.
-		 */
-		private String username;
-
-		/**
-		 * Embedded LDAP password.
-		 */
-		private String password;
-
-		public String getUsername() {
-			return this.username;
-		}
-
-		public void setUsername(String username) {
-			this.username = username;
-		}
-
-		public String getPassword() {
-			return this.password;
-		}
-
-		public void setPassword(String password) {
-			this.password = password;
-		}
-
-	}
-
-	public static class Validation {
-
-		/**
-		 * Whether to enable LDAP schema validation.
-		 */
-		private boolean enabled = true;
-
-		/**
-		 * Path to the custom schema.
-		 */
-		private Resource schema;
-
-		public boolean isEnabled() {
-			return this.enabled;
-		}
-
-		public void setEnabled(boolean enabled) {
-			this.enabled = enabled;
-		}
-
-		public Resource getSchema() {
-			return this.schema;
-		}
-
-		public void setSchema(Resource schema) {
-			this.schema = schema;
-		}
-
-	}
-
-}
-=======
 /*
  * Copyright 2012-2020 the original author or authors.
  *
@@ -320,5 +160,4 @@
 
 	}
 
-}
->>>>>>> 6755b480
+}