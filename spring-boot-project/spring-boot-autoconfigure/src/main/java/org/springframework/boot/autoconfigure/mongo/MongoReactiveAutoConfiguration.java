--- conflicted
+++ resolved
@@ -1,121 +1,3 @@
-<<<<<<< HEAD
-/*
- * Copyright 2012-2019 the original author or authors.
- *
- * Licensed under the Apache License, Version 2.0 (the "License");
- * you may not use this file except in compliance with the License.
- * You may obtain a copy of the License at
- *
- *      https://www.apache.org/licenses/LICENSE-2.0
- *
- * Unless required by applicable law or agreed to in writing, software
- * distributed under the License is distributed on an "AS IS" BASIS,
- * WITHOUT WARRANTIES OR CONDITIONS OF ANY KIND, either express or implied.
- * See the License for the specific language governing permissions and
- * limitations under the License.
- */
-
-package org.springframework.boot.autoconfigure.mongo;
-
-import java.util.stream.Collectors;
-
-import com.mongodb.MongoClientSettings;
-import com.mongodb.MongoClientSettings.Builder;
-import com.mongodb.connection.netty.NettyStreamFactoryFactory;
-import com.mongodb.reactivestreams.client.MongoClient;
-import io.netty.channel.EventLoopGroup;
-import io.netty.channel.nio.NioEventLoopGroup;
-import io.netty.channel.socket.SocketChannel;
-import reactor.core.publisher.Flux;
-
-import org.springframework.beans.factory.DisposableBean;
-import org.springframework.beans.factory.ObjectProvider;
-import org.springframework.boot.autoconfigure.EnableAutoConfiguration;
-import org.springframework.boot.autoconfigure.condition.ConditionalOnClass;
-import org.springframework.boot.autoconfigure.condition.ConditionalOnMissingBean;
-import org.springframework.boot.context.properties.EnableConfigurationProperties;
-import org.springframework.context.annotation.Bean;
-import org.springframework.context.annotation.Configuration;
-import org.springframework.core.Ordered;
-import org.springframework.core.annotation.Order;
-import org.springframework.core.env.Environment;
-
-/**
- * {@link EnableAutoConfiguration Auto-configuration} for Reactive Mongo.
- *
- * @author Mark Paluch
- * @author Stephane Nicoll
- * @since 2.0.0
- */
-@Configuration(proxyBeanMethods = false)
-@ConditionalOnClass({ MongoClient.class, Flux.class })
-@EnableConfigurationProperties(MongoProperties.class)
-public class MongoReactiveAutoConfiguration {
-
-	@Bean
-	@ConditionalOnMissingBean
-	public MongoClient reactiveStreamsMongoClient(MongoProperties properties, Environment environment,
-			ObjectProvider<MongoClientSettingsBuilderCustomizer> builderCustomizers,
-			ObjectProvider<MongoClientSettings> settings) {
-		ReactiveMongoClientFactory factory = new ReactiveMongoClientFactory(properties, environment,
-				builderCustomizers.orderedStream().collect(Collectors.toList()));
-		return factory.createMongoClient(settings.getIfAvailable());
-	}
-
-	@Configuration(proxyBeanMethods = false)
-	@ConditionalOnClass({ SocketChannel.class, NioEventLoopGroup.class })
-	static class NettyDriverConfiguration {
-
-		@Bean
-		@Order(Ordered.HIGHEST_PRECEDENCE)
-		NettyDriverMongoClientSettingsBuilderCustomizer nettyDriverCustomizer(
-				ObjectProvider<MongoClientSettings> settings) {
-			return new NettyDriverMongoClientSettingsBuilderCustomizer(settings);
-		}
-
-	}
-
-	/**
-	 * {@link MongoClientSettingsBuilderCustomizer} to apply Mongo client settings.
-	 */
-	private static final class NettyDriverMongoClientSettingsBuilderCustomizer
-			implements MongoClientSettingsBuilderCustomizer, DisposableBean {
-
-		private final ObjectProvider<MongoClientSettings> settings;
-
-		private volatile EventLoopGroup eventLoopGroup;
-
-		private NettyDriverMongoClientSettingsBuilderCustomizer(ObjectProvider<MongoClientSettings> settings) {
-			this.settings = settings;
-		}
-
-		@Override
-		public void customize(Builder builder) {
-			if (!isStreamFactoryFactoryDefined(this.settings.getIfAvailable())) {
-				NioEventLoopGroup eventLoopGroup = new NioEventLoopGroup();
-				this.eventLoopGroup = eventLoopGroup;
-				builder.streamFactoryFactory(
-						NettyStreamFactoryFactory.builder().eventLoopGroup(eventLoopGroup).build());
-			}
-		}
-
-		@Override
-		public void destroy() {
-			EventLoopGroup eventLoopGroup = this.eventLoopGroup;
-			if (eventLoopGroup != null) {
-				eventLoopGroup.shutdownGracefully().awaitUninterruptibly();
-				this.eventLoopGroup = null;
-			}
-		}
-
-		private boolean isStreamFactoryFactoryDefined(MongoClientSettings settings) {
-			return settings != null && settings.getStreamFactoryFactory() != null;
-		}
-
-	}
-
-}
-=======
 /*
  * Copyright 2012-2020 the original author or authors.
  *
@@ -248,5 +130,4 @@
 
 	}
 
-}
->>>>>>> 6755b480
+}