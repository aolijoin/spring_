--- conflicted
+++ resolved
@@ -1,153 +1,3 @@
-<<<<<<< HEAD
-/*
- * Copyright 2012-2019 the original author or authors.
- *
- * Licensed under the Apache License, Version 2.0 (the "License");
- * you may not use this file except in compliance with the License.
- * You may obtain a copy of the License at
- *
- *      https://www.apache.org/licenses/LICENSE-2.0
- *
- * Unless required by applicable law or agreed to in writing, software
- * distributed under the License is distributed on an "AS IS" BASIS,
- * WITHOUT WARRANTIES OR CONDITIONS OF ANY KIND, either express or implied.
- * See the License for the specific language governing permissions and
- * limitations under the License.
- */
-
-package org.springframework.boot.autoconfigure.orm.jpa;
-
-import java.util.ArrayList;
-import java.util.HashMap;
-import java.util.List;
-import java.util.Map;
-
-import javax.sql.DataSource;
-
-import org.springframework.boot.context.properties.ConfigurationProperties;
-import org.springframework.orm.jpa.vendor.Database;
-
-/**
- * External configuration properties for a JPA EntityManagerFactory created by Spring.
- *
- * @author Dave Syer
- * @author Andy Wilkinson
- * @author Stephane Nicoll
- * @author Eddú Meléndez
- * @author Madhura Bhave
- * @since 1.1.0
- */
-@ConfigurationProperties(prefix = "spring.jpa")
-public class JpaProperties {
-
-	/**
-	 * Additional native properties to set on the JPA provider.
-	 */
-	private Map<String, String> properties = new HashMap<>();
-
-	/**
-	 * Mapping resources (equivalent to "mapping-file" entries in persistence.xml).
-	 */
-	private final List<String> mappingResources = new ArrayList<>();
-
-	/**
-	 * Name of the target database to operate on, auto-detected by default. Can be
-	 * alternatively set using the "Database" enum.
-	 */
-	private String databasePlatform;
-
-	/**
-	 * Target database to operate on, auto-detected by default. Can be alternatively set
-	 * using the "databasePlatform" property.
-	 */
-	private Database database;
-
-	/**
-	 * Whether to initialize the schema on startup.
-	 */
-	private boolean generateDdl = false;
-
-	/**
-	 * Whether to enable logging of SQL statements.
-	 */
-	private boolean showSql = false;
-
-	/**
-	 * Register OpenEntityManagerInViewInterceptor. Binds a JPA EntityManager to the
-	 * thread for the entire processing of the request.
-	 */
-	private Boolean openInView;
-
-	public Map<String, String> getProperties() {
-		return this.properties;
-	}
-
-	public void setProperties(Map<String, String> properties) {
-		this.properties = properties;
-	}
-
-	public List<String> getMappingResources() {
-		return this.mappingResources;
-	}
-
-	public String getDatabasePlatform() {
-		return this.databasePlatform;
-	}
-
-	public void setDatabasePlatform(String databasePlatform) {
-		this.databasePlatform = databasePlatform;
-	}
-
-	public Database getDatabase() {
-		return this.database;
-	}
-
-	public void setDatabase(Database database) {
-		this.database = database;
-	}
-
-	public boolean isGenerateDdl() {
-		return this.generateDdl;
-	}
-
-	public void setGenerateDdl(boolean generateDdl) {
-		this.generateDdl = generateDdl;
-	}
-
-	public boolean isShowSql() {
-		return this.showSql;
-	}
-
-	public void setShowSql(boolean showSql) {
-		this.showSql = showSql;
-	}
-
-	public Boolean getOpenInView() {
-		return this.openInView;
-	}
-
-	public void setOpenInView(Boolean openInView) {
-		this.openInView = openInView;
-	}
-
-	/**
-	 * Determine the {@link Database} to use based on this configuration and the primary
-	 * {@link DataSource}.
-	 * @param dataSource the auto-configured data source
-	 * @return {@code Database}
-	 * @deprecated since 2.2.0 in favor of letting the JPA container detect the database
-	 * to use.
-	 */
-	@Deprecated
-	public Database determineDatabase(DataSource dataSource) {
-		if (this.database != null) {
-			return this.database;
-		}
-		return DatabaseLookup.getDatabase(dataSource);
-	}
-
-}
-=======
 /*
  * Copyright 2012-2020 the original author or authors.
  *
@@ -277,5 +127,4 @@
 		this.openInView = openInView;
 	}
 
-}
->>>>>>> 6755b480
+}