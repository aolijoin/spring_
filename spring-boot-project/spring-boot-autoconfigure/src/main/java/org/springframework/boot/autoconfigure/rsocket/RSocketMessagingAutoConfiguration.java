--- conflicted
+++ resolved
@@ -1,67 +1,3 @@
-<<<<<<< HEAD
-/*
- * Copyright 2012-2019 the original author or authors.
- *
- * Licensed under the Apache License, Version 2.0 (the "License");
- * you may not use this file except in compliance with the License.
- * You may obtain a copy of the License at
- *
- *      https://www.apache.org/licenses/LICENSE-2.0
- *
- * Unless required by applicable law or agreed to in writing, software
- * distributed under the License is distributed on an "AS IS" BASIS,
- * WITHOUT WARRANTIES OR CONDITIONS OF ANY KIND, either express or implied.
- * See the License for the specific language governing permissions and
- * limitations under the License.
- */
-
-package org.springframework.boot.autoconfigure.rsocket;
-
-import io.rsocket.RSocketFactory;
-import io.rsocket.transport.netty.server.TcpServerTransport;
-
-import org.springframework.boot.autoconfigure.AutoConfigureAfter;
-import org.springframework.boot.autoconfigure.EnableAutoConfiguration;
-import org.springframework.boot.autoconfigure.condition.ConditionalOnClass;
-import org.springframework.boot.autoconfigure.condition.ConditionalOnMissingBean;
-import org.springframework.context.annotation.Bean;
-import org.springframework.context.annotation.Configuration;
-import org.springframework.messaging.rsocket.RSocketRequester;
-import org.springframework.messaging.rsocket.RSocketStrategies;
-import org.springframework.messaging.rsocket.annotation.support.RSocketMessageHandler;
-import org.springframework.util.ClassUtils;
-import org.springframework.web.util.pattern.PathPatternParser;
-import org.springframework.web.util.pattern.PathPatternRouteMatcher;
-
-/**
- * {@link EnableAutoConfiguration Auto-configuration} for Spring RSocket support in Spring
- * Messaging.
- *
- * @author Brian Clozel
- * @since 2.2.0
- */
-@Configuration(proxyBeanMethods = false)
-@ConditionalOnClass({ RSocketRequester.class, RSocketFactory.class, TcpServerTransport.class })
-@AutoConfigureAfter(RSocketStrategiesAutoConfiguration.class)
-public class RSocketMessagingAutoConfiguration {
-
-	private static final String PATHPATTERN_ROUTEMATCHER_CLASS = "org.springframework.web.util.pattern.PathPatternRouteMatcher";
-
-	@Bean
-	@ConditionalOnMissingBean
-	public RSocketMessageHandler messageHandler(RSocketStrategies rSocketStrategies) {
-		RSocketMessageHandler messageHandler = new RSocketMessageHandler();
-		messageHandler.setRSocketStrategies(rSocketStrategies);
-		if (ClassUtils.isPresent(PATHPATTERN_ROUTEMATCHER_CLASS, null)) {
-			PathPatternParser parser = new PathPatternParser();
-			parser.setSeparator('.');
-			messageHandler.setRouteMatcher(new PathPatternRouteMatcher(parser));
-		}
-		return messageHandler;
-	}
-
-}
-=======
 /*
  * Copyright 2012-2020 the original author or authors.
  *
@@ -115,5 +51,4 @@
 		return messageHandler;
 	}
 
-}
->>>>>>> 6755b480
+}