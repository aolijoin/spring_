<<<<<<< HEAD
/*
 * Copyright 2012-2019 the original author or authors.
 *
 * Licensed under the Apache License, Version 2.0 (the "License");
 * you may not use this file except in compliance with the License.
 * You may obtain a copy of the License at
 *
 *      https://www.apache.org/licenses/LICENSE-2.0
 *
 * Unless required by applicable law or agreed to in writing, software
 * distributed under the License is distributed on an "AS IS" BASIS,
 * WITHOUT WARRANTIES OR CONDITIONS OF ANY KIND, either express or implied.
 * See the License for the specific language governing permissions and
 * limitations under the License.
 */
package org.springframework.boot.autoconfigure.security.oauth2.resource.servlet;

import java.security.KeyFactory;
import java.security.interfaces.RSAPublicKey;
import java.security.spec.X509EncodedKeySpec;
import java.util.Base64;

import org.springframework.boot.autoconfigure.condition.ConditionalOnBean;
import org.springframework.boot.autoconfigure.condition.ConditionalOnMissingBean;
import org.springframework.boot.autoconfigure.condition.ConditionalOnProperty;
import org.springframework.boot.autoconfigure.security.oauth2.resource.IssuerUriCondition;
import org.springframework.boot.autoconfigure.security.oauth2.resource.KeyValueCondition;
import org.springframework.boot.autoconfigure.security.oauth2.resource.OAuth2ResourceServerProperties;
import org.springframework.context.annotation.Bean;
import org.springframework.context.annotation.Conditional;
import org.springframework.context.annotation.Configuration;
import org.springframework.security.config.annotation.web.builders.HttpSecurity;
import org.springframework.security.config.annotation.web.configuration.WebSecurityConfigurerAdapter;
import org.springframework.security.oauth2.jose.jws.SignatureAlgorithm;
import org.springframework.security.oauth2.jwt.JwtDecoder;
import org.springframework.security.oauth2.jwt.JwtDecoders;
import org.springframework.security.oauth2.jwt.NimbusJwtDecoder;

/**
 * Configures a {@link JwtDecoder} when a JWK Set URI, OpenID Connect Issuer URI or Public
 * Key configuration is available. Also configures a {@link WebSecurityConfigurerAdapter}
 * if a {@link JwtDecoder} bean is found.
 *
 * @author Madhura Bhave
 * @author Artsiom Yudovin
 */
@Configuration(proxyBeanMethods = false)
class OAuth2ResourceServerJwtConfiguration {

	@Configuration(proxyBeanMethods = false)
	@ConditionalOnMissingBean(JwtDecoder.class)
	static class JwtDecoderConfiguration {

		private final OAuth2ResourceServerProperties.Jwt properties;

		JwtDecoderConfiguration(OAuth2ResourceServerProperties properties) {
			this.properties = properties.getJwt();
		}

		@Bean
		@ConditionalOnProperty(name = "spring.security.oauth2.resourceserver.jwt.jwk-set-uri")
		JwtDecoder jwtDecoderByJwkKeySetUri() {
			return NimbusJwtDecoder.withJwkSetUri(this.properties.getJwkSetUri())
					.jwsAlgorithm(SignatureAlgorithm.from(this.properties.getJwsAlgorithm())).build();
		}

		@Bean
		@Conditional(KeyValueCondition.class)
		JwtDecoder jwtDecoderByPublicKeyValue() throws Exception {
			RSAPublicKey publicKey = (RSAPublicKey) KeyFactory.getInstance("RSA")
					.generatePublic(new X509EncodedKeySpec(getKeySpec(this.properties.readPublicKey())));
			return NimbusJwtDecoder.withPublicKey(publicKey).build();
		}

		private byte[] getKeySpec(String keyValue) {
			keyValue = keyValue.replace("-----BEGIN PUBLIC KEY-----", "").replace("-----END PUBLIC KEY-----", "");
			return Base64.getMimeDecoder().decode(keyValue);
		}

		@Bean
		@Conditional(IssuerUriCondition.class)
		JwtDecoder jwtDecoderByIssuerUri() {
			return JwtDecoders.fromOidcIssuerLocation(this.properties.getIssuerUri());
		}

	}

	@Configuration(proxyBeanMethods = false)
	@ConditionalOnMissingBean(WebSecurityConfigurerAdapter.class)
	static class OAuth2WebSecurityConfigurerAdapter {

		@Bean
		@ConditionalOnBean(JwtDecoder.class)
		WebSecurityConfigurerAdapter jwtDecoderWebSecurityConfigurerAdapter() {
			return new WebSecurityConfigurerAdapter() {
				@Override
				protected void configure(HttpSecurity http) throws Exception {
					http.authorizeRequests().anyRequest().authenticated().and().oauth2ResourceServer().jwt();
				}
			};
		}

	}

}
=======
/*
 * Copyright 2012-2020 the original author or authors.
 *
 * Licensed under the Apache License, Version 2.0 (the "License");
 * you may not use this file except in compliance with the License.
 * You may obtain a copy of the License at
 *
 *      https://www.apache.org/licenses/LICENSE-2.0
 *
 * Unless required by applicable law or agreed to in writing, software
 * distributed under the License is distributed on an "AS IS" BASIS,
 * WITHOUT WARRANTIES OR CONDITIONS OF ANY KIND, either express or implied.
 * See the License for the specific language governing permissions and
 * limitations under the License.
 */

package org.springframework.boot.autoconfigure.security.oauth2.resource.servlet;

import java.security.KeyFactory;
import java.security.interfaces.RSAPublicKey;
import java.security.spec.X509EncodedKeySpec;
import java.util.Base64;

import org.springframework.boot.autoconfigure.condition.ConditionalOnBean;
import org.springframework.boot.autoconfigure.condition.ConditionalOnMissingBean;
import org.springframework.boot.autoconfigure.condition.ConditionalOnProperty;
import org.springframework.boot.autoconfigure.security.ConditionalOnDefaultWebSecurity;
import org.springframework.boot.autoconfigure.security.oauth2.resource.IssuerUriCondition;
import org.springframework.boot.autoconfigure.security.oauth2.resource.KeyValueCondition;
import org.springframework.boot.autoconfigure.security.oauth2.resource.OAuth2ResourceServerProperties;
import org.springframework.context.annotation.Bean;
import org.springframework.context.annotation.Conditional;
import org.springframework.context.annotation.Configuration;
import org.springframework.security.config.annotation.web.builders.HttpSecurity;
import org.springframework.security.config.annotation.web.configuration.WebSecurityConfigurerAdapter;
import org.springframework.security.config.annotation.web.configurers.oauth2.server.resource.OAuth2ResourceServerConfigurer;
import org.springframework.security.oauth2.jose.jws.SignatureAlgorithm;
import org.springframework.security.oauth2.jwt.JwtDecoder;
import org.springframework.security.oauth2.jwt.JwtDecoders;
import org.springframework.security.oauth2.jwt.JwtValidators;
import org.springframework.security.oauth2.jwt.NimbusJwtDecoder;
import org.springframework.security.web.SecurityFilterChain;

/**
 * Configures a {@link JwtDecoder} when a JWK Set URI, OpenID Connect Issuer URI or Public
 * Key configuration is available. Also configures a {@link WebSecurityConfigurerAdapter}
 * if a {@link JwtDecoder} bean is found.
 *
 * @author Madhura Bhave
 * @author Artsiom Yudovin
 * @author HaiTao Zhang
 */
@Configuration(proxyBeanMethods = false)
class OAuth2ResourceServerJwtConfiguration {

	@Configuration(proxyBeanMethods = false)
	@ConditionalOnMissingBean(JwtDecoder.class)
	static class JwtDecoderConfiguration {

		private final OAuth2ResourceServerProperties.Jwt properties;

		JwtDecoderConfiguration(OAuth2ResourceServerProperties properties) {
			this.properties = properties.getJwt();
		}

		@Bean
		@ConditionalOnProperty(name = "spring.security.oauth2.resourceserver.jwt.jwk-set-uri")
		JwtDecoder jwtDecoderByJwkKeySetUri() {
			NimbusJwtDecoder nimbusJwtDecoder = NimbusJwtDecoder.withJwkSetUri(this.properties.getJwkSetUri())
					.jwsAlgorithm(SignatureAlgorithm.from(this.properties.getJwsAlgorithm())).build();
			String issuerUri = this.properties.getIssuerUri();
			if (issuerUri != null) {
				nimbusJwtDecoder.setJwtValidator(JwtValidators.createDefaultWithIssuer(issuerUri));
			}
			return nimbusJwtDecoder;
		}

		@Bean
		@Conditional(KeyValueCondition.class)
		JwtDecoder jwtDecoderByPublicKeyValue() throws Exception {
			RSAPublicKey publicKey = (RSAPublicKey) KeyFactory.getInstance("RSA")
					.generatePublic(new X509EncodedKeySpec(getKeySpec(this.properties.readPublicKey())));
			return NimbusJwtDecoder.withPublicKey(publicKey)
					.signatureAlgorithm(SignatureAlgorithm.from(this.properties.getJwsAlgorithm())).build();
		}

		private byte[] getKeySpec(String keyValue) {
			keyValue = keyValue.replace("-----BEGIN PUBLIC KEY-----", "").replace("-----END PUBLIC KEY-----", "");
			return Base64.getMimeDecoder().decode(keyValue);
		}

		@Bean
		@Conditional(IssuerUriCondition.class)
		JwtDecoder jwtDecoderByIssuerUri() {
			return JwtDecoders.fromIssuerLocation(this.properties.getIssuerUri());
		}

	}

	@Configuration(proxyBeanMethods = false)
	@ConditionalOnDefaultWebSecurity
	static class OAuth2SecurityFilterChainConfiguration {

		@Bean
		@ConditionalOnBean(JwtDecoder.class)
		SecurityFilterChain jwtSecurityFilterChain(HttpSecurity http) throws Exception {
			http.authorizeRequests((requests) -> requests.anyRequest().authenticated());
			http.oauth2ResourceServer(OAuth2ResourceServerConfigurer::jwt);
			return http.build();
		}

	}

}
>>>>>>> 6755b480
<|MERGE_RESOLUTION|>--- conflicted
+++ resolved
@@ -1,110 +1,3 @@
-<<<<<<< HEAD
-/*
- * Copyright 2012-2019 the original author or authors.
- *
- * Licensed under the Apache License, Version 2.0 (the "License");
- * you may not use this file except in compliance with the License.
- * You may obtain a copy of the License at
- *
- *      https://www.apache.org/licenses/LICENSE-2.0
- *
- * Unless required by applicable law or agreed to in writing, software
- * distributed under the License is distributed on an "AS IS" BASIS,
- * WITHOUT WARRANTIES OR CONDITIONS OF ANY KIND, either express or implied.
- * See the License for the specific language governing permissions and
- * limitations under the License.
- */
-package org.springframework.boot.autoconfigure.security.oauth2.resource.servlet;
-
-import java.security.KeyFactory;
-import java.security.interfaces.RSAPublicKey;
-import java.security.spec.X509EncodedKeySpec;
-import java.util.Base64;
-
-import org.springframework.boot.autoconfigure.condition.ConditionalOnBean;
-import org.springframework.boot.autoconfigure.condition.ConditionalOnMissingBean;
-import org.springframework.boot.autoconfigure.condition.ConditionalOnProperty;
-import org.springframework.boot.autoconfigure.security.oauth2.resource.IssuerUriCondition;
-import org.springframework.boot.autoconfigure.security.oauth2.resource.KeyValueCondition;
-import org.springframework.boot.autoconfigure.security.oauth2.resource.OAuth2ResourceServerProperties;
-import org.springframework.context.annotation.Bean;
-import org.springframework.context.annotation.Conditional;
-import org.springframework.context.annotation.Configuration;
-import org.springframework.security.config.annotation.web.builders.HttpSecurity;
-import org.springframework.security.config.annotation.web.configuration.WebSecurityConfigurerAdapter;
-import org.springframework.security.oauth2.jose.jws.SignatureAlgorithm;
-import org.springframework.security.oauth2.jwt.JwtDecoder;
-import org.springframework.security.oauth2.jwt.JwtDecoders;
-import org.springframework.security.oauth2.jwt.NimbusJwtDecoder;
-
-/**
- * Configures a {@link JwtDecoder} when a JWK Set URI, OpenID Connect Issuer URI or Public
- * Key configuration is available. Also configures a {@link WebSecurityConfigurerAdapter}
- * if a {@link JwtDecoder} bean is found.
- *
- * @author Madhura Bhave
- * @author Artsiom Yudovin
- */
-@Configuration(proxyBeanMethods = false)
-class OAuth2ResourceServerJwtConfiguration {
-
-	@Configuration(proxyBeanMethods = false)
-	@ConditionalOnMissingBean(JwtDecoder.class)
-	static class JwtDecoderConfiguration {
-
-		private final OAuth2ResourceServerProperties.Jwt properties;
-
-		JwtDecoderConfiguration(OAuth2ResourceServerProperties properties) {
-			this.properties = properties.getJwt();
-		}
-
-		@Bean
-		@ConditionalOnProperty(name = "spring.security.oauth2.resourceserver.jwt.jwk-set-uri")
-		JwtDecoder jwtDecoderByJwkKeySetUri() {
-			return NimbusJwtDecoder.withJwkSetUri(this.properties.getJwkSetUri())
-					.jwsAlgorithm(SignatureAlgorithm.from(this.properties.getJwsAlgorithm())).build();
-		}
-
-		@Bean
-		@Conditional(KeyValueCondition.class)
-		JwtDecoder jwtDecoderByPublicKeyValue() throws Exception {
-			RSAPublicKey publicKey = (RSAPublicKey) KeyFactory.getInstance("RSA")
-					.generatePublic(new X509EncodedKeySpec(getKeySpec(this.properties.readPublicKey())));
-			return NimbusJwtDecoder.withPublicKey(publicKey).build();
-		}
-
-		private byte[] getKeySpec(String keyValue) {
-			keyValue = keyValue.replace("-----BEGIN PUBLIC KEY-----", "").replace("-----END PUBLIC KEY-----", "");
-			return Base64.getMimeDecoder().decode(keyValue);
-		}
-
-		@Bean
-		@Conditional(IssuerUriCondition.class)
-		JwtDecoder jwtDecoderByIssuerUri() {
-			return JwtDecoders.fromOidcIssuerLocation(this.properties.getIssuerUri());
-		}
-
-	}
-
-	@Configuration(proxyBeanMethods = false)
-	@ConditionalOnMissingBean(WebSecurityConfigurerAdapter.class)
-	static class OAuth2WebSecurityConfigurerAdapter {
-
-		@Bean
-		@ConditionalOnBean(JwtDecoder.class)
-		WebSecurityConfigurerAdapter jwtDecoderWebSecurityConfigurerAdapter() {
-			return new WebSecurityConfigurerAdapter() {
-				@Override
-				protected void configure(HttpSecurity http) throws Exception {
-					http.authorizeRequests().anyRequest().authenticated().and().oauth2ResourceServer().jwt();
-				}
-			};
-		}
-
-	}
-
-}
-=======
 /*
  * Copyright 2012-2020 the original author or authors.
  *
@@ -218,5 +111,4 @@
 
 	}
 
-}
->>>>>>> 6755b480
+}