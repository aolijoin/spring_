--- conflicted
+++ resolved
@@ -1,89 +1,3 @@
-<<<<<<< HEAD
-/*
- * Copyright 2012-2019 the original author or authors.
- *
- * Licensed under the Apache License, Version 2.0 (the "License");
- * you may not use this file except in compliance with the License.
- * You may obtain a copy of the License at
- *
- *      https://www.apache.org/licenses/LICENSE-2.0
- *
- * Unless required by applicable law or agreed to in writing, software
- * distributed under the License is distributed on an "AS IS" BASIS,
- * WITHOUT WARRANTIES OR CONDITIONS OF ANY KIND, either express or implied.
- * See the License for the specific language governing permissions and
- * limitations under the License.
- */
-
-package org.springframework.boot.autoconfigure.security.servlet;
-
-import java.util.function.Supplier;
-
-import javax.servlet.http.HttpServletRequest;
-
-import org.springframework.boot.autoconfigure.h2.H2ConsoleProperties;
-import org.springframework.boot.autoconfigure.security.StaticResourceLocation;
-import org.springframework.boot.security.servlet.ApplicationContextRequestMatcher;
-import org.springframework.security.web.util.matcher.AntPathRequestMatcher;
-import org.springframework.security.web.util.matcher.RequestMatcher;
-
-/**
- * Factory that can be used to create a {@link RequestMatcher} for commonly used paths.
- *
- * @author Madhura Bhave
- * @author Phillip Webb
- * @since 2.0.0
- */
-public final class PathRequest {
-
-	private PathRequest() {
-	}
-
-	/**
-	 * Returns a {@link StaticResourceRequest} that can be used to create a matcher for
-	 * {@link StaticResourceLocation locations}.
-	 * @return a {@link StaticResourceRequest}
-	 */
-	public static StaticResourceRequest toStaticResources() {
-		return StaticResourceRequest.INSTANCE;
-	}
-
-	/**
-	 * Returns a matcher that includes the H2 console location. For example:
-	 * <pre class="code">
-	 * PathRequest.toH2Console()
-	 * </pre>
-	 * @return the configured {@link RequestMatcher}
-	 */
-	public static H2ConsoleRequestMatcher toH2Console() {
-		return new H2ConsoleRequestMatcher();
-	}
-
-	/**
-	 * The request matcher used to match against h2 console path.
-	 */
-	public static final class H2ConsoleRequestMatcher extends ApplicationContextRequestMatcher<H2ConsoleProperties> {
-
-		private volatile RequestMatcher delegate;
-
-		private H2ConsoleRequestMatcher() {
-			super(H2ConsoleProperties.class);
-		}
-
-		@Override
-		protected void initialized(Supplier<H2ConsoleProperties> h2ConsoleProperties) {
-			this.delegate = new AntPathRequestMatcher(h2ConsoleProperties.get().getPath() + "/**");
-		}
-
-		@Override
-		protected boolean matches(HttpServletRequest request, Supplier<H2ConsoleProperties> context) {
-			return this.delegate.matches(request);
-		}
-
-	}
-
-}
-=======
 /*
  * Copyright 2012-2019 the original author or authors.
  *
@@ -174,5 +88,4 @@
 
 	}
 
-}
->>>>>>> 6755b480
+}