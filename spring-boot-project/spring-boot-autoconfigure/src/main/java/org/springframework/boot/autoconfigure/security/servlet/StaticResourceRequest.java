--- conflicted
+++ resolved
@@ -1,159 +1,3 @@
-<<<<<<< HEAD
-/*
- * Copyright 2012-2019 the original author or authors.
- *
- * Licensed under the Apache License, Version 2.0 (the "License");
- * you may not use this file except in compliance with the License.
- * You may obtain a copy of the License at
- *
- *      https://www.apache.org/licenses/LICENSE-2.0
- *
- * Unless required by applicable law or agreed to in writing, software
- * distributed under the License is distributed on an "AS IS" BASIS,
- * WITHOUT WARRANTIES OR CONDITIONS OF ANY KIND, either express or implied.
- * See the License for the specific language governing permissions and
- * limitations under the License.
- */
-
-package org.springframework.boot.autoconfigure.security.servlet;
-
-import java.util.EnumSet;
-import java.util.LinkedHashSet;
-import java.util.List;
-import java.util.Set;
-import java.util.function.Supplier;
-import java.util.stream.Collectors;
-import java.util.stream.Stream;
-
-import javax.servlet.http.HttpServletRequest;
-
-import org.springframework.boot.autoconfigure.security.StaticResourceLocation;
-import org.springframework.boot.autoconfigure.web.servlet.DispatcherServletPath;
-import org.springframework.boot.security.servlet.ApplicationContextRequestMatcher;
-import org.springframework.security.web.util.matcher.AntPathRequestMatcher;
-import org.springframework.security.web.util.matcher.OrRequestMatcher;
-import org.springframework.security.web.util.matcher.RequestMatcher;
-import org.springframework.util.Assert;
-
-/**
- * Used to create a {@link RequestMatcher} for static resources in commonly used
- * locations. Returned by {@link PathRequest#toStaticResources()}.
- *
- * @author Madhura Bhave
- * @author Phillip Webb
- * @since 2.0.0
- * @see PathRequest
- */
-public final class StaticResourceRequest {
-
-	static final StaticResourceRequest INSTANCE = new StaticResourceRequest();
-
-	private StaticResourceRequest() {
-	}
-
-	/**
-	 * Returns a matcher that includes all commonly used {@link StaticResourceLocation
-	 * Locations}. The
-	 * {@link StaticResourceRequestMatcher#excluding(StaticResourceLocation, StaticResourceLocation...)
-	 * excluding} method can be used to remove specific locations if required. For
-	 * example: <pre class="code">
-	 * PathRequest.toStaticResources().atCommonLocations().excluding(StaticResourceLocation.CSS)
-	 * </pre>
-	 * @return the configured {@link RequestMatcher}
-	 */
-	public StaticResourceRequestMatcher atCommonLocations() {
-		return at(EnumSet.allOf(StaticResourceLocation.class));
-	}
-
-	/**
-	 * Returns a matcher that includes the specified {@link StaticResourceLocation
-	 * Locations}. For example: <pre class="code">
-	 * PathRequest.toStaticResources().at(StaticResourceLocation.CSS, StaticResourceLocation.JAVA_SCRIPT)
-	 * </pre>
-	 * @param first the first location to include
-	 * @param rest additional locations to include
-	 * @return the configured {@link RequestMatcher}
-	 */
-	public StaticResourceRequestMatcher at(StaticResourceLocation first, StaticResourceLocation... rest) {
-		return at(EnumSet.of(first, rest));
-	}
-
-	/**
-	 * Returns a matcher that includes the specified {@link StaticResourceLocation
-	 * Locations}. For example: <pre class="code">
-	 * PathRequest.toStaticResources().at(locations)
-	 * </pre>
-	 * @param locations the locations to include
-	 * @return the configured {@link RequestMatcher}
-	 */
-	public StaticResourceRequestMatcher at(Set<StaticResourceLocation> locations) {
-		Assert.notNull(locations, "Locations must not be null");
-		return new StaticResourceRequestMatcher(new LinkedHashSet<>(locations));
-	}
-
-	/**
-	 * The request matcher used to match against resource {@link StaticResourceLocation
-	 * Locations}.
-	 */
-	public static final class StaticResourceRequestMatcher
-			extends ApplicationContextRequestMatcher<DispatcherServletPath> {
-
-		private final Set<StaticResourceLocation> locations;
-
-		private volatile RequestMatcher delegate;
-
-		private StaticResourceRequestMatcher(Set<StaticResourceLocation> locations) {
-			super(DispatcherServletPath.class);
-			this.locations = locations;
-		}
-
-		/**
-		 * Return a new {@link StaticResourceRequestMatcher} based on this one but
-		 * excluding the specified locations.
-		 * @param first the first location to exclude
-		 * @param rest additional locations to exclude
-		 * @return a new {@link StaticResourceRequestMatcher}
-		 */
-		public StaticResourceRequestMatcher excluding(StaticResourceLocation first, StaticResourceLocation... rest) {
-			return excluding(EnumSet.of(first, rest));
-		}
-
-		/**
-		 * Return a new {@link StaticResourceRequestMatcher} based on this one but
-		 * excluding the specified locations.
-		 * @param locations the locations to exclude
-		 * @return a new {@link StaticResourceRequestMatcher}
-		 */
-		public StaticResourceRequestMatcher excluding(Set<StaticResourceLocation> locations) {
-			Assert.notNull(locations, "Locations must not be null");
-			Set<StaticResourceLocation> subset = new LinkedHashSet<>(this.locations);
-			subset.removeAll(locations);
-			return new StaticResourceRequestMatcher(subset);
-		}
-
-		@Override
-		protected void initialized(Supplier<DispatcherServletPath> dispatcherServletPath) {
-			this.delegate = new OrRequestMatcher(getDelegateMatchers(dispatcherServletPath.get()));
-		}
-
-		private List<RequestMatcher> getDelegateMatchers(DispatcherServletPath dispatcherServletPath) {
-			return getPatterns(dispatcherServletPath).map(AntPathRequestMatcher::new).collect(Collectors.toList());
-		}
-
-		private Stream<String> getPatterns(DispatcherServletPath dispatcherServletPath) {
-			return this.locations.stream().flatMap(StaticResourceLocation::getPatterns)
-					.map(dispatcherServletPath::getRelativePath);
-		}
-
-		@Override
-		protected boolean matches(HttpServletRequest request, Supplier<DispatcherServletPath> context) {
-			return this.delegate.matches(request);
-		}
-
-	}
-
-}
-=======
 /*
  * Copyright 2012-2019 the original author or authors.
  *
@@ -314,5 +158,4 @@
 
 	}
 
-}
->>>>>>> 6755b480
+}