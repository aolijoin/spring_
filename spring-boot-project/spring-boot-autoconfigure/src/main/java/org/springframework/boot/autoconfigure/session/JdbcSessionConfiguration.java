--- conflicted
+++ resolved
@@ -1,79 +1,3 @@
-<<<<<<< HEAD
-/*
- * Copyright 2012-2019 the original author or authors.
- *
- * Licensed under the Apache License, Version 2.0 (the "License");
- * you may not use this file except in compliance with the License.
- * You may obtain a copy of the License at
- *
- *      https://www.apache.org/licenses/LICENSE-2.0
- *
- * Unless required by applicable law or agreed to in writing, software
- * distributed under the License is distributed on an "AS IS" BASIS,
- * WITHOUT WARRANTIES OR CONDITIONS OF ANY KIND, either express or implied.
- * See the License for the specific language governing permissions and
- * limitations under the License.
- */
-
-package org.springframework.boot.autoconfigure.session;
-
-import java.time.Duration;
-
-import javax.sql.DataSource;
-
-import org.springframework.beans.factory.annotation.Autowired;
-import org.springframework.boot.autoconfigure.condition.ConditionalOnBean;
-import org.springframework.boot.autoconfigure.condition.ConditionalOnClass;
-import org.springframework.boot.autoconfigure.condition.ConditionalOnMissingBean;
-import org.springframework.boot.context.properties.EnableConfigurationProperties;
-import org.springframework.context.annotation.Bean;
-import org.springframework.context.annotation.Conditional;
-import org.springframework.context.annotation.Configuration;
-import org.springframework.core.io.ResourceLoader;
-import org.springframework.jdbc.core.JdbcTemplate;
-import org.springframework.session.SessionRepository;
-import org.springframework.session.jdbc.JdbcOperationsSessionRepository;
-import org.springframework.session.jdbc.config.annotation.web.http.JdbcHttpSessionConfiguration;
-
-/**
- * JDBC backed session configuration.
- *
- * @author Eddú Meléndez
- * @author Stephane Nicoll
- * @author Vedran Pavic
- */
-@Configuration(proxyBeanMethods = false)
-@ConditionalOnClass({ JdbcTemplate.class, JdbcOperationsSessionRepository.class })
-@ConditionalOnMissingBean(SessionRepository.class)
-@ConditionalOnBean(DataSource.class)
-@Conditional(ServletSessionCondition.class)
-@EnableConfigurationProperties(JdbcSessionProperties.class)
-class JdbcSessionConfiguration {
-
-	@Bean
-	@ConditionalOnMissingBean
-	JdbcSessionDataSourceInitializer jdbcSessionDataSourceInitializer(DataSource dataSource,
-			ResourceLoader resourceLoader, JdbcSessionProperties properties) {
-		return new JdbcSessionDataSourceInitializer(dataSource, resourceLoader, properties);
-	}
-
-	@Configuration
-	static class SpringBootJdbcHttpSessionConfiguration extends JdbcHttpSessionConfiguration {
-
-		@Autowired
-		void customize(SessionProperties sessionProperties, JdbcSessionProperties jdbcSessionProperties) {
-			Duration timeout = sessionProperties.getTimeout();
-			if (timeout != null) {
-				setMaxInactiveIntervalInSeconds((int) timeout.getSeconds());
-			}
-			setTableName(jdbcSessionProperties.getTableName());
-			setCleanupCron(jdbcSessionProperties.getCleanupCron());
-		}
-
-	}
-
-}
-=======
 /*
  * Copyright 2012-2021 the original author or authors.
  *
@@ -156,5 +80,4 @@
 
 	}
 
-}
->>>>>>> 6755b480
+}