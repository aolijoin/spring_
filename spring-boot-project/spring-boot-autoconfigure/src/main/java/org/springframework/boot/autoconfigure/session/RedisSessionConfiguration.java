--- conflicted
+++ resolved
@@ -1,88 +1,3 @@
-<<<<<<< HEAD
-/*
- * Copyright 2012-2019 the original author or authors.
- *
- * Licensed under the Apache License, Version 2.0 (the "License");
- * you may not use this file except in compliance with the License.
- * You may obtain a copy of the License at
- *
- *      https://www.apache.org/licenses/LICENSE-2.0
- *
- * Unless required by applicable law or agreed to in writing, software
- * distributed under the License is distributed on an "AS IS" BASIS,
- * WITHOUT WARRANTIES OR CONDITIONS OF ANY KIND, either express or implied.
- * See the License for the specific language governing permissions and
- * limitations under the License.
- */
-
-package org.springframework.boot.autoconfigure.session;
-
-import java.time.Duration;
-
-import org.springframework.beans.factory.annotation.Autowired;
-import org.springframework.boot.autoconfigure.condition.ConditionalOnBean;
-import org.springframework.boot.autoconfigure.condition.ConditionalOnClass;
-import org.springframework.boot.autoconfigure.condition.ConditionalOnMissingBean;
-import org.springframework.boot.context.properties.EnableConfigurationProperties;
-import org.springframework.context.annotation.Bean;
-import org.springframework.context.annotation.Conditional;
-import org.springframework.context.annotation.Configuration;
-import org.springframework.data.redis.connection.RedisConnectionFactory;
-import org.springframework.data.redis.core.RedisTemplate;
-import org.springframework.session.SessionRepository;
-import org.springframework.session.data.redis.RedisOperationsSessionRepository;
-import org.springframework.session.data.redis.config.ConfigureNotifyKeyspaceEventsAction;
-import org.springframework.session.data.redis.config.ConfigureRedisAction;
-import org.springframework.session.data.redis.config.annotation.web.http.RedisHttpSessionConfiguration;
-
-/**
- * Redis backed session configuration.
- *
- * @author Andy Wilkinson
- * @author Tommy Ludwig
- * @author Eddú Meléndez
- * @author Stephane Nicoll
- * @author Vedran Pavic
- */
-@Configuration(proxyBeanMethods = false)
-@ConditionalOnClass({ RedisTemplate.class, RedisOperationsSessionRepository.class })
-@ConditionalOnMissingBean(SessionRepository.class)
-@ConditionalOnBean(RedisConnectionFactory.class)
-@Conditional(ServletSessionCondition.class)
-@EnableConfigurationProperties(RedisSessionProperties.class)
-class RedisSessionConfiguration {
-
-	@Bean
-	@ConditionalOnMissingBean
-	ConfigureRedisAction configureRedisAction(RedisSessionProperties redisSessionProperties) {
-		switch (redisSessionProperties.getConfigureAction()) {
-		case NOTIFY_KEYSPACE_EVENTS:
-			return new ConfigureNotifyKeyspaceEventsAction();
-		case NONE:
-			return ConfigureRedisAction.NO_OP;
-		}
-		throw new IllegalStateException(
-				"Unsupported redis configure action '" + redisSessionProperties.getConfigureAction() + "'.");
-	}
-
-	@Configuration
-	public static class SpringBootRedisHttpSessionConfiguration extends RedisHttpSessionConfiguration {
-
-		@Autowired
-		public void customize(SessionProperties sessionProperties, RedisSessionProperties redisSessionProperties) {
-			Duration timeout = sessionProperties.getTimeout();
-			if (timeout != null) {
-				setMaxInactiveIntervalInSeconds((int) timeout.getSeconds());
-			}
-			setRedisNamespace(redisSessionProperties.getNamespace());
-			setFlushMode(redisSessionProperties.getFlushMode());
-			setCleanupCron(redisSessionProperties.getCleanupCron());
-		}
-
-	}
-
-}
-=======
 /*
  * Copyright 2012-2020 the original author or authors.
  *
@@ -169,5 +84,4 @@
 
 	}
 
-}
->>>>>>> 6755b480
+}