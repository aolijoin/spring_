<<<<<<< HEAD
/*
 * Copyright 2012-2019 the original author or authors.
 *
 * Licensed under the Apache License, Version 2.0 (the "License");
 * you may not use this file except in compliance with the License.
 * You may obtain a copy of the License at
 *
 *      https://www.apache.org/licenses/LICENSE-2.0
 *
 * Unless required by applicable law or agreed to in writing, software
 * distributed under the License is distributed on an "AS IS" BASIS,
 * WITHOUT WARRANTIES OR CONDITIONS OF ANY KIND, either express or implied.
 * See the License for the specific language governing permissions and
 * limitations under the License.
 */

package org.springframework.boot.autoconfigure.template;

import org.springframework.boot.context.properties.ConfigurationProperties;
import org.springframework.core.Ordered;
import org.springframework.util.Assert;
import org.springframework.web.servlet.view.AbstractTemplateViewResolver;

/**
 * Base class for {@link ConfigurationProperties @ConfigurationProperties} of a
 * {@link AbstractTemplateViewResolver}.
 *
 * @author Andy Wilkinson
 * @since 1.1.0
 */
public abstract class AbstractTemplateViewResolverProperties extends AbstractViewResolverProperties {

	/**
	 * Prefix that gets prepended to view names when building a URL.
	 */
	private String prefix;

	/**
	 * Suffix that gets appended to view names when building a URL.
	 */
	private String suffix;

	/**
	 * Name of the RequestContext attribute for all views.
	 */
	private String requestContextAttribute;

	/**
	 * Whether all request attributes should be added to the model prior to merging with
	 * the template.
	 */
	private boolean exposeRequestAttributes = false;

	/**
	 * Whether all HttpSession attributes should be added to the model prior to merging
	 * with the template.
	 */
	private boolean exposeSessionAttributes = false;

	/**
	 * Whether HttpServletRequest attributes are allowed to override (hide) controller
	 * generated model attributes of the same name.
	 */
	private boolean allowRequestOverride = false;

	/**
	 * Whether to expose a RequestContext for use by Spring's macro library, under the
	 * name "springMacroRequestContext".
	 */
	private boolean exposeSpringMacroHelpers = true;

	/**
	 * Whether HttpSession attributes are allowed to override (hide) controller generated
	 * model attributes of the same name.
	 */
	private boolean allowSessionOverride = false;

	protected AbstractTemplateViewResolverProperties(String defaultPrefix, String defaultSuffix) {
		this.prefix = defaultPrefix;
		this.suffix = defaultSuffix;
	}

	public String getPrefix() {
		return this.prefix;
	}

	public void setPrefix(String prefix) {
		this.prefix = prefix;
	}

	public String getSuffix() {
		return this.suffix;
	}

	public void setSuffix(String suffix) {
		this.suffix = suffix;
	}

	public String getRequestContextAttribute() {
		return this.requestContextAttribute;
	}

	public void setRequestContextAttribute(String requestContextAttribute) {
		this.requestContextAttribute = requestContextAttribute;
	}

	public boolean isExposeRequestAttributes() {
		return this.exposeRequestAttributes;
	}

	public void setExposeRequestAttributes(boolean exposeRequestAttributes) {
		this.exposeRequestAttributes = exposeRequestAttributes;
	}

	public boolean isExposeSessionAttributes() {
		return this.exposeSessionAttributes;
	}

	public void setExposeSessionAttributes(boolean exposeSessionAttributes) {
		this.exposeSessionAttributes = exposeSessionAttributes;
	}

	public boolean isAllowRequestOverride() {
		return this.allowRequestOverride;
	}

	public void setAllowRequestOverride(boolean allowRequestOverride) {
		this.allowRequestOverride = allowRequestOverride;
	}

	public boolean isAllowSessionOverride() {
		return this.allowSessionOverride;
	}

	public void setAllowSessionOverride(boolean allowSessionOverride) {
		this.allowSessionOverride = allowSessionOverride;
	}

	public boolean isExposeSpringMacroHelpers() {
		return this.exposeSpringMacroHelpers;
	}

	public void setExposeSpringMacroHelpers(boolean exposeSpringMacroHelpers) {
		this.exposeSpringMacroHelpers = exposeSpringMacroHelpers;
	}

	/**
	 * Apply the given properties to a {@link AbstractTemplateViewResolver}. Use Object in
	 * signature to avoid runtime dependency on MVC, which means that the template engine
	 * can be used in a non-web application.
	 * @param viewResolver the resolver to apply the properties to.
	 */
	public void applyToMvcViewResolver(Object viewResolver) {
		Assert.isInstanceOf(AbstractTemplateViewResolver.class, viewResolver,
				"ViewResolver is not an instance of AbstractTemplateViewResolver :" + viewResolver);
		AbstractTemplateViewResolver resolver = (AbstractTemplateViewResolver) viewResolver;
		resolver.setPrefix(getPrefix());
		resolver.setSuffix(getSuffix());
		resolver.setCache(isCache());
		if (getContentType() != null) {
			resolver.setContentType(getContentType().toString());
		}
		resolver.setViewNames(getViewNames());
		resolver.setExposeRequestAttributes(isExposeRequestAttributes());
		resolver.setAllowRequestOverride(isAllowRequestOverride());
		resolver.setAllowSessionOverride(isAllowSessionOverride());
		resolver.setExposeSessionAttributes(isExposeSessionAttributes());
		resolver.setExposeSpringMacroHelpers(isExposeSpringMacroHelpers());
		resolver.setRequestContextAttribute(getRequestContextAttribute());
		// The resolver usually acts as a fallback resolver (e.g. like a
		// InternalResourceViewResolver) so it needs to have low precedence
		resolver.setOrder(Ordered.LOWEST_PRECEDENCE - 5);
	}

}
=======
/*
 * Copyright 2012-2020 the original author or authors.
 *
 * Licensed under the Apache License, Version 2.0 (the "License");
 * you may not use this file except in compliance with the License.
 * You may obtain a copy of the License at
 *
 *      https://www.apache.org/licenses/LICENSE-2.0
 *
 * Unless required by applicable law or agreed to in writing, software
 * distributed under the License is distributed on an "AS IS" BASIS,
 * WITHOUT WARRANTIES OR CONDITIONS OF ANY KIND, either express or implied.
 * See the License for the specific language governing permissions and
 * limitations under the License.
 */

package org.springframework.boot.autoconfigure.template;

import org.springframework.boot.context.properties.ConfigurationProperties;
import org.springframework.core.Ordered;
import org.springframework.util.Assert;
import org.springframework.web.servlet.view.AbstractTemplateViewResolver;

/**
 * Base class for {@link ConfigurationProperties @ConfigurationProperties} of a
 * {@link AbstractTemplateViewResolver}.
 *
 * @author Andy Wilkinson
 * @since 1.1.0
 */
public abstract class AbstractTemplateViewResolverProperties extends AbstractViewResolverProperties {

	/**
	 * Prefix that gets prepended to view names when building a URL.
	 */
	private String prefix;

	/**
	 * Suffix that gets appended to view names when building a URL.
	 */
	private String suffix;

	/**
	 * Name of the RequestContext attribute for all views.
	 */
	private String requestContextAttribute;

	/**
	 * Whether all request attributes should be added to the model prior to merging with
	 * the template.
	 */
	private boolean exposeRequestAttributes = false;

	/**
	 * Whether all HttpSession attributes should be added to the model prior to merging
	 * with the template.
	 */
	private boolean exposeSessionAttributes = false;

	/**
	 * Whether HttpServletRequest attributes are allowed to override (hide) controller
	 * generated model attributes of the same name.
	 */
	private boolean allowRequestOverride = false;

	/**
	 * Whether to expose a RequestContext for use by Spring's macro library, under the
	 * name "springMacroRequestContext".
	 */
	private boolean exposeSpringMacroHelpers = true;

	/**
	 * Whether HttpSession attributes are allowed to override (hide) controller generated
	 * model attributes of the same name.
	 */
	private boolean allowSessionOverride = false;

	protected AbstractTemplateViewResolverProperties(String defaultPrefix, String defaultSuffix) {
		this.prefix = defaultPrefix;
		this.suffix = defaultSuffix;
	}

	public String getPrefix() {
		return this.prefix;
	}

	public void setPrefix(String prefix) {
		this.prefix = prefix;
	}

	public String getSuffix() {
		return this.suffix;
	}

	public void setSuffix(String suffix) {
		this.suffix = suffix;
	}

	public String getRequestContextAttribute() {
		return this.requestContextAttribute;
	}

	public void setRequestContextAttribute(String requestContextAttribute) {
		this.requestContextAttribute = requestContextAttribute;
	}

	public boolean isExposeRequestAttributes() {
		return this.exposeRequestAttributes;
	}

	public void setExposeRequestAttributes(boolean exposeRequestAttributes) {
		this.exposeRequestAttributes = exposeRequestAttributes;
	}

	public boolean isExposeSessionAttributes() {
		return this.exposeSessionAttributes;
	}

	public void setExposeSessionAttributes(boolean exposeSessionAttributes) {
		this.exposeSessionAttributes = exposeSessionAttributes;
	}

	public boolean isAllowRequestOverride() {
		return this.allowRequestOverride;
	}

	public void setAllowRequestOverride(boolean allowRequestOverride) {
		this.allowRequestOverride = allowRequestOverride;
	}

	public boolean isAllowSessionOverride() {
		return this.allowSessionOverride;
	}

	public void setAllowSessionOverride(boolean allowSessionOverride) {
		this.allowSessionOverride = allowSessionOverride;
	}

	public boolean isExposeSpringMacroHelpers() {
		return this.exposeSpringMacroHelpers;
	}

	public void setExposeSpringMacroHelpers(boolean exposeSpringMacroHelpers) {
		this.exposeSpringMacroHelpers = exposeSpringMacroHelpers;
	}

	/**
	 * Apply the given properties to a {@link AbstractTemplateViewResolver}. Use Object in
	 * signature to avoid runtime dependency on MVC, which means that the template engine
	 * can be used in a non-web application.
	 * @param viewResolver the resolver to apply the properties to.
	 */
	public void applyToMvcViewResolver(Object viewResolver) {
		Assert.isInstanceOf(AbstractTemplateViewResolver.class, viewResolver,
				() -> "ViewResolver is not an instance of AbstractTemplateViewResolver :" + viewResolver);
		AbstractTemplateViewResolver resolver = (AbstractTemplateViewResolver) viewResolver;
		resolver.setPrefix(getPrefix());
		resolver.setSuffix(getSuffix());
		resolver.setCache(isCache());
		if (getContentType() != null) {
			resolver.setContentType(getContentType().toString());
		}
		resolver.setViewNames(getViewNames());
		resolver.setExposeRequestAttributes(isExposeRequestAttributes());
		resolver.setAllowRequestOverride(isAllowRequestOverride());
		resolver.setAllowSessionOverride(isAllowSessionOverride());
		resolver.setExposeSessionAttributes(isExposeSessionAttributes());
		resolver.setExposeSpringMacroHelpers(isExposeSpringMacroHelpers());
		resolver.setRequestContextAttribute(getRequestContextAttribute());
		// The resolver usually acts as a fallback resolver (e.g. like a
		// InternalResourceViewResolver) so it needs to have low precedence
		resolver.setOrder(Ordered.LOWEST_PRECEDENCE - 5);
	}

}
>>>>>>> 6755b480
<|MERGE_RESOLUTION|>--- conflicted
+++ resolved
@@ -1,180 +1,3 @@
-<<<<<<< HEAD
-/*
- * Copyright 2012-2019 the original author or authors.
- *
- * Licensed under the Apache License, Version 2.0 (the "License");
- * you may not use this file except in compliance with the License.
- * You may obtain a copy of the License at
- *
- *      https://www.apache.org/licenses/LICENSE-2.0
- *
- * Unless required by applicable law or agreed to in writing, software
- * distributed under the License is distributed on an "AS IS" BASIS,
- * WITHOUT WARRANTIES OR CONDITIONS OF ANY KIND, either express or implied.
- * See the License for the specific language governing permissions and
- * limitations under the License.
- */
-
-package org.springframework.boot.autoconfigure.template;
-
-import org.springframework.boot.context.properties.ConfigurationProperties;
-import org.springframework.core.Ordered;
-import org.springframework.util.Assert;
-import org.springframework.web.servlet.view.AbstractTemplateViewResolver;
-
-/**
- * Base class for {@link ConfigurationProperties @ConfigurationProperties} of a
- * {@link AbstractTemplateViewResolver}.
- *
- * @author Andy Wilkinson
- * @since 1.1.0
- */
-public abstract class AbstractTemplateViewResolverProperties extends AbstractViewResolverProperties {
-
-	/**
-	 * Prefix that gets prepended to view names when building a URL.
-	 */
-	private String prefix;
-
-	/**
-	 * Suffix that gets appended to view names when building a URL.
-	 */
-	private String suffix;
-
-	/**
-	 * Name of the RequestContext attribute for all views.
-	 */
-	private String requestContextAttribute;
-
-	/**
-	 * Whether all request attributes should be added to the model prior to merging with
-	 * the template.
-	 */
-	private boolean exposeRequestAttributes = false;
-
-	/**
-	 * Whether all HttpSession attributes should be added to the model prior to merging
-	 * with the template.
-	 */
-	private boolean exposeSessionAttributes = false;
-
-	/**
-	 * Whether HttpServletRequest attributes are allowed to override (hide) controller
-	 * generated model attributes of the same name.
-	 */
-	private boolean allowRequestOverride = false;
-
-	/**
-	 * Whether to expose a RequestContext for use by Spring's macro library, under the
-	 * name "springMacroRequestContext".
-	 */
-	private boolean exposeSpringMacroHelpers = true;
-
-	/**
-	 * Whether HttpSession attributes are allowed to override (hide) controller generated
-	 * model attributes of the same name.
-	 */
-	private boolean allowSessionOverride = false;
-
-	protected AbstractTemplateViewResolverProperties(String defaultPrefix, String defaultSuffix) {
-		this.prefix = defaultPrefix;
-		this.suffix = defaultSuffix;
-	}
-
-	public String getPrefix() {
-		return this.prefix;
-	}
-
-	public void setPrefix(String prefix) {
-		this.prefix = prefix;
-	}
-
-	public String getSuffix() {
-		return this.suffix;
-	}
-
-	public void setSuffix(String suffix) {
-		this.suffix = suffix;
-	}
-
-	public String getRequestContextAttribute() {
-		return this.requestContextAttribute;
-	}
-
-	public void setRequestContextAttribute(String requestContextAttribute) {
-		this.requestContextAttribute = requestContextAttribute;
-	}
-
-	public boolean isExposeRequestAttributes() {
-		return this.exposeRequestAttributes;
-	}
-
-	public void setExposeRequestAttributes(boolean exposeRequestAttributes) {
-		this.exposeRequestAttributes = exposeRequestAttributes;
-	}
-
-	public boolean isExposeSessionAttributes() {
-		return this.exposeSessionAttributes;
-	}
-
-	public void setExposeSessionAttributes(boolean exposeSessionAttributes) {
-		this.exposeSessionAttributes = exposeSessionAttributes;
-	}
-
-	public boolean isAllowRequestOverride() {
-		return this.allowRequestOverride;
-	}
-
-	public void setAllowRequestOverride(boolean allowRequestOverride) {
-		this.allowRequestOverride = allowRequestOverride;
-	}
-
-	public boolean isAllowSessionOverride() {
-		return this.allowSessionOverride;
-	}
-
-	public void setAllowSessionOverride(boolean allowSessionOverride) {
-		this.allowSessionOverride = allowSessionOverride;
-	}
-
-	public boolean isExposeSpringMacroHelpers() {
-		return this.exposeSpringMacroHelpers;
-	}
-
-	public void setExposeSpringMacroHelpers(boolean exposeSpringMacroHelpers) {
-		this.exposeSpringMacroHelpers = exposeSpringMacroHelpers;
-	}
-
-	/**
-	 * Apply the given properties to a {@link AbstractTemplateViewResolver}. Use Object in
-	 * signature to avoid runtime dependency on MVC, which means that the template engine
-	 * can be used in a non-web application.
-	 * @param viewResolver the resolver to apply the properties to.
-	 */
-	public void applyToMvcViewResolver(Object viewResolver) {
-		Assert.isInstanceOf(AbstractTemplateViewResolver.class, viewResolver,
-				"ViewResolver is not an instance of AbstractTemplateViewResolver :" + viewResolver);
-		AbstractTemplateViewResolver resolver = (AbstractTemplateViewResolver) viewResolver;
-		resolver.setPrefix(getPrefix());
-		resolver.setSuffix(getSuffix());
-		resolver.setCache(isCache());
-		if (getContentType() != null) {
-			resolver.setContentType(getContentType().toString());
-		}
-		resolver.setViewNames(getViewNames());
-		resolver.setExposeRequestAttributes(isExposeRequestAttributes());
-		resolver.setAllowRequestOverride(isAllowRequestOverride());
-		resolver.setAllowSessionOverride(isAllowSessionOverride());
-		resolver.setExposeSessionAttributes(isExposeSessionAttributes());
-		resolver.setExposeSpringMacroHelpers(isExposeSpringMacroHelpers());
-		resolver.setRequestContextAttribute(getRequestContextAttribute());
-		// The resolver usually acts as a fallback resolver (e.g. like a
-		// InternalResourceViewResolver) so it needs to have low precedence
-		resolver.setOrder(Ordered.LOWEST_PRECEDENCE - 5);
-	}
-
-}
-=======
 /*
  * Copyright 2012-2020 the original author or authors.
  *
@@ -349,5 +172,4 @@
 		resolver.setOrder(Ordered.LOWEST_PRECEDENCE - 5);
 	}
 
-}
->>>>>>> 6755b480
+}