--- conflicted
+++ resolved
@@ -1,93 +1,3 @@
-<<<<<<< HEAD
-/*
- * Copyright 2012-2019 the original author or authors.
- *
- * Licensed under the Apache License, Version 2.0 (the "License");
- * you may not use this file except in compliance with the License.
- * You may obtain a copy of the License at
- *
- *      https://www.apache.org/licenses/LICENSE-2.0
- *
- * Unless required by applicable law or agreed to in writing, software
- * distributed under the License is distributed on an "AS IS" BASIS,
- * WITHOUT WARRANTIES OR CONDITIONS OF ANY KIND, either express or implied.
- * See the License for the specific language governing permissions and
- * limitations under the License.
- */
-
-package org.springframework.boot.autoconfigure.web.embedded;
-
-import java.time.Duration;
-
-import io.netty.channel.ChannelOption;
-
-import org.springframework.boot.autoconfigure.web.ServerProperties;
-import org.springframework.boot.cloud.CloudPlatform;
-import org.springframework.boot.context.properties.PropertyMapper;
-import org.springframework.boot.web.embedded.netty.NettyReactiveWebServerFactory;
-import org.springframework.boot.web.server.WebServerFactoryCustomizer;
-import org.springframework.core.Ordered;
-import org.springframework.core.env.Environment;
-import org.springframework.util.unit.DataSize;
-
-/**
- * Customization for Netty-specific features.
- *
- * @author Brian Clozel
- * @author Chentao Qu
- * @author Artsiom Yudovin
- * @since 2.1.0
- */
-public class NettyWebServerFactoryCustomizer
-		implements WebServerFactoryCustomizer<NettyReactiveWebServerFactory>, Ordered {
-
-	private final Environment environment;
-
-	private final ServerProperties serverProperties;
-
-	public NettyWebServerFactoryCustomizer(Environment environment, ServerProperties serverProperties) {
-		this.environment = environment;
-		this.serverProperties = serverProperties;
-	}
-
-	@Override
-	public int getOrder() {
-		return 0;
-	}
-
-	@Override
-	public void customize(NettyReactiveWebServerFactory factory) {
-		factory.setUseForwardHeaders(getOrDeduceUseForwardHeaders());
-		PropertyMapper propertyMapper = PropertyMapper.get().alwaysApplyingWhenNonNull();
-		propertyMapper.from(this.serverProperties::getMaxHttpHeaderSize)
-				.to((maxHttpRequestHeaderSize) -> customizeMaxHttpHeaderSize(factory, maxHttpRequestHeaderSize));
-		propertyMapper.from(this.serverProperties::getConnectionTimeout)
-				.to((connectionTimeout) -> customizeConnectionTimeout(factory, connectionTimeout));
-	}
-
-	private boolean getOrDeduceUseForwardHeaders() {
-		if (this.serverProperties.getForwardHeadersStrategy().equals(ServerProperties.ForwardHeadersStrategy.NONE)) {
-			CloudPlatform platform = CloudPlatform.getActive(this.environment);
-			return platform != null && platform.isUsingForwardHeaders();
-		}
-		return this.serverProperties.getForwardHeadersStrategy().equals(ServerProperties.ForwardHeadersStrategy.NATIVE);
-	}
-
-	private void customizeMaxHttpHeaderSize(NettyReactiveWebServerFactory factory, DataSize maxHttpHeaderSize) {
-		factory.addServerCustomizers((httpServer) -> httpServer.httpRequestDecoder(
-				(httpRequestDecoderSpec) -> httpRequestDecoderSpec.maxHeaderSize((int) maxHttpHeaderSize.toBytes())));
-	}
-
-	private void customizeConnectionTimeout(NettyReactiveWebServerFactory factory, Duration connectionTimeout) {
-		if (!connectionTimeout.isZero()) {
-			long timeoutMillis = connectionTimeout.isNegative() ? 0 : connectionTimeout.toMillis();
-			factory.addServerCustomizers((httpServer) -> httpServer.tcpConfiguration((tcpServer) -> tcpServer
-					.selectorOption(ChannelOption.CONNECT_TIMEOUT_MILLIS, (int) timeoutMillis)));
-		}
-	}
-
-}
-=======
 /*
  * Copyright 2012-2020 the original author or authors.
  *
@@ -188,5 +98,4 @@
 		}));
 	}
 
-}
->>>>>>> 6755b480
+}