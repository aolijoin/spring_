<<<<<<< HEAD
/*
 * Copyright 2012-2018 the original author or authors.
 *
 * Licensed under the Apache License, Version 2.0 (the "License");
 * you may not use this file except in compliance with the License.
 * You may obtain a copy of the License at
 *
 *      https://www.apache.org/licenses/LICENSE-2.0
 *
 * Unless required by applicable law or agreed to in writing, software
 * distributed under the License is distributed on an "AS IS" BASIS,
 * WITHOUT WARRANTIES OR CONDITIONS OF ANY KIND, either express or implied.
 * See the License for the specific language governing permissions and
 * limitations under the License.
 */

package org.springframework.boot.autoconfigure.data.jdbc.city;

import org.springframework.data.annotation.Id;

public class City {

	@Id
	private Long id;

	private String name;

	private String state;

	private String country;

	private String map;

	protected City() {
	}

	public City(String name, String country) {
		this.name = name;
		this.country = country;
	}

	public String getName() {
		return this.name;
	}

	public String getState() {
		return this.state;
	}

	public String getCountry() {
		return this.country;
	}

	public String getMap() {
		return this.map;
	}

	@Override
	public String toString() {
		return getName() + "," + getState() + "," + getCountry();
	}

}
=======
/*
 * Copyright 2012-2019 the original author or authors.
 *
 * Licensed under the Apache License, Version 2.0 (the "License");
 * you may not use this file except in compliance with the License.
 * You may obtain a copy of the License at
 *
 *      https://www.apache.org/licenses/LICENSE-2.0
 *
 * Unless required by applicable law or agreed to in writing, software
 * distributed under the License is distributed on an "AS IS" BASIS,
 * WITHOUT WARRANTIES OR CONDITIONS OF ANY KIND, either express or implied.
 * See the License for the specific language governing permissions and
 * limitations under the License.
 */

package org.springframework.boot.autoconfigure.data.jdbc.city;

import org.springframework.data.annotation.Id;
import org.springframework.data.relational.core.mapping.Table;

@Table("CITY")
public class City {

	@Id
	private Long id;

	private String name;

	private String state;

	private String country;

	private String map;

	protected City() {
	}

	public City(String name, String country) {
		this.name = name;
		this.country = country;
	}

	public String getName() {
		return this.name;
	}

	public String getState() {
		return this.state;
	}

	public String getCountry() {
		return this.country;
	}

	public String getMap() {
		return this.map;
	}

	@Override
	public String toString() {
		return getName() + "," + getState() + "," + getCountry();
	}

}
>>>>>>> 6755b480
<|MERGE_RESOLUTION|>--- conflicted
+++ resolved
@@ -1,68 +1,3 @@
-<<<<<<< HEAD
-/*
- * Copyright 2012-2018 the original author or authors.
- *
- * Licensed under the Apache License, Version 2.0 (the "License");
- * you may not use this file except in compliance with the License.
- * You may obtain a copy of the License at
- *
- *      https://www.apache.org/licenses/LICENSE-2.0
- *
- * Unless required by applicable law or agreed to in writing, software
- * distributed under the License is distributed on an "AS IS" BASIS,
- * WITHOUT WARRANTIES OR CONDITIONS OF ANY KIND, either express or implied.
- * See the License for the specific language governing permissions and
- * limitations under the License.
- */
-
-package org.springframework.boot.autoconfigure.data.jdbc.city;
-
-import org.springframework.data.annotation.Id;
-
-public class City {
-
-	@Id
-	private Long id;
-
-	private String name;
-
-	private String state;
-
-	private String country;
-
-	private String map;
-
-	protected City() {
-	}
-
-	public City(String name, String country) {
-		this.name = name;
-		this.country = country;
-	}
-
-	public String getName() {
-		return this.name;
-	}
-
-	public String getState() {
-		return this.state;
-	}
-
-	public String getCountry() {
-		return this.country;
-	}
-
-	public String getMap() {
-		return this.map;
-	}
-
-	@Override
-	public String toString() {
-		return getName() + "," + getState() + "," + getCountry();
-	}
-
-}
-=======
 /*
  * Copyright 2012-2019 the original author or authors.
  *
@@ -127,5 +62,4 @@
 		return getName() + "," + getState() + "," + getCountry();
 	}
 
-}
->>>>>>> 6755b480
+}