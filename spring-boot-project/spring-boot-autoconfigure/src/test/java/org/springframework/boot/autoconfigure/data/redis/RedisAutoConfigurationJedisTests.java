--- conflicted
+++ resolved
@@ -1,216 +1,3 @@
-<<<<<<< HEAD
-/*
- * Copyright 2012-2019 the original author or authors.
- *
- * Licensed under the Apache License, Version 2.0 (the "License");
- * you may not use this file except in compliance with the License.
- * You may obtain a copy of the License at
- *
- *      https://www.apache.org/licenses/LICENSE-2.0
- *
- * Unless required by applicable law or agreed to in writing, software
- * distributed under the License is distributed on an "AS IS" BASIS,
- * WITHOUT WARRANTIES OR CONDITIONS OF ANY KIND, either express or implied.
- * See the License for the specific language governing permissions and
- * limitations under the License.
- */
-
-package org.springframework.boot.autoconfigure.data.redis;
-
-import org.junit.Test;
-import org.junit.runner.RunWith;
-
-import org.springframework.beans.BeansException;
-import org.springframework.beans.factory.config.BeanPostProcessor;
-import org.springframework.boot.autoconfigure.AutoConfigurations;
-import org.springframework.boot.test.context.runner.ApplicationContextRunner;
-import org.springframework.boot.testsupport.runner.classpath.ClassPathExclusions;
-import org.springframework.boot.testsupport.runner.classpath.ModifiedClassPathRunner;
-import org.springframework.context.annotation.Bean;
-import org.springframework.context.annotation.Configuration;
-import org.springframework.data.redis.connection.jedis.JedisClientConfiguration.JedisClientConfigurationBuilder;
-import org.springframework.data.redis.connection.jedis.JedisConnectionFactory;
-
-import static org.assertj.core.api.Assertions.assertThat;
-
-/**
- * Tests for {@link RedisAutoConfiguration} when Lettuce is not on the classpath.
- *
- * @author Mark Paluch
- * @author Stephane Nicoll
- */
-@RunWith(ModifiedClassPathRunner.class)
-@ClassPathExclusions("lettuce-core-*.jar")
-public class RedisAutoConfigurationJedisTests {
-
-	private final ApplicationContextRunner contextRunner = new ApplicationContextRunner()
-			.withConfiguration(AutoConfigurations.of(RedisAutoConfiguration.class));
-
-	@Test
-	public void testOverrideRedisConfiguration() {
-		this.contextRunner.withPropertyValues("spring.redis.host:foo", "spring.redis.database:1").run((context) -> {
-			JedisConnectionFactory cf = context.getBean(JedisConnectionFactory.class);
-			assertThat(cf.getHostName()).isEqualTo("foo");
-			assertThat(cf.getDatabase()).isEqualTo(1);
-			assertThat(cf.getPassword()).isNull();
-			assertThat(cf.isUseSsl()).isFalse();
-		});
-	}
-
-	@Test
-	public void testCustomizeRedisConfiguration() {
-		this.contextRunner.withUserConfiguration(CustomConfiguration.class).run((context) -> {
-			JedisConnectionFactory cf = context.getBean(JedisConnectionFactory.class);
-			assertThat(cf.isUseSsl()).isTrue();
-		});
-	}
-
-	@Test
-	public void testRedisUrlConfiguration() {
-		this.contextRunner
-				.withPropertyValues("spring.redis.host:foo", "spring.redis.url:redis://user:password@example:33")
-				.run((context) -> {
-					JedisConnectionFactory cf = context.getBean(JedisConnectionFactory.class);
-					assertThat(cf.getHostName()).isEqualTo("example");
-					assertThat(cf.getPort()).isEqualTo(33);
-					assertThat(cf.getPassword()).isEqualTo("password");
-					assertThat(cf.isUseSsl()).isFalse();
-				});
-	}
-
-	@Test
-	public void testOverrideUrlRedisConfiguration() {
-		this.contextRunner
-				.withPropertyValues("spring.redis.host:foo", "spring.redis.password:xyz", "spring.redis.port:1000",
-						"spring.redis.ssl:false", "spring.redis.url:rediss://user:password@example:33")
-				.run((context) -> {
-					JedisConnectionFactory cf = context.getBean(JedisConnectionFactory.class);
-					assertThat(cf.getHostName()).isEqualTo("example");
-					assertThat(cf.getPort()).isEqualTo(33);
-					assertThat(cf.getPassword()).isEqualTo("password");
-					assertThat(cf.isUseSsl()).isTrue();
-				});
-	}
-
-	@Test
-	public void testPasswordInUrlWithColon() {
-		this.contextRunner.withPropertyValues("spring.redis.url:redis://:pass:word@example:33").run((context) -> {
-			assertThat(context.getBean(JedisConnectionFactory.class).getHostName()).isEqualTo("example");
-			assertThat(context.getBean(JedisConnectionFactory.class).getPort()).isEqualTo(33);
-			assertThat(context.getBean(JedisConnectionFactory.class).getPassword()).isEqualTo("pass:word");
-		});
-	}
-
-	@Test
-	public void testPasswordInUrlStartsWithColon() {
-		this.contextRunner.withPropertyValues("spring.redis.url:redis://user::pass:word@example:33").run((context) -> {
-			assertThat(context.getBean(JedisConnectionFactory.class).getHostName()).isEqualTo("example");
-			assertThat(context.getBean(JedisConnectionFactory.class).getPort()).isEqualTo(33);
-			assertThat(context.getBean(JedisConnectionFactory.class).getPassword()).isEqualTo(":pass:word");
-		});
-	}
-
-	@Test
-	public void testRedisConfigurationWithPool() {
-		this.contextRunner.withPropertyValues("spring.redis.host:foo", "spring.redis.jedis.pool.min-idle:1",
-				"spring.redis.jedis.pool.max-idle:4", "spring.redis.jedis.pool.max-active:16",
-				"spring.redis.jedis.pool.max-wait:2000", "spring.redis.jedis.pool.time-between-eviction-runs:30000")
-				.run((context) -> {
-					JedisConnectionFactory cf = context.getBean(JedisConnectionFactory.class);
-					assertThat(cf.getHostName()).isEqualTo("foo");
-					assertThat(cf.getPoolConfig().getMinIdle()).isEqualTo(1);
-					assertThat(cf.getPoolConfig().getMaxIdle()).isEqualTo(4);
-					assertThat(cf.getPoolConfig().getMaxTotal()).isEqualTo(16);
-					assertThat(cf.getPoolConfig().getMaxWaitMillis()).isEqualTo(2000);
-					assertThat(cf.getPoolConfig().getTimeBetweenEvictionRunsMillis()).isEqualTo(30000);
-				});
-	}
-
-	@Test
-	public void testRedisConfigurationWithTimeout() {
-		this.contextRunner.withPropertyValues("spring.redis.host:foo", "spring.redis.timeout:100").run((context) -> {
-			JedisConnectionFactory cf = context.getBean(JedisConnectionFactory.class);
-			assertThat(cf.getHostName()).isEqualTo("foo");
-			assertThat(cf.getTimeout()).isEqualTo(100);
-		});
-	}
-
-	@Test
-	public void testRedisConfigurationWithClientName() {
-		this.contextRunner.withPropertyValues("spring.redis.host:foo", "spring.redis.client-name:spring-boot")
-				.run((context) -> {
-					JedisConnectionFactory cf = context.getBean(JedisConnectionFactory.class);
-					assertThat(cf.getHostName()).isEqualTo("foo");
-					assertThat(cf.getClientName()).isEqualTo("spring-boot");
-				});
-	}
-
-	@Test
-	public void testRedisConfigurationWithSentinel() {
-		this.contextRunner
-				.withPropertyValues("spring.redis.sentinel.master:mymaster",
-						"spring.redis.sentinel.nodes:127.0.0.1:26379,127.0.0.1:26380")
-				.withUserConfiguration(JedisConnectionFactoryCaptorConfiguration.class).run((context) -> {
-					assertThat(context).hasFailed();
-					assertThat(JedisConnectionFactoryCaptor.connectionFactory.isRedisSentinelAware()).isTrue();
-				});
-	}
-
-	@Test
-	public void testRedisConfigurationWithSentinelAndPassword() {
-		this.contextRunner
-				.withPropertyValues("spring.redis.password=password", "spring.redis.sentinel.master:mymaster",
-						"spring.redis.sentinel.nodes:127.0.0.1:26379,127.0.0.1:26380")
-				.withUserConfiguration(JedisConnectionFactoryCaptorConfiguration.class).run((context) -> {
-					assertThat(context).hasFailed();
-					assertThat(JedisConnectionFactoryCaptor.connectionFactory.isRedisSentinelAware()).isTrue();
-					assertThat(JedisConnectionFactoryCaptor.connectionFactory.getPassword()).isEqualTo("password");
-				});
-	}
-
-	@Test
-	public void testRedisConfigurationWithCluster() {
-		this.contextRunner.withPropertyValues("spring.redis.cluster.nodes=127.0.0.1:27379,127.0.0.1:27380")
-				.run((context) -> assertThat(context.getBean(JedisConnectionFactory.class).getClusterConnection())
-						.isNotNull());
-	}
-
-	@Configuration(proxyBeanMethods = false)
-	static class CustomConfiguration {
-
-		@Bean
-		JedisClientConfigurationBuilderCustomizer customizer() {
-			return JedisClientConfigurationBuilder::useSsl;
-		}
-
-	}
-
-	@Configuration(proxyBeanMethods = false)
-	static class JedisConnectionFactoryCaptorConfiguration {
-
-		@Bean
-		JedisConnectionFactoryCaptor jedisConnectionFactoryCaptor() {
-			return new JedisConnectionFactoryCaptor();
-		}
-
-	}
-
-	static class JedisConnectionFactoryCaptor implements BeanPostProcessor {
-
-		static JedisConnectionFactory connectionFactory;
-
-		@Override
-		public Object postProcessBeforeInitialization(Object bean, String beanName) throws BeansException {
-			if (bean instanceof JedisConnectionFactory) {
-				connectionFactory = (JedisConnectionFactory) bean;
-			}
-			return bean;
-		}
-
-	}
-
-}
-=======
 /*
  * Copyright 2012-2020 the original author or authors.
  *
@@ -455,5 +242,4 @@
 
 	}
 
-}
->>>>>>> 6755b480
+}