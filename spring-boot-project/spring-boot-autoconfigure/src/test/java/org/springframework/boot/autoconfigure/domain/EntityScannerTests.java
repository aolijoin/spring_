--- conflicted
+++ resolved
@@ -1,105 +1,3 @@
-<<<<<<< HEAD
-/*
- * Copyright 2012-2019 the original author or authors.
- *
- * Licensed under the Apache License, Version 2.0 (the "License");
- * you may not use this file except in compliance with the License.
- * You may obtain a copy of the License at
- *
- *      https://www.apache.org/licenses/LICENSE-2.0
- *
- * Unless required by applicable law or agreed to in writing, software
- * distributed under the License is distributed on an "AS IS" BASIS,
- * WITHOUT WARRANTIES OR CONDITIONS OF ANY KIND, either express or implied.
- * See the License for the specific language governing permissions and
- * limitations under the License.
- */
-
-package org.springframework.boot.autoconfigure.domain;
-
-import java.util.Set;
-
-import javax.persistence.Embeddable;
-import javax.persistence.Entity;
-
-import org.junit.jupiter.api.Test;
-
-import org.springframework.boot.autoconfigure.domain.scan.a.EmbeddableA;
-import org.springframework.boot.autoconfigure.domain.scan.a.EntityA;
-import org.springframework.boot.autoconfigure.domain.scan.b.EmbeddableB;
-import org.springframework.boot.autoconfigure.domain.scan.b.EntityB;
-import org.springframework.boot.autoconfigure.domain.scan.c.EmbeddableC;
-import org.springframework.boot.autoconfigure.domain.scan.c.EntityC;
-import org.springframework.context.annotation.AnnotationConfigApplicationContext;
-import org.springframework.context.annotation.Configuration;
-
-import static org.assertj.core.api.Assertions.assertThat;
-import static org.assertj.core.api.Assertions.assertThatIllegalArgumentException;
-
-/**
- * Tests for {@link EntityScanner}.
- *
- * @author Phillip Webb
- */
-class EntityScannerTests {
-
-	@Test
-	void createWhenContextIsNullShouldThrowException() {
-		assertThatIllegalArgumentException().isThrownBy(() -> new EntityScanner(null))
-				.withMessageContaining("Context must not be null");
-	}
-
-	@Test
-	void scanShouldScanFromSinglePackage() throws Exception {
-		AnnotationConfigApplicationContext context = new AnnotationConfigApplicationContext(ScanConfig.class);
-		EntityScanner scanner = new EntityScanner(context);
-		Set<Class<?>> scanned = scanner.scan(Entity.class);
-		assertThat(scanned).containsOnly(EntityA.class, EntityB.class, EntityC.class);
-		context.close();
-	}
-
-	@Test
-	void scanShouldScanFromMultiplePackages() throws Exception {
-		AnnotationConfigApplicationContext context = new AnnotationConfigApplicationContext(ScanAConfig.class,
-				ScanBConfig.class);
-		EntityScanner scanner = new EntityScanner(context);
-		Set<Class<?>> scanned = scanner.scan(Entity.class);
-		assertThat(scanned).containsOnly(EntityA.class, EntityB.class);
-		context.close();
-	}
-
-	@Test
-	void scanShouldFilterOnAnnotation() throws Exception {
-		AnnotationConfigApplicationContext context = new AnnotationConfigApplicationContext(ScanConfig.class);
-		EntityScanner scanner = new EntityScanner(context);
-		assertThat(scanner.scan(Entity.class)).containsOnly(EntityA.class, EntityB.class, EntityC.class);
-		assertThat(scanner.scan(Embeddable.class)).containsOnly(EmbeddableA.class, EmbeddableB.class,
-				EmbeddableC.class);
-		assertThat(scanner.scan(Entity.class, Embeddable.class)).containsOnly(EntityA.class, EntityB.class,
-				EntityC.class, EmbeddableA.class, EmbeddableB.class, EmbeddableC.class);
-		context.close();
-	}
-
-	@Configuration(proxyBeanMethods = false)
-	@EntityScan("org.springframework.boot.autoconfigure.domain.scan")
-	static class ScanConfig {
-
-	}
-
-	@Configuration(proxyBeanMethods = false)
-	@EntityScan(basePackageClasses = EntityA.class)
-	static class ScanAConfig {
-
-	}
-
-	@Configuration(proxyBeanMethods = false)
-	@EntityScan(basePackageClasses = EntityB.class)
-	static class ScanBConfig {
-
-	}
-
-}
-=======
 /*
  * Copyright 2012-2020 the original author or authors.
  *
@@ -243,5 +141,4 @@
 
 	}
 
-}
->>>>>>> 6755b480
+}