/*
 * Copyright 2012-2023 the original author or authors.
 *
 * Licensed under the Apache License, Version 2.0 (the "License");
 * you may not use this file except in compliance with the License.
 * You may obtain a copy of the License at
 *
 *      https://www.apache.org/licenses/LICENSE-2.0
 *
 * Unless required by applicable law or agreed to in writing, software
 * distributed under the License is distributed on an "AS IS" BASIS,
 * WITHOUT WARRANTIES OR CONDITIONS OF ANY KIND, either express or implied.
 * See the License for the specific language governing permissions and
 * limitations under the License.
 */

package org.springframework.boot.autoconfigure.jdbc;

import java.lang.management.ManagementFactory;
import java.util.Set;
import java.util.UUID;

import javax.management.MBeanServer;
import javax.management.MalformedObjectNameException;
import javax.management.ObjectInstance;
import javax.management.ObjectName;

import com.zaxxer.hikari.HikariDataSource;
import org.apache.tomcat.jdbc.pool.DataSource;
import org.apache.tomcat.jdbc.pool.DataSourceProxy;
import org.apache.tomcat.jdbc.pool.jmx.ConnectionPool;
import org.junit.jupiter.api.Test;

import org.springframework.aop.framework.ProxyFactory;
import org.springframework.beans.factory.config.BeanPostProcessor;
import org.springframework.boot.autoconfigure.AutoConfigurations;
import org.springframework.boot.autoconfigure.jmx.JmxAutoConfiguration;
import org.springframework.boot.test.context.runner.ApplicationContextRunner;
import org.springframework.context.annotation.Bean;
import org.springframework.context.annotation.Configuration;
import org.springframework.jdbc.datasource.DelegatingDataSource;

import static org.assertj.core.api.Assertions.assertThat;

/**
 * Tests for {@link DataSourceJmxConfiguration}.
 *
 * @author Stephane Nicoll
 * @author Tadaya Tsuyukubo
 */
class DataSourceJmxConfigurationTests {

	private final ApplicationContextRunner contextRunner = new ApplicationContextRunner()
		.withPropertyValues("spring.datasource.url=jdbc:hsqldb:mem:test-" + UUID.randomUUID())
		.withConfiguration(AutoConfigurations.of(JmxAutoConfiguration.class, DataSourceAutoConfiguration.class));

	@Test
	void hikariAutoConfiguredCanUseRegisterMBeans() {
		String poolName = UUID.randomUUID().toString();
		this.contextRunner
			.withPropertyValues("spring.jmx.enabled=true", "spring.datasource.type=" + HikariDataSource.class.getName(),
					"spring.datasource.name=" + poolName, "spring.datasource.hikari.register-mbeans=true")
			.run((context) -> {
				assertThat(context).hasSingleBean(HikariDataSource.class);
				HikariDataSource hikariDataSource = context.getBean(HikariDataSource.class);
				assertThat(hikariDataSource.isRegisterMbeans()).isTrue();
				// Ensure that the pool has been initialized, triggering MBean
				// registration
				hikariDataSource.getConnection().close();
				MBeanServer mBeanServer = context.getBean(MBeanServer.class);
				validateHikariMBeansRegistration(mBeanServer, poolName, true);
			});
	}

	@Test
	void hikariAutoConfiguredWithoutDataSourceName() throws MalformedObjectNameException {
		MBeanServer mBeanServer = ManagementFactory.getPlatformMBeanServer();
		Set<ObjectInstance> existingInstances = mBeanServer.queryMBeans(new ObjectName("com.zaxxer.hikari:type=*"),
				null);
<<<<<<< HEAD
		this.contextRunner.withPropertyValues("spring.datasource.type=" + HikariDataSource.class.getName(),
				"spring.datasource.hikari.register-mbeans=true").run((context) -> {
					assertThat(context).hasSingleBean(HikariDataSource.class);
					HikariDataSource hikariDataSource = context.getBean(HikariDataSource.class);
					assertThat(hikariDataSource.isRegisterMbeans()).isTrue();
					// Ensure that the pool has been initialized, triggering MBean
					// registration
					hikariDataSource.getConnection().close();
					// We can't rely on the number of MBeans so we're checking that the
					// pool and pool config MBeans were registered
					assertThat(mBeanServer.queryMBeans(new ObjectName("com.zaxxer.hikari:type=*"), null))
							.hasSize(existingInstances.size() + 2);
				});
=======
		this.contextRunner
			.withPropertyValues("spring.datasource.type=" + HikariDataSource.class.getName(),
					"spring.datasource.hikari.register-mbeans=true")
			.run((context) -> {
				assertThat(context).hasSingleBean(HikariDataSource.class);
				HikariDataSource hikariDataSource = context.getBean(HikariDataSource.class);
				assertThat(hikariDataSource.isRegisterMbeans()).isTrue();
				// Ensure that the pool has been initialized, triggering MBean
				// registration
				hikariDataSource.getConnection().close();
				// We can't rely on the number of MBeans so we're checking that the
				// pool and pool config MBeans were registered
				assertThat(mBeanServer.queryMBeans(new ObjectName("com.zaxxer.hikari:type=*"), null).size())
					.isEqualTo(existingInstances.size() + 2);
			});
>>>>>>> df5898a1
	}

	@Test
	void hikariAutoConfiguredUsesJmxFlag() {
		String poolName = UUID.randomUUID().toString();
		this.contextRunner
			.withPropertyValues("spring.datasource.type=" + HikariDataSource.class.getName(),
					"spring.jmx.enabled=false", "spring.datasource.name=" + poolName,
					"spring.datasource.hikari.register-mbeans=true")
			.run((context) -> {
				assertThat(context).hasSingleBean(HikariDataSource.class);
				HikariDataSource hikariDataSource = context.getBean(HikariDataSource.class);
				assertThat(hikariDataSource.isRegisterMbeans()).isTrue();
				// Ensure that the pool has been initialized, triggering MBean
				// registration
				hikariDataSource.getConnection().close();
				// Hikari can still register mBeans
				validateHikariMBeansRegistration(ManagementFactory.getPlatformMBeanServer(), poolName, true);
			});
	}

	@Test
	void hikariProxiedCanUseRegisterMBeans() {
		String poolName = UUID.randomUUID().toString();
		this.contextRunner.withUserConfiguration(DataSourceProxyConfiguration.class)
			.withPropertyValues("spring.jmx.enabled=true", "spring.datasource.type=" + HikariDataSource.class.getName(),
					"spring.datasource.name=" + poolName, "spring.datasource.hikari.register-mbeans=true")
			.run((context) -> {
				assertThat(context).hasSingleBean(javax.sql.DataSource.class);
				HikariDataSource hikariDataSource = context.getBean(javax.sql.DataSource.class)
					.unwrap(HikariDataSource.class);
				assertThat(hikariDataSource.isRegisterMbeans()).isTrue();
				// Ensure that the pool has been initialized, triggering MBean
				// registration
				hikariDataSource.getConnection().close();
				MBeanServer mBeanServer = context.getBean(MBeanServer.class);
				validateHikariMBeansRegistration(mBeanServer, poolName, true);
			});
	}

	private void validateHikariMBeansRegistration(MBeanServer mBeanServer, String poolName, boolean expected)
			throws MalformedObjectNameException {
		assertThat(mBeanServer.isRegistered(new ObjectName("com.zaxxer.hikari:type=Pool (" + poolName + ")")))
			.isEqualTo(expected);
		assertThat(mBeanServer.isRegistered(new ObjectName("com.zaxxer.hikari:type=PoolConfig (" + poolName + ")")))
			.isEqualTo(expected);
	}

	@Test
	void tomcatDoesNotExposeMBeanPoolByDefault() {
		this.contextRunner.withPropertyValues("spring.datasource.type=" + DataSource.class.getName())
			.run((context) -> assertThat(context).doesNotHaveBean(ConnectionPool.class));
	}

	@Test
	void tomcatAutoConfiguredCanExposeMBeanPool() {
		this.contextRunner
			.withPropertyValues("spring.datasource.type=" + DataSource.class.getName(),
					"spring.datasource.tomcat.jmx-enabled=true")
			.run((context) -> {
				assertThat(context).hasBean("dataSourceMBean");
				assertThat(context).hasSingleBean(ConnectionPool.class);
				assertThat(context.getBean(DataSourceProxy.class).createPool().getJmxPool())
					.isSameAs(context.getBean(ConnectionPool.class));
			});
	}

	@Test
	void tomcatProxiedCanExposeMBeanPool() {
		this.contextRunner.withUserConfiguration(DataSourceProxyConfiguration.class)
			.withPropertyValues("spring.datasource.type=" + DataSource.class.getName(),
					"spring.datasource.tomcat.jmx-enabled=true")
			.run((context) -> {
				assertThat(context).hasBean("dataSourceMBean");
				assertThat(context).getBean("dataSourceMBean").isInstanceOf(ConnectionPool.class);
			});
	}

	@Test
	void tomcatDelegateCanExposeMBeanPool() {
		this.contextRunner.withUserConfiguration(DataSourceDelegateConfiguration.class)
			.withPropertyValues("spring.datasource.type=" + DataSource.class.getName(),
					"spring.datasource.tomcat.jmx-enabled=true")
			.run((context) -> {
				assertThat(context).hasBean("dataSourceMBean");
				assertThat(context).getBean("dataSourceMBean").isInstanceOf(ConnectionPool.class);
			});
	}

	@Configuration(proxyBeanMethods = false)
	static class DataSourceProxyConfiguration {

		@Bean
		static DataSourceBeanPostProcessor dataSourceBeanPostProcessor() {
			return new DataSourceBeanPostProcessor();
		}

	}

	static class DataSourceBeanPostProcessor implements BeanPostProcessor {

		@Override
		public Object postProcessAfterInitialization(Object bean, String beanName) {
			if (bean instanceof javax.sql.DataSource) {
				return new ProxyFactory(bean).getProxy();
			}
			return bean;
		}

	}

	@Configuration(proxyBeanMethods = false)
	static class DataSourceDelegateConfiguration {

		@Bean
		static DataSourceBeanPostProcessor dataSourceBeanPostProcessor() {
			return new DataSourceBeanPostProcessor() {
				@Override
				public Object postProcessAfterInitialization(Object bean, String beanName) {
					return (bean instanceof javax.sql.DataSource)
							? new DelegatingDataSource((javax.sql.DataSource) bean) : bean;
				}
			};
		}

	}

}<|MERGE_RESOLUTION|>--- conflicted
+++ resolved
@@ -77,21 +77,6 @@
 		MBeanServer mBeanServer = ManagementFactory.getPlatformMBeanServer();
 		Set<ObjectInstance> existingInstances = mBeanServer.queryMBeans(new ObjectName("com.zaxxer.hikari:type=*"),
 				null);
-<<<<<<< HEAD
-		this.contextRunner.withPropertyValues("spring.datasource.type=" + HikariDataSource.class.getName(),
-				"spring.datasource.hikari.register-mbeans=true").run((context) -> {
-					assertThat(context).hasSingleBean(HikariDataSource.class);
-					HikariDataSource hikariDataSource = context.getBean(HikariDataSource.class);
-					assertThat(hikariDataSource.isRegisterMbeans()).isTrue();
-					// Ensure that the pool has been initialized, triggering MBean
-					// registration
-					hikariDataSource.getConnection().close();
-					// We can't rely on the number of MBeans so we're checking that the
-					// pool and pool config MBeans were registered
-					assertThat(mBeanServer.queryMBeans(new ObjectName("com.zaxxer.hikari:type=*"), null))
-							.hasSize(existingInstances.size() + 2);
-				});
-=======
 		this.contextRunner
 			.withPropertyValues("spring.datasource.type=" + HikariDataSource.class.getName(),
 					"spring.datasource.hikari.register-mbeans=true")
@@ -104,10 +89,9 @@
 				hikariDataSource.getConnection().close();
 				// We can't rely on the number of MBeans so we're checking that the
 				// pool and pool config MBeans were registered
-				assertThat(mBeanServer.queryMBeans(new ObjectName("com.zaxxer.hikari:type=*"), null).size())
-					.isEqualTo(existingInstances.size() + 2);
-			});
->>>>>>> df5898a1
+				assertThat(mBeanServer.queryMBeans(new ObjectName("com.zaxxer.hikari:type=*"), null))
+					.hasSize(existingInstances.size() + 2);
+			});
 	}
 
 	@Test
