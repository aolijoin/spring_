<<<<<<< HEAD
/*
 * Copyright 2012-2019 the original author or authors.
 *
 * Licensed under the Apache License, Version 2.0 (the "License");
 * you may not use this file except in compliance with the License.
 * You may obtain a copy of the License at
 *
 *      https://www.apache.org/licenses/LICENSE-2.0
 *
 * Unless required by applicable law or agreed to in writing, software
 * distributed under the License is distributed on an "AS IS" BASIS,
 * WITHOUT WARRANTIES OR CONDITIONS OF ANY KIND, either express or implied.
 * See the License for the specific language governing permissions and
 * limitations under the License.
 */

package org.springframework.boot.autoconfigure.quartz;

import java.util.concurrent.Executor;

import javax.sql.DataSource;

import org.junit.jupiter.api.Test;
import org.junit.jupiter.api.extension.ExtendWith;
import org.quartz.Calendar;
import org.quartz.JobBuilder;
import org.quartz.JobDetail;
import org.quartz.JobExecutionContext;
import org.quartz.JobKey;
import org.quartz.Scheduler;
import org.quartz.SimpleScheduleBuilder;
import org.quartz.SimpleTrigger;
import org.quartz.Trigger;
import org.quartz.TriggerBuilder;
import org.quartz.TriggerKey;
import org.quartz.impl.calendar.MonthlyCalendar;
import org.quartz.impl.calendar.WeeklyCalendar;
import org.quartz.simpl.RAMJobStore;

import org.springframework.beans.factory.annotation.Autowired;
import org.springframework.boot.autoconfigure.AutoConfigurations;
import org.springframework.boot.autoconfigure.jdbc.DataSourceAutoConfiguration;
import org.springframework.boot.autoconfigure.jdbc.DataSourceProperties;
import org.springframework.boot.autoconfigure.jdbc.DataSourceTransactionManagerAutoConfiguration;
import org.springframework.boot.test.context.assertj.AssertableApplicationContext;
import org.springframework.boot.test.context.runner.ApplicationContextRunner;
import org.springframework.boot.test.context.runner.ContextConsumer;
import org.springframework.boot.test.system.CapturedOutput;
import org.springframework.boot.test.system.OutputCaptureExtension;
import org.springframework.context.annotation.Bean;
import org.springframework.context.annotation.Configuration;
import org.springframework.context.annotation.Import;
import org.springframework.context.annotation.Primary;
import org.springframework.core.env.Environment;
import org.springframework.jdbc.core.JdbcTemplate;
import org.springframework.scheduling.quartz.LocalDataSourceJobStore;
import org.springframework.scheduling.quartz.QuartzJobBean;
import org.springframework.scheduling.quartz.SchedulerFactoryBean;
import org.springframework.util.Assert;

import static org.assertj.core.api.Assertions.assertThat;
import static org.mockito.Mockito.mock;
import static org.mockito.Mockito.verifyZeroInteractions;

/**
 * Tests for {@link QuartzAutoConfiguration}.
 *
 * @author Vedran Pavic
 * @author Stephane Nicoll
 */
@ExtendWith(OutputCaptureExtension.class)
class QuartzAutoConfigurationTests {

	private final ApplicationContextRunner contextRunner = new ApplicationContextRunner()
			.withPropertyValues("spring.datasource.generate-unique-name=true")
			.withConfiguration(AutoConfigurations.of(QuartzAutoConfiguration.class));

	@Test
	void withNoDataSource() {
		this.contextRunner.run((context) -> {
			assertThat(context).hasSingleBean(Scheduler.class);
			Scheduler scheduler = context.getBean(Scheduler.class);
			assertThat(scheduler.getMetaData().getJobStoreClass()).isAssignableFrom(RAMJobStore.class);
		});
	}

	@Test
	void withDataSourceUseMemoryByDefault() {
		this.contextRunner.withConfiguration(AutoConfigurations.of(DataSourceAutoConfiguration.class,
				DataSourceTransactionManagerAutoConfiguration.class)).run((context) -> {
					assertThat(context).hasSingleBean(Scheduler.class);
					Scheduler scheduler = context.getBean(Scheduler.class);
					assertThat(scheduler.getMetaData().getJobStoreClass()).isAssignableFrom(RAMJobStore.class);
				});
	}

	@Test
	void withDataSource() {
		this.contextRunner.withUserConfiguration(QuartzJobsConfiguration.class)
				.withConfiguration(AutoConfigurations.of(DataSourceAutoConfiguration.class,
						DataSourceTransactionManagerAutoConfiguration.class))
				.withPropertyValues("spring.quartz.job-store-type=jdbc").run(assertDataSourceJobStore("dataSource"));
	}

	@Test
	void withDataSourceNoTransactionManager() {
		this.contextRunner.withUserConfiguration(QuartzJobsConfiguration.class)
				.withConfiguration(AutoConfigurations.of(DataSourceAutoConfiguration.class))
				.withPropertyValues("spring.quartz.job-store-type=jdbc").run(assertDataSourceJobStore("dataSource"));
	}

	@Test
	void dataSourceWithQuartzDataSourceQualifierUsedWhenMultiplePresent() {
		this.contextRunner.withUserConfiguration(QuartzJobsConfiguration.class, MultipleDataSourceConfiguration.class)
				.withPropertyValues("spring.quartz.job-store-type=jdbc")
				.run(assertDataSourceJobStore("quartzDataSource"));
	}

	private ContextConsumer<AssertableApplicationContext> assertDataSourceJobStore(String datasourceName) {
		return (context) -> {
			assertThat(context).hasSingleBean(Scheduler.class);
			Scheduler scheduler = context.getBean(Scheduler.class);
			assertThat(scheduler.getMetaData().getJobStoreClass()).isAssignableFrom(LocalDataSourceJobStore.class);
			JdbcTemplate jdbcTemplate = new JdbcTemplate(context.getBean(datasourceName, DataSource.class));
			assertThat(jdbcTemplate.queryForObject("SELECT COUNT(*) FROM QRTZ_JOB_DETAILS", Integer.class))
					.isEqualTo(2);
			assertThat(jdbcTemplate.queryForObject("SELECT COUNT(*) FROM QRTZ_SIMPLE_TRIGGERS", Integer.class))
					.isEqualTo(0);
		};
	}

	@Test
	void withTaskExecutor() {
		this.contextRunner.withUserConfiguration(MockExecutorConfiguration.class)
				.withPropertyValues("spring.quartz.properties.org.quartz.threadPool.threadCount=50").run((context) -> {
					assertThat(context).hasSingleBean(Scheduler.class);
					Scheduler scheduler = context.getBean(Scheduler.class);
					assertThat(scheduler.getMetaData().getThreadPoolSize()).isEqualTo(50);
					Executor executor = context.getBean(Executor.class);
					verifyZeroInteractions(executor);
				});
	}

	@Test
	void withOverwriteExistingJobs() {
		this.contextRunner.withUserConfiguration(OverwriteTriggerConfiguration.class)
				.withPropertyValues("spring.quartz.overwrite-existing-jobs=true").run((context) -> {
					assertThat(context).hasSingleBean(Scheduler.class);
					Scheduler scheduler = context.getBean(Scheduler.class);
					Trigger fooTrigger = scheduler.getTrigger(TriggerKey.triggerKey("fooTrigger"));
					assertThat(fooTrigger).isNotNull();
					assertThat(((SimpleTrigger) fooTrigger).getRepeatInterval()).isEqualTo(30000);
				});
	}

	@Test
	void withConfiguredJobAndTrigger(CapturedOutput capturedOutput) {
		this.contextRunner.withUserConfiguration(QuartzFullConfiguration.class)
				.withPropertyValues("test-name=withConfiguredJobAndTrigger").run((context) -> {
					assertThat(context).hasSingleBean(Scheduler.class);
					Scheduler scheduler = context.getBean(Scheduler.class);
					assertThat(scheduler.getJobDetail(JobKey.jobKey("fooJob"))).isNotNull();
					assertThat(scheduler.getTrigger(TriggerKey.triggerKey("fooTrigger"))).isNotNull();
					Thread.sleep(1000L);
					assertThat(capturedOutput).contains("withConfiguredJobAndTrigger").contains("jobDataValue");
				});
	}

	@Test
	void withConfiguredCalendars() {
		this.contextRunner.withUserConfiguration(QuartzCalendarsConfiguration.class).run((context) -> {
			assertThat(context).hasSingleBean(Scheduler.class);
			Scheduler scheduler = context.getBean(Scheduler.class);
			assertThat(scheduler.getCalendar("weekly")).isNotNull();
			assertThat(scheduler.getCalendar("monthly")).isNotNull();
		});
	}

	@Test
	void withQuartzProperties() {
		this.contextRunner.withPropertyValues("spring.quartz.properties.org.quartz.scheduler.instanceId=FOO")
				.run((context) -> {
					assertThat(context).hasSingleBean(Scheduler.class);
					Scheduler scheduler = context.getBean(Scheduler.class);
					assertThat(scheduler.getSchedulerInstanceId()).isEqualTo("FOO");
				});
	}

	@Test
	void withCustomizer() {
		this.contextRunner.withUserConfiguration(QuartzCustomConfiguration.class).run((context) -> {
			assertThat(context).hasSingleBean(Scheduler.class);
			Scheduler scheduler = context.getBean(Scheduler.class);
			assertThat(scheduler.getSchedulerName()).isEqualTo("fooScheduler");
		});
	}

	@Test
	void validateDefaultProperties() {
		this.contextRunner.withUserConfiguration(ManualSchedulerConfiguration.class).run((context) -> {
			assertThat(context).hasSingleBean(SchedulerFactoryBean.class);
			SchedulerFactoryBean schedulerFactory = context.getBean(SchedulerFactoryBean.class);
			QuartzProperties properties = new QuartzProperties();
			assertThat(properties.isAutoStartup()).isEqualTo(schedulerFactory.isAutoStartup());
			assertThat(schedulerFactory).hasFieldOrPropertyWithValue("startupDelay",
					(int) properties.getStartupDelay().getSeconds());
			assertThat(schedulerFactory).hasFieldOrPropertyWithValue("waitForJobsToCompleteOnShutdown",
					properties.isWaitForJobsToCompleteOnShutdown());
			assertThat(schedulerFactory).hasFieldOrPropertyWithValue("overwriteExistingJobs",
					properties.isOverwriteExistingJobs());

		});

	}

	@Test
	void withCustomConfiguration() {
		this.contextRunner.withPropertyValues("spring.quartz.auto-startup=false", "spring.quartz.startup-delay=1m",
				"spring.quartz.wait-for-jobs-to-complete-on-shutdown=true",
				"spring.quartz.overwrite-existing-jobs=true").run((context) -> {
					assertThat(context).hasSingleBean(SchedulerFactoryBean.class);
					SchedulerFactoryBean schedulerFactory = context.getBean(SchedulerFactoryBean.class);
					assertThat(schedulerFactory.isAutoStartup()).isFalse();
					assertThat(schedulerFactory).hasFieldOrPropertyWithValue("startupDelay", 60);
					assertThat(schedulerFactory).hasFieldOrPropertyWithValue("waitForJobsToCompleteOnShutdown", true);
					assertThat(schedulerFactory).hasFieldOrPropertyWithValue("overwriteExistingJobs", true);
				});
	}

	@Test
	void schedulerNameWithDedicatedProperty() {
		this.contextRunner.withPropertyValues("spring.quartz.scheduler-name=testScheduler")
				.run(assertSchedulerName("testScheduler"));
	}

	@Test
	void schedulerNameWithQuartzProperty() {
		this.contextRunner
				.withPropertyValues("spring.quartz.properties.org.quartz.scheduler.instanceName=testScheduler")
				.run(assertSchedulerName("testScheduler"));
	}

	@Test
	void schedulerNameWithDedicatedPropertyTakesPrecedence() {
		this.contextRunner
				.withPropertyValues("spring.quartz.scheduler-name=specificTestScheduler",
						"spring.quartz.properties.org.quartz.scheduler.instanceName=testScheduler")
				.run(assertSchedulerName("specificTestScheduler"));
	}

	@Test
	void schedulerNameUseBeanNameByDefault() {
		this.contextRunner.withPropertyValues().run(assertSchedulerName("quartzScheduler"));
	}

	private ContextConsumer<AssertableApplicationContext> assertSchedulerName(String schedulerName) {
		return (context) -> {
			assertThat(context).hasSingleBean(SchedulerFactoryBean.class);
			SchedulerFactoryBean schedulerFactory = context.getBean(SchedulerFactoryBean.class);
			assertThat(schedulerFactory).hasFieldOrPropertyWithValue("schedulerName", schedulerName);
		};
	}

	@Import(ComponentThatUsesScheduler.class)
	@Configuration(proxyBeanMethods = false)
	static class BaseQuartzConfiguration {

	}

	@Configuration(proxyBeanMethods = false)
	static class QuartzJobsConfiguration extends BaseQuartzConfiguration {

		@Bean
		JobDetail fooJob() {
			return JobBuilder.newJob().ofType(FooJob.class).withIdentity("fooJob").storeDurably().build();
		}

		@Bean
		JobDetail barJob() {
			return JobBuilder.newJob().ofType(FooJob.class).withIdentity("barJob").storeDurably().build();
		}

	}

	@Configuration(proxyBeanMethods = false)
	static class QuartzFullConfiguration extends BaseQuartzConfiguration {

		@Bean
		JobDetail fooJob() {
			return JobBuilder.newJob().ofType(FooJob.class).withIdentity("fooJob")
					.usingJobData("jobDataKey", "jobDataValue").storeDurably().build();
		}

		@Bean
		Trigger fooTrigger(JobDetail jobDetail) {
			SimpleScheduleBuilder scheduleBuilder = SimpleScheduleBuilder.simpleSchedule().withIntervalInSeconds(10)
					.repeatForever();

			return TriggerBuilder.newTrigger().forJob(jobDetail).withIdentity("fooTrigger")
					.withSchedule(scheduleBuilder).build();
		}

	}

	@Configuration(proxyBeanMethods = false)
	@Import(QuartzFullConfiguration.class)
	static class OverwriteTriggerConfiguration extends BaseQuartzConfiguration {

		@Bean
		Trigger anotherFooTrigger(JobDetail fooJob) {
			SimpleScheduleBuilder scheduleBuilder = SimpleScheduleBuilder.simpleSchedule().withIntervalInSeconds(30)
					.repeatForever();

			return TriggerBuilder.newTrigger().forJob(fooJob).withIdentity("fooTrigger").withSchedule(scheduleBuilder)
					.build();
		}

	}

	@Configuration(proxyBeanMethods = false)
	static class QuartzCalendarsConfiguration extends BaseQuartzConfiguration {

		@Bean
		Calendar weekly() {
			return new WeeklyCalendar();
		}

		@Bean
		Calendar monthly() {
			return new MonthlyCalendar();
		}

	}

	@Configuration(proxyBeanMethods = false)
	static class MockExecutorConfiguration extends BaseQuartzConfiguration {

		@Bean
		Executor executor() {
			return mock(Executor.class);
		}

	}

	@Configuration(proxyBeanMethods = false)
	static class QuartzCustomConfiguration extends BaseQuartzConfiguration {

		@Bean
		SchedulerFactoryBeanCustomizer customizer() {
			return (schedulerFactoryBean) -> schedulerFactoryBean.setSchedulerName("fooScheduler");
		}

	}

	@Configuration(proxyBeanMethods = false)
	static class ManualSchedulerConfiguration {

		@Bean
		SchedulerFactoryBean quartzScheduler() {
			return new SchedulerFactoryBean();
		}

	}

	@Configuration(proxyBeanMethods = false)
	static class MultipleDataSourceConfiguration extends BaseQuartzConfiguration {

		@Bean
		@Primary
		DataSource applicationDataSource() throws Exception {
			return createTestDataSource();
		}

		@QuartzDataSource
		@Bean
		DataSource quartzDataSource() throws Exception {
			return createTestDataSource();
		}

		private DataSource createTestDataSource() throws Exception {
			DataSourceProperties properties = new DataSourceProperties();
			properties.setGenerateUniqueName(true);
			properties.afterPropertiesSet();
			return properties.initializeDataSourceBuilder().build();
		}

	}

	static class ComponentThatUsesScheduler {

		ComponentThatUsesScheduler(Scheduler scheduler) {
			Assert.notNull(scheduler, "Scheduler must not be null");
		}

	}

	public static class FooJob extends QuartzJobBean {

		@Autowired
		private Environment env;

		private String jobDataKey;

		@Override
		protected void executeInternal(JobExecutionContext context) {
			System.out.println(this.env.getProperty("test-name", "unknown") + " - " + this.jobDataKey);
		}

		public void setJobDataKey(String jobDataKey) {
			this.jobDataKey = jobDataKey;
		}

	}

}
=======
/*
 * Copyright 2012-2020 the original author or authors.
 *
 * Licensed under the Apache License, Version 2.0 (the "License");
 * you may not use this file except in compliance with the License.
 * You may obtain a copy of the License at
 *
 *      https://www.apache.org/licenses/LICENSE-2.0
 *
 * Unless required by applicable law or agreed to in writing, software
 * distributed under the License is distributed on an "AS IS" BASIS,
 * WITHOUT WARRANTIES OR CONDITIONS OF ANY KIND, either express or implied.
 * See the License for the specific language governing permissions and
 * limitations under the License.
 */

package org.springframework.boot.autoconfigure.quartz;

import java.io.InputStream;
import java.nio.file.Files;
import java.nio.file.Path;
import java.util.concurrent.Executor;

import javax.sql.DataSource;

import org.junit.jupiter.api.Test;
import org.junit.jupiter.api.extension.ExtendWith;
import org.junit.jupiter.api.io.TempDir;
import org.quartz.Calendar;
import org.quartz.JobBuilder;
import org.quartz.JobDetail;
import org.quartz.JobExecutionContext;
import org.quartz.JobKey;
import org.quartz.Scheduler;
import org.quartz.SimpleScheduleBuilder;
import org.quartz.SimpleTrigger;
import org.quartz.Trigger;
import org.quartz.TriggerBuilder;
import org.quartz.TriggerKey;
import org.quartz.impl.calendar.MonthlyCalendar;
import org.quartz.impl.calendar.WeeklyCalendar;
import org.quartz.simpl.RAMJobStore;

import org.springframework.beans.factory.annotation.Autowired;
import org.springframework.boot.autoconfigure.AutoConfigurations;
import org.springframework.boot.autoconfigure.flyway.FlywayAutoConfiguration;
import org.springframework.boot.autoconfigure.jdbc.DataSourceAutoConfiguration;
import org.springframework.boot.autoconfigure.jdbc.DataSourceProperties;
import org.springframework.boot.autoconfigure.jdbc.DataSourceTransactionManagerAutoConfiguration;
import org.springframework.boot.autoconfigure.liquibase.LiquibaseAutoConfiguration;
import org.springframework.boot.test.context.assertj.AssertableApplicationContext;
import org.springframework.boot.test.context.runner.ApplicationContextRunner;
import org.springframework.boot.test.context.runner.ContextConsumer;
import org.springframework.boot.test.system.CapturedOutput;
import org.springframework.boot.test.system.OutputCaptureExtension;
import org.springframework.context.annotation.Bean;
import org.springframework.context.annotation.Configuration;
import org.springframework.context.annotation.Import;
import org.springframework.context.annotation.Primary;
import org.springframework.core.env.Environment;
import org.springframework.core.io.ClassPathResource;
import org.springframework.jdbc.core.JdbcTemplate;
import org.springframework.jdbc.datasource.DataSourceTransactionManager;
import org.springframework.scheduling.quartz.LocalDataSourceJobStore;
import org.springframework.scheduling.quartz.QuartzJobBean;
import org.springframework.scheduling.quartz.SchedulerFactoryBean;
import org.springframework.transaction.PlatformTransactionManager;
import org.springframework.util.Assert;

import static org.assertj.core.api.Assertions.assertThat;
import static org.mockito.Mockito.mock;
import static org.mockito.Mockito.verifyNoInteractions;

/**
 * Tests for {@link QuartzAutoConfiguration}.
 *
 * @author Vedran Pavic
 * @author Stephane Nicoll
 */
@ExtendWith(OutputCaptureExtension.class)
class QuartzAutoConfigurationTests {

	private final ApplicationContextRunner contextRunner = new ApplicationContextRunner()
			.withPropertyValues("spring.datasource.generate-unique-name=true")
			.withConfiguration(AutoConfigurations.of(QuartzAutoConfiguration.class));

	@Test
	void withNoDataSource() {
		this.contextRunner.run((context) -> {
			assertThat(context).hasSingleBean(Scheduler.class);
			Scheduler scheduler = context.getBean(Scheduler.class);
			assertThat(scheduler.getMetaData().getJobStoreClass()).isAssignableFrom(RAMJobStore.class);
		});
	}

	@Test
	void withDataSourceUseMemoryByDefault() {
		this.contextRunner.withConfiguration(AutoConfigurations.of(DataSourceAutoConfiguration.class,
				DataSourceTransactionManagerAutoConfiguration.class)).run((context) -> {
					assertThat(context).hasSingleBean(Scheduler.class);
					Scheduler scheduler = context.getBean(Scheduler.class);
					assertThat(scheduler.getMetaData().getJobStoreClass()).isAssignableFrom(RAMJobStore.class);
				});
	}

	@Test
	void withDataSource() {
		this.contextRunner.withUserConfiguration(QuartzJobsConfiguration.class)
				.withConfiguration(AutoConfigurations.of(DataSourceAutoConfiguration.class,
						DataSourceTransactionManagerAutoConfiguration.class))
				.withPropertyValues("spring.quartz.job-store-type=jdbc").run(assertDataSourceJobStore("dataSource"));
	}

	@Test
	void withDataSourceAndInMemoryStoreDoesNotInitializeDataSource() {
		this.contextRunner.withUserConfiguration(QuartzJobsConfiguration.class)
				.withConfiguration(AutoConfigurations.of(DataSourceAutoConfiguration.class,
						DataSourceTransactionManagerAutoConfiguration.class))
				.withPropertyValues("spring.quartz.job-store-type=memory").run((context) -> {
					JdbcTemplate jdbcTemplate = new JdbcTemplate(context.getBean("dataSource", DataSource.class));
					assertThat(jdbcTemplate.queryForList("SHOW TABLES").stream()
							.map((table) -> (String) table.get("TABLE_NAME")))
									.noneMatch((name) -> name.startsWith("QRTZ"));
				});
	}

	@Test
	void withDataSourceNoTransactionManager() {
		this.contextRunner.withUserConfiguration(QuartzJobsConfiguration.class)
				.withConfiguration(AutoConfigurations.of(DataSourceAutoConfiguration.class))
				.withPropertyValues("spring.quartz.job-store-type=jdbc").run(assertDataSourceJobStore("dataSource"));
	}

	@Test
	void dataSourceWithQuartzDataSourceQualifierUsedWhenMultiplePresent() {
		this.contextRunner.withUserConfiguration(QuartzJobsConfiguration.class, MultipleDataSourceConfiguration.class)
				.withPropertyValues("spring.quartz.job-store-type=jdbc")
				.run(assertDataSourceJobStore("quartzDataSource"));
	}

	@Test
	void transactionManagerWithQuartzTransactionManagerUsedWhenMultiplePresent() {
		this.contextRunner
				.withUserConfiguration(QuartzJobsConfiguration.class, MultipleTransactionManagersConfiguration.class)
				.withPropertyValues("spring.quartz.job-store-type=jdbc").run((context) -> {
					SchedulerFactoryBean schedulerFactoryBean = context.getBean(SchedulerFactoryBean.class);
					assertThat(schedulerFactoryBean).extracting("transactionManager")
							.isEqualTo(context.getBean("quartzTransactionManager"));
				});
	}

	private ContextConsumer<AssertableApplicationContext> assertDataSourceJobStore(String datasourceName) {
		return (context) -> {
			assertThat(context).hasSingleBean(Scheduler.class);
			Scheduler scheduler = context.getBean(Scheduler.class);
			assertThat(scheduler.getMetaData().getJobStoreClass()).isAssignableFrom(LocalDataSourceJobStore.class);
			JdbcTemplate jdbcTemplate = new JdbcTemplate(context.getBean(datasourceName, DataSource.class));
			assertThat(jdbcTemplate.queryForObject("SELECT COUNT(*) FROM QRTZ_JOB_DETAILS", Integer.class))
					.isEqualTo(2);
			assertThat(jdbcTemplate.queryForObject("SELECT COUNT(*) FROM QRTZ_SIMPLE_TRIGGERS", Integer.class))
					.isEqualTo(0);
		};
	}

	@Test
	void withTaskExecutor() {
		this.contextRunner.withUserConfiguration(MockExecutorConfiguration.class)
				.withPropertyValues("spring.quartz.properties.org.quartz.threadPool.threadCount=50").run((context) -> {
					assertThat(context).hasSingleBean(Scheduler.class);
					Scheduler scheduler = context.getBean(Scheduler.class);
					assertThat(scheduler.getMetaData().getThreadPoolSize()).isEqualTo(50);
					Executor executor = context.getBean(Executor.class);
					verifyNoInteractions(executor);
				});
	}

	@Test
	void withOverwriteExistingJobs() {
		this.contextRunner.withUserConfiguration(OverwriteTriggerConfiguration.class)
				.withPropertyValues("spring.quartz.overwrite-existing-jobs=true").run((context) -> {
					assertThat(context).hasSingleBean(Scheduler.class);
					Scheduler scheduler = context.getBean(Scheduler.class);
					Trigger fooTrigger = scheduler.getTrigger(TriggerKey.triggerKey("fooTrigger"));
					assertThat(fooTrigger).isNotNull();
					assertThat(((SimpleTrigger) fooTrigger).getRepeatInterval()).isEqualTo(30000);
				});
	}

	@Test
	void withConfiguredJobAndTrigger(CapturedOutput output) {
		this.contextRunner.withUserConfiguration(QuartzFullConfiguration.class)
				.withPropertyValues("test-name=withConfiguredJobAndTrigger").run((context) -> {
					assertThat(context).hasSingleBean(Scheduler.class);
					Scheduler scheduler = context.getBean(Scheduler.class);
					assertThat(scheduler.getJobDetail(JobKey.jobKey("fooJob"))).isNotNull();
					assertThat(scheduler.getTrigger(TriggerKey.triggerKey("fooTrigger"))).isNotNull();
					Thread.sleep(1000L);
					assertThat(output).contains("withConfiguredJobAndTrigger").contains("jobDataValue");
				});
	}

	@Test
	void withConfiguredCalendars() {
		this.contextRunner.withUserConfiguration(QuartzCalendarsConfiguration.class).run((context) -> {
			assertThat(context).hasSingleBean(Scheduler.class);
			Scheduler scheduler = context.getBean(Scheduler.class);
			assertThat(scheduler.getCalendar("weekly")).isNotNull();
			assertThat(scheduler.getCalendar("monthly")).isNotNull();
		});
	}

	@Test
	void withQuartzProperties() {
		this.contextRunner.withPropertyValues("spring.quartz.properties.org.quartz.scheduler.instanceId=FOO")
				.run((context) -> {
					assertThat(context).hasSingleBean(Scheduler.class);
					Scheduler scheduler = context.getBean(Scheduler.class);
					assertThat(scheduler.getSchedulerInstanceId()).isEqualTo("FOO");
				});
	}

	@Test
	void withCustomizer() {
		this.contextRunner.withUserConfiguration(QuartzCustomConfiguration.class).run((context) -> {
			assertThat(context).hasSingleBean(Scheduler.class);
			Scheduler scheduler = context.getBean(Scheduler.class);
			assertThat(scheduler.getSchedulerName()).isEqualTo("fooScheduler");
		});
	}

	@Test
	void validateDefaultProperties() {
		this.contextRunner.withUserConfiguration(ManualSchedulerConfiguration.class).run((context) -> {
			assertThat(context).hasSingleBean(SchedulerFactoryBean.class);
			SchedulerFactoryBean schedulerFactory = context.getBean(SchedulerFactoryBean.class);
			QuartzProperties properties = new QuartzProperties();
			assertThat(properties.isAutoStartup()).isEqualTo(schedulerFactory.isAutoStartup());
			assertThat(schedulerFactory).hasFieldOrPropertyWithValue("startupDelay",
					(int) properties.getStartupDelay().getSeconds());
			assertThat(schedulerFactory).hasFieldOrPropertyWithValue("waitForJobsToCompleteOnShutdown",
					properties.isWaitForJobsToCompleteOnShutdown());
			assertThat(schedulerFactory).hasFieldOrPropertyWithValue("overwriteExistingJobs",
					properties.isOverwriteExistingJobs());

		});

	}

	@Test
	void withCustomConfiguration() {
		this.contextRunner.withPropertyValues("spring.quartz.auto-startup=false", "spring.quartz.startup-delay=1m",
				"spring.quartz.wait-for-jobs-to-complete-on-shutdown=true",
				"spring.quartz.overwrite-existing-jobs=true").run((context) -> {
					assertThat(context).hasSingleBean(SchedulerFactoryBean.class);
					SchedulerFactoryBean schedulerFactory = context.getBean(SchedulerFactoryBean.class);
					assertThat(schedulerFactory.isAutoStartup()).isFalse();
					assertThat(schedulerFactory).hasFieldOrPropertyWithValue("startupDelay", 60);
					assertThat(schedulerFactory).hasFieldOrPropertyWithValue("waitForJobsToCompleteOnShutdown", true);
					assertThat(schedulerFactory).hasFieldOrPropertyWithValue("overwriteExistingJobs", true);
				});
	}

	@Test
	void withLiquibase() {
		this.contextRunner.withUserConfiguration(QuartzJobsConfiguration.class)
				.withConfiguration(AutoConfigurations.of(DataSourceAutoConfiguration.class,
						DataSourceTransactionManagerAutoConfiguration.class, LiquibaseAutoConfiguration.class))
				.withPropertyValues("spring.quartz.job-store-type=jdbc", "spring.quartz.jdbc.initialize-schema=never",
						"spring.liquibase.change-log=classpath:org/quartz/impl/jdbcjobstore/liquibase.quartz.init.xml")
				.run(assertDataSourceJobStore("dataSource"));
	}

	@Test
	void withFlyway(@TempDir Path flywayLocation) throws Exception {
		ClassPathResource tablesResource = new ClassPathResource("org/quartz/impl/jdbcjobstore/tables_h2.sql");
		try (InputStream stream = tablesResource.getInputStream()) {
			Files.copy(stream, flywayLocation.resolve("V2__quartz.sql"));
		}
		this.contextRunner.withUserConfiguration(QuartzJobsConfiguration.class)
				.withConfiguration(AutoConfigurations.of(DataSourceAutoConfiguration.class,
						DataSourceTransactionManagerAutoConfiguration.class, FlywayAutoConfiguration.class))
				.withPropertyValues("spring.quartz.job-store-type=jdbc", "spring.quartz.jdbc.initialize-schema=never",
						"spring.flyway.locations=filesystem:" + flywayLocation,
						"spring.flyway.baseline-on-migrate=true")
				.run(assertDataSourceJobStore("dataSource"));
	}

	@Test
	void schedulerNameWithDedicatedProperty() {
		this.contextRunner.withPropertyValues("spring.quartz.scheduler-name=testScheduler")
				.run(assertSchedulerName("testScheduler"));
	}

	@Test
	void schedulerNameWithQuartzProperty() {
		this.contextRunner
				.withPropertyValues("spring.quartz.properties.org.quartz.scheduler.instanceName=testScheduler")
				.run(assertSchedulerName("testScheduler"));
	}

	@Test
	void schedulerNameWithDedicatedPropertyTakesPrecedence() {
		this.contextRunner
				.withPropertyValues("spring.quartz.scheduler-name=specificTestScheduler",
						"spring.quartz.properties.org.quartz.scheduler.instanceName=testScheduler")
				.run(assertSchedulerName("specificTestScheduler"));
	}

	@Test
	void schedulerNameUseBeanNameByDefault() {
		this.contextRunner.withPropertyValues().run(assertSchedulerName("quartzScheduler"));
	}

	private ContextConsumer<AssertableApplicationContext> assertSchedulerName(String schedulerName) {
		return (context) -> {
			assertThat(context).hasSingleBean(SchedulerFactoryBean.class);
			SchedulerFactoryBean schedulerFactory = context.getBean(SchedulerFactoryBean.class);
			assertThat(schedulerFactory).hasFieldOrPropertyWithValue("schedulerName", schedulerName);
		};
	}

	@Import(ComponentThatUsesScheduler.class)
	@Configuration(proxyBeanMethods = false)
	static class BaseQuartzConfiguration {

	}

	@Configuration(proxyBeanMethods = false)
	static class QuartzJobsConfiguration extends BaseQuartzConfiguration {

		@Bean
		JobDetail fooJob() {
			return JobBuilder.newJob().ofType(FooJob.class).withIdentity("fooJob").storeDurably().build();
		}

		@Bean
		JobDetail barJob() {
			return JobBuilder.newJob().ofType(FooJob.class).withIdentity("barJob").storeDurably().build();
		}

	}

	@Configuration(proxyBeanMethods = false)
	static class QuartzFullConfiguration extends BaseQuartzConfiguration {

		@Bean
		JobDetail fooJob() {
			return JobBuilder.newJob().ofType(FooJob.class).withIdentity("fooJob")
					.usingJobData("jobDataKey", "jobDataValue").storeDurably().build();
		}

		@Bean
		Trigger fooTrigger(JobDetail jobDetail) {
			SimpleScheduleBuilder scheduleBuilder = SimpleScheduleBuilder.simpleSchedule().withIntervalInSeconds(10)
					.repeatForever();

			return TriggerBuilder.newTrigger().forJob(jobDetail).withIdentity("fooTrigger")
					.withSchedule(scheduleBuilder).build();
		}

	}

	@Configuration(proxyBeanMethods = false)
	@Import(QuartzFullConfiguration.class)
	static class OverwriteTriggerConfiguration extends BaseQuartzConfiguration {

		@Bean
		Trigger anotherFooTrigger(JobDetail fooJob) {
			SimpleScheduleBuilder scheduleBuilder = SimpleScheduleBuilder.simpleSchedule().withIntervalInSeconds(30)
					.repeatForever();

			return TriggerBuilder.newTrigger().forJob(fooJob).withIdentity("fooTrigger").withSchedule(scheduleBuilder)
					.build();
		}

	}

	@Configuration(proxyBeanMethods = false)
	static class QuartzCalendarsConfiguration extends BaseQuartzConfiguration {

		@Bean
		Calendar weekly() {
			return new WeeklyCalendar();
		}

		@Bean
		Calendar monthly() {
			return new MonthlyCalendar();
		}

	}

	@Configuration(proxyBeanMethods = false)
	static class MockExecutorConfiguration extends BaseQuartzConfiguration {

		@Bean
		Executor executor() {
			return mock(Executor.class);
		}

	}

	@Configuration(proxyBeanMethods = false)
	static class QuartzCustomConfiguration extends BaseQuartzConfiguration {

		@Bean
		SchedulerFactoryBeanCustomizer customizer() {
			return (schedulerFactoryBean) -> schedulerFactoryBean.setSchedulerName("fooScheduler");
		}

	}

	@Configuration(proxyBeanMethods = false)
	static class ManualSchedulerConfiguration {

		@Bean
		SchedulerFactoryBean quartzScheduler() {
			return new SchedulerFactoryBean();
		}

	}

	@Configuration(proxyBeanMethods = false)
	static class MultipleDataSourceConfiguration extends BaseQuartzConfiguration {

		@Bean
		@Primary
		DataSource applicationDataSource() throws Exception {
			return createTestDataSource();
		}

		@QuartzDataSource
		@Bean
		DataSource quartzDataSource() throws Exception {
			return createTestDataSource();
		}

		private DataSource createTestDataSource() throws Exception {
			DataSourceProperties properties = new DataSourceProperties();
			properties.setGenerateUniqueName(true);
			properties.afterPropertiesSet();
			return properties.initializeDataSourceBuilder().build();
		}

	}

	@Configuration(proxyBeanMethods = false)
	static class MultipleTransactionManagersConfiguration extends BaseQuartzConfiguration {

		private final DataSource primaryDataSource = createTestDataSource();

		private final DataSource quartzDataSource = createTestDataSource();

		@Bean
		@Primary
		DataSource applicationDataSource() {
			return this.primaryDataSource;
		}

		@Bean
		@QuartzDataSource
		DataSource quartzDataSource() {
			return this.quartzDataSource;
		}

		@Bean
		@Primary
		PlatformTransactionManager applicationTransactionManager() {
			return new DataSourceTransactionManager(this.primaryDataSource);
		}

		@Bean
		@QuartzTransactionManager
		PlatformTransactionManager quartzTransactionManager() {
			return new DataSourceTransactionManager(this.quartzDataSource);
		}

		private DataSource createTestDataSource() {
			DataSourceProperties properties = new DataSourceProperties();
			properties.setGenerateUniqueName(true);
			try {
				properties.afterPropertiesSet();
			}
			catch (Exception ex) {
				throw new RuntimeException(ex);
			}
			return properties.initializeDataSourceBuilder().build();
		}

	}

	static class ComponentThatUsesScheduler {

		ComponentThatUsesScheduler(Scheduler scheduler) {
			Assert.notNull(scheduler, "Scheduler must not be null");
		}

	}

	public static class FooJob extends QuartzJobBean {

		@Autowired
		private Environment env;

		private String jobDataKey;

		@Override
		protected void executeInternal(JobExecutionContext context) {
			System.out.println(this.env.getProperty("test-name", "unknown") + " - " + this.jobDataKey);
		}

		public void setJobDataKey(String jobDataKey) {
			this.jobDataKey = jobDataKey;
		}

	}

}
>>>>>>> 6755b480
<|MERGE_RESOLUTION|>--- conflicted
+++ resolved
@@ -1,420 +1,3 @@
-<<<<<<< HEAD
-/*
- * Copyright 2012-2019 the original author or authors.
- *
- * Licensed under the Apache License, Version 2.0 (the "License");
- * you may not use this file except in compliance with the License.
- * You may obtain a copy of the License at
- *
- *      https://www.apache.org/licenses/LICENSE-2.0
- *
- * Unless required by applicable law or agreed to in writing, software
- * distributed under the License is distributed on an "AS IS" BASIS,
- * WITHOUT WARRANTIES OR CONDITIONS OF ANY KIND, either express or implied.
- * See the License for the specific language governing permissions and
- * limitations under the License.
- */
-
-package org.springframework.boot.autoconfigure.quartz;
-
-import java.util.concurrent.Executor;
-
-import javax.sql.DataSource;
-
-import org.junit.jupiter.api.Test;
-import org.junit.jupiter.api.extension.ExtendWith;
-import org.quartz.Calendar;
-import org.quartz.JobBuilder;
-import org.quartz.JobDetail;
-import org.quartz.JobExecutionContext;
-import org.quartz.JobKey;
-import org.quartz.Scheduler;
-import org.quartz.SimpleScheduleBuilder;
-import org.quartz.SimpleTrigger;
-import org.quartz.Trigger;
-import org.quartz.TriggerBuilder;
-import org.quartz.TriggerKey;
-import org.quartz.impl.calendar.MonthlyCalendar;
-import org.quartz.impl.calendar.WeeklyCalendar;
-import org.quartz.simpl.RAMJobStore;
-
-import org.springframework.beans.factory.annotation.Autowired;
-import org.springframework.boot.autoconfigure.AutoConfigurations;
-import org.springframework.boot.autoconfigure.jdbc.DataSourceAutoConfiguration;
-import org.springframework.boot.autoconfigure.jdbc.DataSourceProperties;
-import org.springframework.boot.autoconfigure.jdbc.DataSourceTransactionManagerAutoConfiguration;
-import org.springframework.boot.test.context.assertj.AssertableApplicationContext;
-import org.springframework.boot.test.context.runner.ApplicationContextRunner;
-import org.springframework.boot.test.context.runner.ContextConsumer;
-import org.springframework.boot.test.system.CapturedOutput;
-import org.springframework.boot.test.system.OutputCaptureExtension;
-import org.springframework.context.annotation.Bean;
-import org.springframework.context.annotation.Configuration;
-import org.springframework.context.annotation.Import;
-import org.springframework.context.annotation.Primary;
-import org.springframework.core.env.Environment;
-import org.springframework.jdbc.core.JdbcTemplate;
-import org.springframework.scheduling.quartz.LocalDataSourceJobStore;
-import org.springframework.scheduling.quartz.QuartzJobBean;
-import org.springframework.scheduling.quartz.SchedulerFactoryBean;
-import org.springframework.util.Assert;
-
-import static org.assertj.core.api.Assertions.assertThat;
-import static org.mockito.Mockito.mock;
-import static org.mockito.Mockito.verifyZeroInteractions;
-
-/**
- * Tests for {@link QuartzAutoConfiguration}.
- *
- * @author Vedran Pavic
- * @author Stephane Nicoll
- */
-@ExtendWith(OutputCaptureExtension.class)
-class QuartzAutoConfigurationTests {
-
-	private final ApplicationContextRunner contextRunner = new ApplicationContextRunner()
-			.withPropertyValues("spring.datasource.generate-unique-name=true")
-			.withConfiguration(AutoConfigurations.of(QuartzAutoConfiguration.class));
-
-	@Test
-	void withNoDataSource() {
-		this.contextRunner.run((context) -> {
-			assertThat(context).hasSingleBean(Scheduler.class);
-			Scheduler scheduler = context.getBean(Scheduler.class);
-			assertThat(scheduler.getMetaData().getJobStoreClass()).isAssignableFrom(RAMJobStore.class);
-		});
-	}
-
-	@Test
-	void withDataSourceUseMemoryByDefault() {
-		this.contextRunner.withConfiguration(AutoConfigurations.of(DataSourceAutoConfiguration.class,
-				DataSourceTransactionManagerAutoConfiguration.class)).run((context) -> {
-					assertThat(context).hasSingleBean(Scheduler.class);
-					Scheduler scheduler = context.getBean(Scheduler.class);
-					assertThat(scheduler.getMetaData().getJobStoreClass()).isAssignableFrom(RAMJobStore.class);
-				});
-	}
-
-	@Test
-	void withDataSource() {
-		this.contextRunner.withUserConfiguration(QuartzJobsConfiguration.class)
-				.withConfiguration(AutoConfigurations.of(DataSourceAutoConfiguration.class,
-						DataSourceTransactionManagerAutoConfiguration.class))
-				.withPropertyValues("spring.quartz.job-store-type=jdbc").run(assertDataSourceJobStore("dataSource"));
-	}
-
-	@Test
-	void withDataSourceNoTransactionManager() {
-		this.contextRunner.withUserConfiguration(QuartzJobsConfiguration.class)
-				.withConfiguration(AutoConfigurations.of(DataSourceAutoConfiguration.class))
-				.withPropertyValues("spring.quartz.job-store-type=jdbc").run(assertDataSourceJobStore("dataSource"));
-	}
-
-	@Test
-	void dataSourceWithQuartzDataSourceQualifierUsedWhenMultiplePresent() {
-		this.contextRunner.withUserConfiguration(QuartzJobsConfiguration.class, MultipleDataSourceConfiguration.class)
-				.withPropertyValues("spring.quartz.job-store-type=jdbc")
-				.run(assertDataSourceJobStore("quartzDataSource"));
-	}
-
-	private ContextConsumer<AssertableApplicationContext> assertDataSourceJobStore(String datasourceName) {
-		return (context) -> {
-			assertThat(context).hasSingleBean(Scheduler.class);
-			Scheduler scheduler = context.getBean(Scheduler.class);
-			assertThat(scheduler.getMetaData().getJobStoreClass()).isAssignableFrom(LocalDataSourceJobStore.class);
-			JdbcTemplate jdbcTemplate = new JdbcTemplate(context.getBean(datasourceName, DataSource.class));
-			assertThat(jdbcTemplate.queryForObject("SELECT COUNT(*) FROM QRTZ_JOB_DETAILS", Integer.class))
-					.isEqualTo(2);
-			assertThat(jdbcTemplate.queryForObject("SELECT COUNT(*) FROM QRTZ_SIMPLE_TRIGGERS", Integer.class))
-					.isEqualTo(0);
-		};
-	}
-
-	@Test
-	void withTaskExecutor() {
-		this.contextRunner.withUserConfiguration(MockExecutorConfiguration.class)
-				.withPropertyValues("spring.quartz.properties.org.quartz.threadPool.threadCount=50").run((context) -> {
-					assertThat(context).hasSingleBean(Scheduler.class);
-					Scheduler scheduler = context.getBean(Scheduler.class);
-					assertThat(scheduler.getMetaData().getThreadPoolSize()).isEqualTo(50);
-					Executor executor = context.getBean(Executor.class);
-					verifyZeroInteractions(executor);
-				});
-	}
-
-	@Test
-	void withOverwriteExistingJobs() {
-		this.contextRunner.withUserConfiguration(OverwriteTriggerConfiguration.class)
-				.withPropertyValues("spring.quartz.overwrite-existing-jobs=true").run((context) -> {
-					assertThat(context).hasSingleBean(Scheduler.class);
-					Scheduler scheduler = context.getBean(Scheduler.class);
-					Trigger fooTrigger = scheduler.getTrigger(TriggerKey.triggerKey("fooTrigger"));
-					assertThat(fooTrigger).isNotNull();
-					assertThat(((SimpleTrigger) fooTrigger).getRepeatInterval()).isEqualTo(30000);
-				});
-	}
-
-	@Test
-	void withConfiguredJobAndTrigger(CapturedOutput capturedOutput) {
-		this.contextRunner.withUserConfiguration(QuartzFullConfiguration.class)
-				.withPropertyValues("test-name=withConfiguredJobAndTrigger").run((context) -> {
-					assertThat(context).hasSingleBean(Scheduler.class);
-					Scheduler scheduler = context.getBean(Scheduler.class);
-					assertThat(scheduler.getJobDetail(JobKey.jobKey("fooJob"))).isNotNull();
-					assertThat(scheduler.getTrigger(TriggerKey.triggerKey("fooTrigger"))).isNotNull();
-					Thread.sleep(1000L);
-					assertThat(capturedOutput).contains("withConfiguredJobAndTrigger").contains("jobDataValue");
-				});
-	}
-
-	@Test
-	void withConfiguredCalendars() {
-		this.contextRunner.withUserConfiguration(QuartzCalendarsConfiguration.class).run((context) -> {
-			assertThat(context).hasSingleBean(Scheduler.class);
-			Scheduler scheduler = context.getBean(Scheduler.class);
-			assertThat(scheduler.getCalendar("weekly")).isNotNull();
-			assertThat(scheduler.getCalendar("monthly")).isNotNull();
-		});
-	}
-
-	@Test
-	void withQuartzProperties() {
-		this.contextRunner.withPropertyValues("spring.quartz.properties.org.quartz.scheduler.instanceId=FOO")
-				.run((context) -> {
-					assertThat(context).hasSingleBean(Scheduler.class);
-					Scheduler scheduler = context.getBean(Scheduler.class);
-					assertThat(scheduler.getSchedulerInstanceId()).isEqualTo("FOO");
-				});
-	}
-
-	@Test
-	void withCustomizer() {
-		this.contextRunner.withUserConfiguration(QuartzCustomConfiguration.class).run((context) -> {
-			assertThat(context).hasSingleBean(Scheduler.class);
-			Scheduler scheduler = context.getBean(Scheduler.class);
-			assertThat(scheduler.getSchedulerName()).isEqualTo("fooScheduler");
-		});
-	}
-
-	@Test
-	void validateDefaultProperties() {
-		this.contextRunner.withUserConfiguration(ManualSchedulerConfiguration.class).run((context) -> {
-			assertThat(context).hasSingleBean(SchedulerFactoryBean.class);
-			SchedulerFactoryBean schedulerFactory = context.getBean(SchedulerFactoryBean.class);
-			QuartzProperties properties = new QuartzProperties();
-			assertThat(properties.isAutoStartup()).isEqualTo(schedulerFactory.isAutoStartup());
-			assertThat(schedulerFactory).hasFieldOrPropertyWithValue("startupDelay",
-					(int) properties.getStartupDelay().getSeconds());
-			assertThat(schedulerFactory).hasFieldOrPropertyWithValue("waitForJobsToCompleteOnShutdown",
-					properties.isWaitForJobsToCompleteOnShutdown());
-			assertThat(schedulerFactory).hasFieldOrPropertyWithValue("overwriteExistingJobs",
-					properties.isOverwriteExistingJobs());
-
-		});
-
-	}
-
-	@Test
-	void withCustomConfiguration() {
-		this.contextRunner.withPropertyValues("spring.quartz.auto-startup=false", "spring.quartz.startup-delay=1m",
-				"spring.quartz.wait-for-jobs-to-complete-on-shutdown=true",
-				"spring.quartz.overwrite-existing-jobs=true").run((context) -> {
-					assertThat(context).hasSingleBean(SchedulerFactoryBean.class);
-					SchedulerFactoryBean schedulerFactory = context.getBean(SchedulerFactoryBean.class);
-					assertThat(schedulerFactory.isAutoStartup()).isFalse();
-					assertThat(schedulerFactory).hasFieldOrPropertyWithValue("startupDelay", 60);
-					assertThat(schedulerFactory).hasFieldOrPropertyWithValue("waitForJobsToCompleteOnShutdown", true);
-					assertThat(schedulerFactory).hasFieldOrPropertyWithValue("overwriteExistingJobs", true);
-				});
-	}
-
-	@Test
-	void schedulerNameWithDedicatedProperty() {
-		this.contextRunner.withPropertyValues("spring.quartz.scheduler-name=testScheduler")
-				.run(assertSchedulerName("testScheduler"));
-	}
-
-	@Test
-	void schedulerNameWithQuartzProperty() {
-		this.contextRunner
-				.withPropertyValues("spring.quartz.properties.org.quartz.scheduler.instanceName=testScheduler")
-				.run(assertSchedulerName("testScheduler"));
-	}
-
-	@Test
-	void schedulerNameWithDedicatedPropertyTakesPrecedence() {
-		this.contextRunner
-				.withPropertyValues("spring.quartz.scheduler-name=specificTestScheduler",
-						"spring.quartz.properties.org.quartz.scheduler.instanceName=testScheduler")
-				.run(assertSchedulerName("specificTestScheduler"));
-	}
-
-	@Test
-	void schedulerNameUseBeanNameByDefault() {
-		this.contextRunner.withPropertyValues().run(assertSchedulerName("quartzScheduler"));
-	}
-
-	private ContextConsumer<AssertableApplicationContext> assertSchedulerName(String schedulerName) {
-		return (context) -> {
-			assertThat(context).hasSingleBean(SchedulerFactoryBean.class);
-			SchedulerFactoryBean schedulerFactory = context.getBean(SchedulerFactoryBean.class);
-			assertThat(schedulerFactory).hasFieldOrPropertyWithValue("schedulerName", schedulerName);
-		};
-	}
-
-	@Import(ComponentThatUsesScheduler.class)
-	@Configuration(proxyBeanMethods = false)
-	static class BaseQuartzConfiguration {
-
-	}
-
-	@Configuration(proxyBeanMethods = false)
-	static class QuartzJobsConfiguration extends BaseQuartzConfiguration {
-
-		@Bean
-		JobDetail fooJob() {
-			return JobBuilder.newJob().ofType(FooJob.class).withIdentity("fooJob").storeDurably().build();
-		}
-
-		@Bean
-		JobDetail barJob() {
-			return JobBuilder.newJob().ofType(FooJob.class).withIdentity("barJob").storeDurably().build();
-		}
-
-	}
-
-	@Configuration(proxyBeanMethods = false)
-	static class QuartzFullConfiguration extends BaseQuartzConfiguration {
-
-		@Bean
-		JobDetail fooJob() {
-			return JobBuilder.newJob().ofType(FooJob.class).withIdentity("fooJob")
-					.usingJobData("jobDataKey", "jobDataValue").storeDurably().build();
-		}
-
-		@Bean
-		Trigger fooTrigger(JobDetail jobDetail) {
-			SimpleScheduleBuilder scheduleBuilder = SimpleScheduleBuilder.simpleSchedule().withIntervalInSeconds(10)
-					.repeatForever();
-
-			return TriggerBuilder.newTrigger().forJob(jobDetail).withIdentity("fooTrigger")
-					.withSchedule(scheduleBuilder).build();
-		}
-
-	}
-
-	@Configuration(proxyBeanMethods = false)
-	@Import(QuartzFullConfiguration.class)
-	static class OverwriteTriggerConfiguration extends BaseQuartzConfiguration {
-
-		@Bean
-		Trigger anotherFooTrigger(JobDetail fooJob) {
-			SimpleScheduleBuilder scheduleBuilder = SimpleScheduleBuilder.simpleSchedule().withIntervalInSeconds(30)
-					.repeatForever();
-
-			return TriggerBuilder.newTrigger().forJob(fooJob).withIdentity("fooTrigger").withSchedule(scheduleBuilder)
-					.build();
-		}
-
-	}
-
-	@Configuration(proxyBeanMethods = false)
-	static class QuartzCalendarsConfiguration extends BaseQuartzConfiguration {
-
-		@Bean
-		Calendar weekly() {
-			return new WeeklyCalendar();
-		}
-
-		@Bean
-		Calendar monthly() {
-			return new MonthlyCalendar();
-		}
-
-	}
-
-	@Configuration(proxyBeanMethods = false)
-	static class MockExecutorConfiguration extends BaseQuartzConfiguration {
-
-		@Bean
-		Executor executor() {
-			return mock(Executor.class);
-		}
-
-	}
-
-	@Configuration(proxyBeanMethods = false)
-	static class QuartzCustomConfiguration extends BaseQuartzConfiguration {
-
-		@Bean
-		SchedulerFactoryBeanCustomizer customizer() {
-			return (schedulerFactoryBean) -> schedulerFactoryBean.setSchedulerName("fooScheduler");
-		}
-
-	}
-
-	@Configuration(proxyBeanMethods = false)
-	static class ManualSchedulerConfiguration {
-
-		@Bean
-		SchedulerFactoryBean quartzScheduler() {
-			return new SchedulerFactoryBean();
-		}
-
-	}
-
-	@Configuration(proxyBeanMethods = false)
-	static class MultipleDataSourceConfiguration extends BaseQuartzConfiguration {
-
-		@Bean
-		@Primary
-		DataSource applicationDataSource() throws Exception {
-			return createTestDataSource();
-		}
-
-		@QuartzDataSource
-		@Bean
-		DataSource quartzDataSource() throws Exception {
-			return createTestDataSource();
-		}
-
-		private DataSource createTestDataSource() throws Exception {
-			DataSourceProperties properties = new DataSourceProperties();
-			properties.setGenerateUniqueName(true);
-			properties.afterPropertiesSet();
-			return properties.initializeDataSourceBuilder().build();
-		}
-
-	}
-
-	static class ComponentThatUsesScheduler {
-
-		ComponentThatUsesScheduler(Scheduler scheduler) {
-			Assert.notNull(scheduler, "Scheduler must not be null");
-		}
-
-	}
-
-	public static class FooJob extends QuartzJobBean {
-
-		@Autowired
-		private Environment env;
-
-		private String jobDataKey;
-
-		@Override
-		protected void executeInternal(JobExecutionContext context) {
-			System.out.println(this.env.getProperty("test-name", "unknown") + " - " + this.jobDataKey);
-		}
-
-		public void setJobDataKey(String jobDataKey) {
-			this.jobDataKey = jobDataKey;
-		}
-
-	}
-
-}
-=======
 /*
  * Copyright 2012-2020 the original author or authors.
  *
@@ -932,5 +515,4 @@
 
 	}
 
-}
->>>>>>> 6755b480
+}