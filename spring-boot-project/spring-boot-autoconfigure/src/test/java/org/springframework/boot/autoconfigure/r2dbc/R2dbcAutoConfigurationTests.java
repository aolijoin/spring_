--- conflicted
+++ resolved
@@ -104,35 +104,21 @@
 	@Test
 	void configureWithUrlPoolAndPoolPropertiesFails() {
 		this.contextRunner
-<<<<<<< HEAD
-				.withPropertyValues("spring.r2dbc.url:r2dbc:pool:h2:mem:///" + randomDatabaseName() + "?maxSize=12",
-						"spring.r2dbc.pool.max-size=15")
-				.run((context) -> assertThat(context).getFailure().rootCause()
-						.isInstanceOf(MultipleConnectionPoolConfigurationsException.class));
-=======
 			.withPropertyValues("spring.r2dbc.url:r2dbc:pool:h2:mem:///" + randomDatabaseName() + "?maxSize=12",
 					"spring.r2dbc.pool.max-size=15")
 			.run((context) -> assertThat(context).getFailure()
-				.getRootCause()
+				.rootCause()
 				.isInstanceOf(MultipleConnectionPoolConfigurationsException.class));
->>>>>>> df5898a1
 	}
 
 	@Test
 	void configureWithUrlPoolAndPropertyBasedPoolingDisabledFails() {
 		this.contextRunner
-<<<<<<< HEAD
-				.withPropertyValues("spring.r2dbc.url:r2dbc:pool:h2:mem:///" + randomDatabaseName() + "?maxSize=12",
-						"spring.r2dbc.pool.enabled=false")
-				.run((context) -> assertThat(context).getFailure().rootCause()
-						.isInstanceOf(MultipleConnectionPoolConfigurationsException.class));
-=======
 			.withPropertyValues("spring.r2dbc.url:r2dbc:pool:h2:mem:///" + randomDatabaseName() + "?maxSize=12",
 					"spring.r2dbc.pool.enabled=false")
 			.run((context) -> assertThat(context).getFailure()
-				.getRootCause()
+				.rootCause()
 				.isInstanceOf(MultipleConnectionPoolConfigurationsException.class));
->>>>>>> df5898a1
 	}
 
 	@Test
