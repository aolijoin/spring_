--- conflicted
+++ resolved
@@ -115,23 +115,6 @@
 			});
 	}
 
-<<<<<<< HEAD
-=======
-	@SuppressWarnings("unchecked")
-	@Test
-	@Deprecated
-	void autoConfigurationUsingJwkSetUriShouldConfigureResourceServerUsingJwsAlgorithm() {
-		this.contextRunner
-			.withPropertyValues("spring.security.oauth2.resourceserver.jwt.jwk-set-uri=https://jwk-set-uri.com",
-					"spring.security.oauth2.resourceserver.jwt.jws-algorithm=RS512")
-			.run((context) -> {
-				NimbusReactiveJwtDecoder nimbusReactiveJwtDecoder = context.getBean(NimbusReactiveJwtDecoder.class);
-				assertThat(nimbusReactiveJwtDecoder).extracting("jwtProcessor.arg$2.arg$1.jwsAlgs")
-					.matches((algorithms) -> ((Set<JWSAlgorithm>) algorithms).contains(JWSAlgorithm.RS512));
-			});
-	}
-
->>>>>>> df5898a1
 	@Test
 	void autoConfigurationUsingJwkSetUriShouldConfigureResourceServerUsingSingleJwsAlgorithm() {
 		this.contextRunner
@@ -159,23 +142,6 @@
 	}
 
 	@Test
-<<<<<<< HEAD
-=======
-	@Deprecated
-	void autoConfigurationUsingPublicKeyValueShouldConfigureResourceServerUsingJwsAlgorithm() {
-		this.contextRunner
-			.withPropertyValues(
-					"spring.security.oauth2.resourceserver.jwt.public-key-location=classpath:public-key-location",
-					"spring.security.oauth2.resourceserver.jwt.jws-algorithm=RS384")
-			.run((context) -> {
-				NimbusReactiveJwtDecoder nimbusReactiveJwtDecoder = context.getBean(NimbusReactiveJwtDecoder.class);
-				assertThat(nimbusReactiveJwtDecoder).extracting("jwtProcessor.arg$1.jwsKeySelector.expectedJWSAlg")
-					.isEqualTo(JWSAlgorithm.RS384);
-			});
-	}
-
-	@Test
->>>>>>> df5898a1
 	void autoConfigurationUsingPublicKeyValueShouldConfigureResourceServerUsingSingleJwsAlgorithm() {
 		this.contextRunner
 			.withPropertyValues(
@@ -211,19 +177,6 @@
 		String issuer = this.server.url(path).toString();
 		String cleanIssuerPath = cleanIssuerPath(issuer);
 		setupMockResponse(cleanIssuerPath);
-<<<<<<< HEAD
-		this.contextRunner.withPropertyValues("spring.security.oauth2.resourceserver.jwt.issuer-uri=http://"
-				+ this.server.getHostName() + ":" + this.server.getPort() + "/" + path).run((context) -> {
-					assertThat(context).hasSingleBean(SupplierReactiveJwtDecoder.class);
-					assertFilterConfiguredWithJwtAuthenticationManager(context);
-					assertThat(context.containsBean("jwtDecoderByIssuerUri")).isTrue();
-					SupplierReactiveJwtDecoder supplierReactiveJwtDecoder = context
-							.getBean(SupplierReactiveJwtDecoder.class);
-					Mono<ReactiveJwtDecoder> reactiveJwtDecoderSupplier = (Mono<ReactiveJwtDecoder>) ReflectionTestUtils
-							.getField(supplierReactiveJwtDecoder, "jwtDecoderMono");
-					reactiveJwtDecoderSupplier.block(TIMEOUT);
-				});
-=======
 		this.contextRunner
 			.withPropertyValues("spring.security.oauth2.resourceserver.jwt.issuer-uri=http://"
 					+ this.server.getHostName() + ":" + this.server.getPort() + "/" + path)
@@ -235,9 +188,8 @@
 					.getBean(SupplierReactiveJwtDecoder.class);
 				Mono<ReactiveJwtDecoder> reactiveJwtDecoderSupplier = (Mono<ReactiveJwtDecoder>) ReflectionTestUtils
 					.getField(supplierReactiveJwtDecoder, "jwtDecoderMono");
-				reactiveJwtDecoderSupplier.block();
-			});
->>>>>>> df5898a1
+				reactiveJwtDecoderSupplier.block(TIMEOUT);
+			});
 		// The last request is to the JWK Set endpoint to look up the algorithm
 		assertThat(this.server.getRequestCount()).isOne();
 	}
@@ -250,19 +202,6 @@
 		String issuer = this.server.url("").toString();
 		String cleanIssuerPath = cleanIssuerPath(issuer);
 		setupMockResponsesWithErrors(cleanIssuerPath, 1);
-<<<<<<< HEAD
-		this.contextRunner.withPropertyValues("spring.security.oauth2.resourceserver.jwt.issuer-uri=http://"
-				+ this.server.getHostName() + ":" + this.server.getPort()).run((context) -> {
-					assertThat(context).hasSingleBean(SupplierReactiveJwtDecoder.class);
-					assertFilterConfiguredWithJwtAuthenticationManager(context);
-					assertThat(context.containsBean("jwtDecoderByIssuerUri")).isTrue();
-					SupplierReactiveJwtDecoder supplierReactiveJwtDecoder = context
-							.getBean(SupplierReactiveJwtDecoder.class);
-					Mono<ReactiveJwtDecoder> reactiveJwtDecoderSupplier = (Mono<ReactiveJwtDecoder>) ReflectionTestUtils
-							.getField(supplierReactiveJwtDecoder, "jwtDecoderMono");
-					reactiveJwtDecoderSupplier.block(TIMEOUT);
-				});
-=======
 		this.contextRunner
 			.withPropertyValues("spring.security.oauth2.resourceserver.jwt.issuer-uri=http://"
 					+ this.server.getHostName() + ":" + this.server.getPort())
@@ -274,9 +213,8 @@
 					.getBean(SupplierReactiveJwtDecoder.class);
 				Mono<ReactiveJwtDecoder> reactiveJwtDecoderSupplier = (Mono<ReactiveJwtDecoder>) ReflectionTestUtils
 					.getField(supplierReactiveJwtDecoder, "jwtDecoderMono");
-				reactiveJwtDecoderSupplier.block();
-			});
->>>>>>> df5898a1
+				reactiveJwtDecoderSupplier.block(TIMEOUT);
+			});
 		// The last request is to the JWK Set endpoint to look up the algorithm
 		assertThat(this.server.getRequestCount()).isEqualTo(2);
 	}
@@ -289,19 +227,6 @@
 		String issuer = this.server.url("").toString();
 		String cleanIssuerPath = cleanIssuerPath(issuer);
 		setupMockResponsesWithErrors(cleanIssuerPath, 2);
-<<<<<<< HEAD
-		this.contextRunner.withPropertyValues("spring.security.oauth2.resourceserver.jwt.issuer-uri=http://"
-				+ this.server.getHostName() + ":" + this.server.getPort()).run((context) -> {
-					assertThat(context).hasSingleBean(SupplierReactiveJwtDecoder.class);
-					assertFilterConfiguredWithJwtAuthenticationManager(context);
-					assertThat(context.containsBean("jwtDecoderByIssuerUri")).isTrue();
-					SupplierReactiveJwtDecoder supplierReactiveJwtDecoder = context
-							.getBean(SupplierReactiveJwtDecoder.class);
-					Mono<ReactiveJwtDecoder> reactiveJwtDecoderSupplier = (Mono<ReactiveJwtDecoder>) ReflectionTestUtils
-							.getField(supplierReactiveJwtDecoder, "jwtDecoderMono");
-					reactiveJwtDecoderSupplier.block(TIMEOUT);
-				});
-=======
 		this.contextRunner
 			.withPropertyValues("spring.security.oauth2.resourceserver.jwt.issuer-uri=http://"
 					+ this.server.getHostName() + ":" + this.server.getPort())
@@ -313,9 +238,8 @@
 					.getBean(SupplierReactiveJwtDecoder.class);
 				Mono<ReactiveJwtDecoder> reactiveJwtDecoderSupplier = (Mono<ReactiveJwtDecoder>) ReflectionTestUtils
 					.getField(supplierReactiveJwtDecoder, "jwtDecoderMono");
-				reactiveJwtDecoderSupplier.block();
-			});
->>>>>>> df5898a1
+				reactiveJwtDecoderSupplier.block(TIMEOUT);
+			});
 		// The last request is to the JWK Set endpoint to look up the algorithm
 		assertThat(this.server.getRequestCount()).isEqualTo(3);
 	}
@@ -657,13 +581,8 @@
 			.findFirst()
 			.orElse(null);
 		ReactiveAuthenticationManagerResolver<?> authenticationManagerResolver = (ReactiveAuthenticationManagerResolver<?>) ReflectionTestUtils
-<<<<<<< HEAD
-				.getField(webFilter, "authenticationManagerResolver");
+			.getField(webFilter, "authenticationManagerResolver");
 		Object authenticationManager = authenticationManagerResolver.resolve(null).block(TIMEOUT);
-=======
-			.getField(webFilter, "authenticationManagerResolver");
-		Object authenticationManager = authenticationManagerResolver.resolve(null).block();
->>>>>>> df5898a1
 		assertThat(authenticationManager).isInstanceOf(JwtReactiveAuthenticationManager.class);
 	}
 
@@ -677,13 +596,8 @@
 			.findFirst()
 			.orElse(null);
 		ReactiveAuthenticationManagerResolver<?> authenticationManagerResolver = (ReactiveAuthenticationManagerResolver<?>) ReflectionTestUtils
-<<<<<<< HEAD
-				.getField(webFilter, "authenticationManagerResolver");
+			.getField(webFilter, "authenticationManagerResolver");
 		Object authenticationManager = authenticationManagerResolver.resolve(null).block(TIMEOUT);
-=======
-			.getField(webFilter, "authenticationManagerResolver");
-		Object authenticationManager = authenticationManagerResolver.resolve(null).block();
->>>>>>> df5898a1
 		assertThat(authenticationManager).isInstanceOf(OpaqueTokenReactiveAuthenticationManager.class);
 	}
 
