--- conflicted
+++ resolved
@@ -1,90 +1,3 @@
-<<<<<<< HEAD
-/*
- * Copyright 2012-2019 the original author or authors.
- *
- * Licensed under the Apache License, Version 2.0 (the "License");
- * you may not use this file except in compliance with the License.
- * You may obtain a copy of the License at
- *
- *      https://www.apache.org/licenses/LICENSE-2.0
- *
- * Unless required by applicable law or agreed to in writing, software
- * distributed under the License is distributed on an "AS IS" BASIS,
- * WITHOUT WARRANTIES OR CONDITIONS OF ANY KIND, either express or implied.
- * See the License for the specific language governing permissions and
- * limitations under the License.
- */
-
-package org.springframework.boot.cli.archive;
-
-import java.net.URL;
-import java.net.URLClassLoader;
-import java.util.Enumeration;
-import java.util.jar.Attributes;
-import java.util.jar.Manifest;
-
-import org.springframework.boot.cli.app.SpringApplicationLauncher;
-
-/**
- * A launcher for a CLI application that has been compiled and packaged as a jar file.
- *
- * @author Andy Wilkinson
- * @author Phillip Webb
- * @since 1.0.0
- */
-public final class PackagedSpringApplicationLauncher {
-
-	/**
-	 * The entry containing the source class.
-	 */
-	public static final String SOURCE_ENTRY = "Spring-Application-Source-Classes";
-
-	/**
-	 * The entry containing the start class.
-	 */
-	public static final String START_CLASS_ENTRY = "Start-Class";
-
-	private PackagedSpringApplicationLauncher() {
-	}
-
-	private void run(String[] args) throws Exception {
-		URLClassLoader classLoader = (URLClassLoader) Thread.currentThread().getContextClassLoader();
-		new SpringApplicationLauncher(classLoader).launch(getSources(classLoader), args);
-	}
-
-	private Class<?>[] getSources(URLClassLoader classLoader) throws Exception {
-		Enumeration<URL> urls = classLoader.getResources("META-INF/MANIFEST.MF");
-		while (urls.hasMoreElements()) {
-			URL url = urls.nextElement();
-			Manifest manifest = new Manifest(url.openStream());
-			if (isCliPackaged(manifest)) {
-				String sources = manifest.getMainAttributes().getValue(SOURCE_ENTRY);
-				return loadClasses(classLoader, sources.split(","));
-			}
-		}
-		throw new IllegalStateException("Cannot locate " + SOURCE_ENTRY + " in MANIFEST.MF");
-	}
-
-	private boolean isCliPackaged(Manifest manifest) {
-		Attributes attributes = manifest.getMainAttributes();
-		String startClass = attributes.getValue(START_CLASS_ENTRY);
-		return getClass().getName().equals(startClass);
-	}
-
-	private Class<?>[] loadClasses(ClassLoader classLoader, String[] names) throws ClassNotFoundException {
-		Class<?>[] classes = new Class<?>[names.length];
-		for (int i = 0; i < names.length; i++) {
-			classes[i] = classLoader.loadClass(names[i]);
-		}
-		return classes;
-	}
-
-	public static void main(String[] args) throws Exception {
-		new PackagedSpringApplicationLauncher().run(args);
-	}
-
-}
-=======
 /*
  * Copyright 2012-2020 the original author or authors.
  *
@@ -169,5 +82,4 @@
 		new PackagedSpringApplicationLauncher().run(args);
 	}
 
-}
->>>>>>> 6755b480
+}