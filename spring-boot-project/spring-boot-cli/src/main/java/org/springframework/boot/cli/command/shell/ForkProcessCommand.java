<<<<<<< HEAD
/*
 * Copyright 2012-2017 the original author or authors.
 *
 * Licensed under the Apache License, Version 2.0 (the "License");
 * you may not use this file except in compliance with the License.
 * You may obtain a copy of the License at
 *
 *      https://www.apache.org/licenses/LICENSE-2.0
 *
 * Unless required by applicable law or agreed to in writing, software
 * distributed under the License is distributed on an "AS IS" BASIS,
 * WITHOUT WARRANTIES OR CONDITIONS OF ANY KIND, either express or implied.
 * See the License for the specific language governing permissions and
 * limitations under the License.
 */

package org.springframework.boot.cli.command.shell;

import java.util.ArrayList;
import java.util.Arrays;
import java.util.Collection;
import java.util.List;

import org.springframework.boot.cli.command.Command;
import org.springframework.boot.cli.command.options.OptionHelp;
import org.springframework.boot.cli.command.status.ExitStatus;
import org.springframework.boot.loader.tools.JavaExecutable;

/**
 * Decorate an existing command to run it by forking the current java process.
 *
 * @author Phillip Webb
 */
class ForkProcessCommand extends RunProcessCommand {

	private static final String MAIN_CLASS = "org.springframework.boot.loader.JarLauncher";

	private final Command command;

	ForkProcessCommand(Command command) {
		super(new JavaExecutable().toString());
		this.command = command;
	}

	@Override
	public String getName() {
		return this.command.getName();
	}

	@Override
	public String getDescription() {
		return this.command.getDescription();
	}

	@Override
	public String getUsageHelp() {
		return this.command.getUsageHelp();
	}

	@Override
	public String getHelp() {
		return this.command.getHelp();
	}

	@Override
	public Collection<OptionHelp> getOptionsHelp() {
		return this.command.getOptionsHelp();
	}

	@Override
	public ExitStatus run(String... args) throws Exception {
		List<String> fullArgs = new ArrayList<>();
		fullArgs.add("-cp");
		fullArgs.add(System.getProperty("java.class.path"));
		fullArgs.add(MAIN_CLASS);
		fullArgs.add(this.command.getName());
		fullArgs.addAll(Arrays.asList(args));
		run(fullArgs);
		return ExitStatus.OK;
	}

}
=======
/*
 * Copyright 2012-2019 the original author or authors.
 *
 * Licensed under the Apache License, Version 2.0 (the "License");
 * you may not use this file except in compliance with the License.
 * You may obtain a copy of the License at
 *
 *      https://www.apache.org/licenses/LICENSE-2.0
 *
 * Unless required by applicable law or agreed to in writing, software
 * distributed under the License is distributed on an "AS IS" BASIS,
 * WITHOUT WARRANTIES OR CONDITIONS OF ANY KIND, either express or implied.
 * See the License for the specific language governing permissions and
 * limitations under the License.
 */

package org.springframework.boot.cli.command.shell;

import java.util.ArrayList;
import java.util.Arrays;
import java.util.Collection;
import java.util.List;

import org.springframework.boot.cli.command.Command;
import org.springframework.boot.cli.command.options.OptionHelp;
import org.springframework.boot.cli.command.status.ExitStatus;
import org.springframework.boot.loader.tools.JavaExecutable;

/**
 * Decorate an existing command to run it by forking the current java process.
 *
 * @author Phillip Webb
 */
class ForkProcessCommand extends RunProcessCommand {

	private static final String MAIN_CLASS = "org.springframework.boot.loader.JarLauncher";

	private final Command command;

	ForkProcessCommand(Command command) {
		super(new JavaExecutable().toString());
		this.command = command;
	}

	@Override
	public String getName() {
		return this.command.getName();
	}

	@Override
	public String getDescription() {
		return this.command.getDescription();
	}

	@Override
	public String getUsageHelp() {
		return this.command.getUsageHelp();
	}

	@Override
	public String getHelp() {
		return this.command.getHelp();
	}

	@Override
	public Collection<OptionHelp> getOptionsHelp() {
		return this.command.getOptionsHelp();
	}

	@Override
	public ExitStatus run(String... args) throws Exception {
		List<String> fullArgs = new ArrayList<>();
		fullArgs.add("-cp");
		fullArgs.add(System.getProperty("java.class.path"));
		fullArgs.add(MAIN_CLASS);
		fullArgs.add(this.command.getName());
		fullArgs.addAll(Arrays.asList(args));
		run(fullArgs);
		return ExitStatus.OK;
	}

}
>>>>>>> 6755b480
<|MERGE_RESOLUTION|>--- conflicted
+++ resolved
@@ -1,87 +1,3 @@
-<<<<<<< HEAD
-/*
- * Copyright 2012-2017 the original author or authors.
- *
- * Licensed under the Apache License, Version 2.0 (the "License");
- * you may not use this file except in compliance with the License.
- * You may obtain a copy of the License at
- *
- *      https://www.apache.org/licenses/LICENSE-2.0
- *
- * Unless required by applicable law or agreed to in writing, software
- * distributed under the License is distributed on an "AS IS" BASIS,
- * WITHOUT WARRANTIES OR CONDITIONS OF ANY KIND, either express or implied.
- * See the License for the specific language governing permissions and
- * limitations under the License.
- */
-
-package org.springframework.boot.cli.command.shell;
-
-import java.util.ArrayList;
-import java.util.Arrays;
-import java.util.Collection;
-import java.util.List;
-
-import org.springframework.boot.cli.command.Command;
-import org.springframework.boot.cli.command.options.OptionHelp;
-import org.springframework.boot.cli.command.status.ExitStatus;
-import org.springframework.boot.loader.tools.JavaExecutable;
-
-/**
- * Decorate an existing command to run it by forking the current java process.
- *
- * @author Phillip Webb
- */
-class ForkProcessCommand extends RunProcessCommand {
-
-	private static final String MAIN_CLASS = "org.springframework.boot.loader.JarLauncher";
-
-	private final Command command;
-
-	ForkProcessCommand(Command command) {
-		super(new JavaExecutable().toString());
-		this.command = command;
-	}
-
-	@Override
-	public String getName() {
-		return this.command.getName();
-	}
-
-	@Override
-	public String getDescription() {
-		return this.command.getDescription();
-	}
-
-	@Override
-	public String getUsageHelp() {
-		return this.command.getUsageHelp();
-	}
-
-	@Override
-	public String getHelp() {
-		return this.command.getHelp();
-	}
-
-	@Override
-	public Collection<OptionHelp> getOptionsHelp() {
-		return this.command.getOptionsHelp();
-	}
-
-	@Override
-	public ExitStatus run(String... args) throws Exception {
-		List<String> fullArgs = new ArrayList<>();
-		fullArgs.add("-cp");
-		fullArgs.add(System.getProperty("java.class.path"));
-		fullArgs.add(MAIN_CLASS);
-		fullArgs.add(this.command.getName());
-		fullArgs.addAll(Arrays.asList(args));
-		run(fullArgs);
-		return ExitStatus.OK;
-	}
-
-}
-=======
 /*
  * Copyright 2012-2019 the original author or authors.
  *
@@ -163,5 +79,4 @@
 		return ExitStatus.OK;
 	}
 
-}
->>>>>>> 6755b480
+}