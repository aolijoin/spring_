<<<<<<< HEAD
/*
 * Copyright 2012-2019 the original author or authors.
 *
 * Licensed under the Apache License, Version 2.0 (the "License");
 * you may not use this file except in compliance with the License.
 * You may obtain a copy of the License at
 *
 *      https://www.apache.org/licenses/LICENSE-2.0
 *
 * Unless required by applicable law or agreed to in writing, software
 * distributed under the License is distributed on an "AS IS" BASIS,
 * WITHOUT WARRANTIES OR CONDITIONS OF ANY KIND, either express or implied.
 * See the License for the specific language governing permissions and
 * limitations under the License.
 */

package org.springframework.boot.cli.compiler;

import java.util.List;

import groovy.lang.Grab;
import groovy.lang.GroovyClassLoader;
import org.codehaus.groovy.ast.AnnotationNode;
import org.codehaus.groovy.ast.ClassNode;
import org.codehaus.groovy.ast.ModuleNode;
import org.codehaus.groovy.ast.expr.ConstantExpression;
import org.codehaus.groovy.control.SourceUnit;
import org.junit.jupiter.api.BeforeEach;
import org.junit.jupiter.api.Test;
import org.mockito.Mock;
import org.mockito.MockitoAnnotations;

import org.springframework.boot.cli.compiler.dependencies.ArtifactCoordinatesResolver;
import org.springframework.boot.cli.compiler.grape.DependencyResolutionContext;

import static org.assertj.core.api.Assertions.assertThat;
import static org.mockito.BDDMockito.given;

/**
 * Tests for {@link DependencyCustomizer}
 *
 * @author Andy Wilkinson
 */
class DependencyCustomizerTests {

	private final ModuleNode moduleNode = new ModuleNode((SourceUnit) null);

	private final ClassNode classNode = new ClassNode(DependencyCustomizerTests.class);

	@Mock
	private ArtifactCoordinatesResolver resolver;

	private DependencyCustomizer dependencyCustomizer;

	@BeforeEach
	void setUp() {
		MockitoAnnotations.initMocks(this);
		given(this.resolver.getGroupId("spring-boot-starter-logging")).willReturn("org.springframework.boot");
		given(this.resolver.getArtifactId("spring-boot-starter-logging")).willReturn("spring-boot-starter-logging");
		this.moduleNode.addClass(this.classNode);
		this.dependencyCustomizer = new DependencyCustomizer(new GroovyClassLoader(getClass().getClassLoader()),
				this.moduleNode, new DependencyResolutionContext() {

					@Override
					public ArtifactCoordinatesResolver getArtifactCoordinatesResolver() {
						return DependencyCustomizerTests.this.resolver;
					}

				});
	}

	@Test
	void basicAdd() {
		this.dependencyCustomizer.add("spring-boot-starter-logging");
		List<AnnotationNode> grabAnnotations = this.classNode.getAnnotations(new ClassNode(Grab.class));
		assertThat(grabAnnotations).hasSize(1);
		AnnotationNode annotationNode = grabAnnotations.get(0);
		assertGrabAnnotation(annotationNode, "org.springframework.boot", "spring-boot-starter-logging", "1.2.3", null,
				null, true);
	}

	@Test
	void nonTransitiveAdd() {
		this.dependencyCustomizer.add("spring-boot-starter-logging", false);
		List<AnnotationNode> grabAnnotations = this.classNode.getAnnotations(new ClassNode(Grab.class));
		assertThat(grabAnnotations).hasSize(1);
		AnnotationNode annotationNode = grabAnnotations.get(0);
		assertGrabAnnotation(annotationNode, "org.springframework.boot", "spring-boot-starter-logging", "1.2.3", null,
				null, false);
	}

	@Test
	void fullyCustomized() {
		this.dependencyCustomizer.add("spring-boot-starter-logging", "my-classifier", "my-type", false);
		List<AnnotationNode> grabAnnotations = this.classNode.getAnnotations(new ClassNode(Grab.class));
		assertThat(grabAnnotations).hasSize(1);
		AnnotationNode annotationNode = grabAnnotations.get(0);
		assertGrabAnnotation(annotationNode, "org.springframework.boot", "spring-boot-starter-logging", "1.2.3",
				"my-classifier", "my-type", false);
	}

	@Test
	void anyMissingClassesWithMissingClassesPerformsAdd() {
		this.dependencyCustomizer.ifAnyMissingClasses("does.not.Exist").add("spring-boot-starter-logging");
		assertThat(this.classNode.getAnnotations(new ClassNode(Grab.class))).hasSize(1);
	}

	@Test
	void anyMissingClassesWithMixtureOfClassesPerformsAdd() {
		this.dependencyCustomizer.ifAnyMissingClasses(getClass().getName(), "does.not.Exist")
				.add("spring-boot-starter-logging");
		assertThat(this.classNode.getAnnotations(new ClassNode(Grab.class))).hasSize(1);
	}

	@Test
	void anyMissingClassesWithNoMissingClassesDoesNotPerformAdd() {
		this.dependencyCustomizer.ifAnyMissingClasses(getClass().getName()).add("spring-boot-starter-logging");
		assertThat(this.classNode.getAnnotations(new ClassNode(Grab.class))).isEmpty();
	}

	@Test
	void allMissingClassesWithNoMissingClassesDoesNotPerformAdd() {
		this.dependencyCustomizer.ifAllMissingClasses(getClass().getName()).add("spring-boot-starter-logging");
		assertThat(this.classNode.getAnnotations(new ClassNode(Grab.class))).isEmpty();
	}

	@Test
	void allMissingClassesWithMixtureOfClassesDoesNotPerformAdd() {
		this.dependencyCustomizer.ifAllMissingClasses(getClass().getName(), "does.not.Exist")
				.add("spring-boot-starter-logging");
		assertThat(this.classNode.getAnnotations(new ClassNode(Grab.class))).isEmpty();
	}

	@Test
	void allMissingClassesWithAllClassesMissingPerformsAdd() {
		this.dependencyCustomizer.ifAllMissingClasses("does.not.Exist", "does.not.exist.Either")
				.add("spring-boot-starter-logging");
		assertThat(this.classNode.getAnnotations(new ClassNode(Grab.class))).hasSize(1);
	}

	private void assertGrabAnnotation(AnnotationNode annotationNode, String group, String module, String version,
			String classifier, String type, boolean transitive) {
		assertThat(getMemberValue(annotationNode, "group")).isEqualTo(group);
		assertThat(getMemberValue(annotationNode, "module")).isEqualTo(module);
		if (type == null) {
			assertThat(annotationNode.getMember("type")).isNull();
		}
		else {
			assertThat(getMemberValue(annotationNode, "type")).isEqualTo(type);
		}
		if (classifier == null) {
			assertThat(annotationNode.getMember("classifier")).isNull();
		}
		else {
			assertThat(getMemberValue(annotationNode, "classifier")).isEqualTo(classifier);
		}
		assertThat(getMemberValue(annotationNode, "transitive")).isEqualTo(transitive);
	}

	private Object getMemberValue(AnnotationNode annotationNode, String member) {
		return ((ConstantExpression) annotationNode.getMember(member)).getValue();
	}

}
=======
/*
 * Copyright 2012-2020 the original author or authors.
 *
 * Licensed under the Apache License, Version 2.0 (the "License");
 * you may not use this file except in compliance with the License.
 * You may obtain a copy of the License at
 *
 *      https://www.apache.org/licenses/LICENSE-2.0
 *
 * Unless required by applicable law or agreed to in writing, software
 * distributed under the License is distributed on an "AS IS" BASIS,
 * WITHOUT WARRANTIES OR CONDITIONS OF ANY KIND, either express or implied.
 * See the License for the specific language governing permissions and
 * limitations under the License.
 */

package org.springframework.boot.cli.compiler;

import java.util.List;

import groovy.lang.Grab;
import groovy.lang.GroovyClassLoader;
import org.codehaus.groovy.ast.AnnotationNode;
import org.codehaus.groovy.ast.ClassNode;
import org.codehaus.groovy.ast.ModuleNode;
import org.codehaus.groovy.ast.expr.ConstantExpression;
import org.codehaus.groovy.control.SourceUnit;
import org.junit.jupiter.api.BeforeEach;
import org.junit.jupiter.api.Test;
import org.junit.jupiter.api.extension.ExtendWith;
import org.mockito.Mock;
import org.mockito.junit.jupiter.MockitoExtension;

import org.springframework.boot.cli.compiler.dependencies.ArtifactCoordinatesResolver;
import org.springframework.boot.cli.compiler.grape.DependencyResolutionContext;

import static org.assertj.core.api.Assertions.assertThat;
import static org.mockito.BDDMockito.given;

/**
 * Tests for {@link DependencyCustomizer}
 *
 * @author Andy Wilkinson
 */
@ExtendWith(MockitoExtension.class)
class DependencyCustomizerTests {

	private final ModuleNode moduleNode = new ModuleNode((SourceUnit) null);

	private final ClassNode classNode = new ClassNode(DependencyCustomizerTests.class);

	@Mock
	private ArtifactCoordinatesResolver resolver;

	private DependencyCustomizer dependencyCustomizer;

	@BeforeEach
	void setUp() {
		this.moduleNode.addClass(this.classNode);
		this.dependencyCustomizer = new DependencyCustomizer(new GroovyClassLoader(getClass().getClassLoader()),
				this.moduleNode, new DependencyResolutionContext() {

					@Override
					public ArtifactCoordinatesResolver getArtifactCoordinatesResolver() {
						return DependencyCustomizerTests.this.resolver;
					}

				});
	}

	@Test
	void basicAdd() {
		given(this.resolver.getGroupId("spring-boot-starter-logging")).willReturn("org.springframework.boot");
		given(this.resolver.getArtifactId("spring-boot-starter-logging")).willReturn("spring-boot-starter-logging");
		given(this.resolver.getVersion("spring-boot-starter-logging")).willReturn("1.2.3");
		this.dependencyCustomizer.add("spring-boot-starter-logging");
		List<AnnotationNode> grabAnnotations = this.classNode.getAnnotations(new ClassNode(Grab.class));
		assertThat(grabAnnotations).hasSize(1);
		AnnotationNode annotationNode = grabAnnotations.get(0);
		assertGrabAnnotation(annotationNode, "org.springframework.boot", "spring-boot-starter-logging", "1.2.3", null,
				null, true);
	}

	@Test
	void nonTransitiveAdd() {
		given(this.resolver.getGroupId("spring-boot-starter-logging")).willReturn("org.springframework.boot");
		given(this.resolver.getArtifactId("spring-boot-starter-logging")).willReturn("spring-boot-starter-logging");
		given(this.resolver.getVersion("spring-boot-starter-logging")).willReturn("1.2.3");
		this.dependencyCustomizer.add("spring-boot-starter-logging", false);
		List<AnnotationNode> grabAnnotations = this.classNode.getAnnotations(new ClassNode(Grab.class));
		assertThat(grabAnnotations).hasSize(1);
		AnnotationNode annotationNode = grabAnnotations.get(0);
		assertGrabAnnotation(annotationNode, "org.springframework.boot", "spring-boot-starter-logging", "1.2.3", null,
				null, false);
	}

	@Test
	void fullyCustomized() {
		given(this.resolver.getGroupId("spring-boot-starter-logging")).willReturn("org.springframework.boot");
		given(this.resolver.getArtifactId("spring-boot-starter-logging")).willReturn("spring-boot-starter-logging");
		given(this.resolver.getVersion("spring-boot-starter-logging")).willReturn("1.2.3");
		this.dependencyCustomizer.add("spring-boot-starter-logging", "my-classifier", "my-type", false);
		List<AnnotationNode> grabAnnotations = this.classNode.getAnnotations(new ClassNode(Grab.class));
		assertThat(grabAnnotations).hasSize(1);
		AnnotationNode annotationNode = grabAnnotations.get(0);
		assertGrabAnnotation(annotationNode, "org.springframework.boot", "spring-boot-starter-logging", "1.2.3",
				"my-classifier", "my-type", false);
	}

	@Test
	void anyMissingClassesWithMissingClassesPerformsAdd() {
		this.dependencyCustomizer.ifAnyMissingClasses("does.not.Exist").add("spring-boot-starter-logging");
		assertThat(this.classNode.getAnnotations(new ClassNode(Grab.class))).hasSize(1);
	}

	@Test
	void anyMissingClassesWithMixtureOfClassesPerformsAdd() {
		this.dependencyCustomizer.ifAnyMissingClasses(getClass().getName(), "does.not.Exist")
				.add("spring-boot-starter-logging");
		assertThat(this.classNode.getAnnotations(new ClassNode(Grab.class))).hasSize(1);
	}

	@Test
	void anyMissingClassesWithNoMissingClassesDoesNotPerformAdd() {
		this.dependencyCustomizer.ifAnyMissingClasses(getClass().getName()).add("spring-boot-starter-logging");
		assertThat(this.classNode.getAnnotations(new ClassNode(Grab.class))).isEmpty();
	}

	@Test
	void allMissingClassesWithNoMissingClassesDoesNotPerformAdd() {
		this.dependencyCustomizer.ifAllMissingClasses(getClass().getName()).add("spring-boot-starter-logging");
		assertThat(this.classNode.getAnnotations(new ClassNode(Grab.class))).isEmpty();
	}

	@Test
	void allMissingClassesWithMixtureOfClassesDoesNotPerformAdd() {
		this.dependencyCustomizer.ifAllMissingClasses(getClass().getName(), "does.not.Exist")
				.add("spring-boot-starter-logging");
		assertThat(this.classNode.getAnnotations(new ClassNode(Grab.class))).isEmpty();
	}

	@Test
	void allMissingClassesWithAllClassesMissingPerformsAdd() {
		this.dependencyCustomizer.ifAllMissingClasses("does.not.Exist", "does.not.exist.Either")
				.add("spring-boot-starter-logging");
		assertThat(this.classNode.getAnnotations(new ClassNode(Grab.class))).hasSize(1);
	}

	@Test
	void allResourcesPresentWithAllResourcesPresentPerformsAdd() {
		this.dependencyCustomizer.ifAllResourcesPresent("dependency-customizer-tests/resource1.txt",
				"dependency-customizer-tests/resource2.txt").add("spring-boot-starter-logging");
		assertThat(this.classNode.getAnnotations(new ClassNode(Grab.class))).hasSize(1);
	}

	@Test
	void allResourcesPresentWithSomeResourcesPresentDoesNotPerformAdd() {
		this.dependencyCustomizer.ifAllResourcesPresent("dependency-customizer-tests/resource1.txt",
				"dependency-customizer-tests/does-not-exist.txt").add("spring-boot-starter-logging");
		assertThat(this.classNode.getAnnotations(new ClassNode(Grab.class))).isEmpty();
	}

	@Test
	void allResourcesPresentWithNoResourcesPresentDoesNotPerformAdd() {
		this.dependencyCustomizer.ifAllResourcesPresent("dependency-customizer-tests/does-not-exist",
				"dependency-customizer-tests/does-not-exist-either.txt").add("spring-boot-starter-logging");
		assertThat(this.classNode.getAnnotations(new ClassNode(Grab.class))).isEmpty();
	}

	@Test
	void anyResourcesPresentWithAllResourcesPresentPerformsAdd() {
		this.dependencyCustomizer.ifAnyResourcesPresent("dependency-customizer-tests/resource1.txt",
				"dependency-customizer-tests/resource2.txt").add("spring-boot-starter-logging");
		assertThat(this.classNode.getAnnotations(new ClassNode(Grab.class))).hasSize(1);
	}

	@Test
	void anyResourcesPresentWithSomeResourcesPresentPerforms() {
		this.dependencyCustomizer.ifAnyResourcesPresent("dependency-customizer-tests/resource1.txt",
				"dependency-customizer-tests/does-not-exist.txt").add("spring-boot-starter-logging");
		assertThat(this.classNode.getAnnotations(new ClassNode(Grab.class))).hasSize(1);
	}

	@Test
	void anyResourcesPresentWithNoResourcesPresentDoesNotPerformAdd() {
		this.dependencyCustomizer.ifAnyResourcesPresent("dependency-customizer-tests/does-not-exist",
				"dependency-customizer-tests/does-not-exist-either.txt").add("spring-boot-starter-logging");
		assertThat(this.classNode.getAnnotations(new ClassNode(Grab.class))).isEmpty();
	}

	private void assertGrabAnnotation(AnnotationNode annotationNode, String group, String module, String version,
			String classifier, String type, boolean transitive) {
		assertThat(getMemberValue(annotationNode, "group")).isEqualTo(group);
		assertThat(getMemberValue(annotationNode, "module")).isEqualTo(module);
		assertThat(getMemberValue(annotationNode, "version")).isEqualTo(version);
		if (type == null) {
			assertThat(annotationNode.getMember("type")).isNull();
		}
		else {
			assertThat(getMemberValue(annotationNode, "type")).isEqualTo(type);
		}
		if (classifier == null) {
			assertThat(annotationNode.getMember("classifier")).isNull();
		}
		else {
			assertThat(getMemberValue(annotationNode, "classifier")).isEqualTo(classifier);
		}
		assertThat(getMemberValue(annotationNode, "transitive")).isEqualTo(transitive);
	}

	private Object getMemberValue(AnnotationNode annotationNode, String member) {
		return ((ConstantExpression) annotationNode.getMember(member)).getValue();
	}

}
>>>>>>> 6755b480
<|MERGE_RESOLUTION|>--- conflicted
+++ resolved
@@ -1,169 +1,3 @@
-<<<<<<< HEAD
-/*
- * Copyright 2012-2019 the original author or authors.
- *
- * Licensed under the Apache License, Version 2.0 (the "License");
- * you may not use this file except in compliance with the License.
- * You may obtain a copy of the License at
- *
- *      https://www.apache.org/licenses/LICENSE-2.0
- *
- * Unless required by applicable law or agreed to in writing, software
- * distributed under the License is distributed on an "AS IS" BASIS,
- * WITHOUT WARRANTIES OR CONDITIONS OF ANY KIND, either express or implied.
- * See the License for the specific language governing permissions and
- * limitations under the License.
- */
-
-package org.springframework.boot.cli.compiler;
-
-import java.util.List;
-
-import groovy.lang.Grab;
-import groovy.lang.GroovyClassLoader;
-import org.codehaus.groovy.ast.AnnotationNode;
-import org.codehaus.groovy.ast.ClassNode;
-import org.codehaus.groovy.ast.ModuleNode;
-import org.codehaus.groovy.ast.expr.ConstantExpression;
-import org.codehaus.groovy.control.SourceUnit;
-import org.junit.jupiter.api.BeforeEach;
-import org.junit.jupiter.api.Test;
-import org.mockito.Mock;
-import org.mockito.MockitoAnnotations;
-
-import org.springframework.boot.cli.compiler.dependencies.ArtifactCoordinatesResolver;
-import org.springframework.boot.cli.compiler.grape.DependencyResolutionContext;
-
-import static org.assertj.core.api.Assertions.assertThat;
-import static org.mockito.BDDMockito.given;
-
-/**
- * Tests for {@link DependencyCustomizer}
- *
- * @author Andy Wilkinson
- */
-class DependencyCustomizerTests {
-
-	private final ModuleNode moduleNode = new ModuleNode((SourceUnit) null);
-
-	private final ClassNode classNode = new ClassNode(DependencyCustomizerTests.class);
-
-	@Mock
-	private ArtifactCoordinatesResolver resolver;
-
-	private DependencyCustomizer dependencyCustomizer;
-
-	@BeforeEach
-	void setUp() {
-		MockitoAnnotations.initMocks(this);
-		given(this.resolver.getGroupId("spring-boot-starter-logging")).willReturn("org.springframework.boot");
-		given(this.resolver.getArtifactId("spring-boot-starter-logging")).willReturn("spring-boot-starter-logging");
-		this.moduleNode.addClass(this.classNode);
-		this.dependencyCustomizer = new DependencyCustomizer(new GroovyClassLoader(getClass().getClassLoader()),
-				this.moduleNode, new DependencyResolutionContext() {
-
-					@Override
-					public ArtifactCoordinatesResolver getArtifactCoordinatesResolver() {
-						return DependencyCustomizerTests.this.resolver;
-					}
-
-				});
-	}
-
-	@Test
-	void basicAdd() {
-		this.dependencyCustomizer.add("spring-boot-starter-logging");
-		List<AnnotationNode> grabAnnotations = this.classNode.getAnnotations(new ClassNode(Grab.class));
-		assertThat(grabAnnotations).hasSize(1);
-		AnnotationNode annotationNode = grabAnnotations.get(0);
-		assertGrabAnnotation(annotationNode, "org.springframework.boot", "spring-boot-starter-logging", "1.2.3", null,
-				null, true);
-	}
-
-	@Test
-	void nonTransitiveAdd() {
-		this.dependencyCustomizer.add("spring-boot-starter-logging", false);
-		List<AnnotationNode> grabAnnotations = this.classNode.getAnnotations(new ClassNode(Grab.class));
-		assertThat(grabAnnotations).hasSize(1);
-		AnnotationNode annotationNode = grabAnnotations.get(0);
-		assertGrabAnnotation(annotationNode, "org.springframework.boot", "spring-boot-starter-logging", "1.2.3", null,
-				null, false);
-	}
-
-	@Test
-	void fullyCustomized() {
-		this.dependencyCustomizer.add("spring-boot-starter-logging", "my-classifier", "my-type", false);
-		List<AnnotationNode> grabAnnotations = this.classNode.getAnnotations(new ClassNode(Grab.class));
-		assertThat(grabAnnotations).hasSize(1);
-		AnnotationNode annotationNode = grabAnnotations.get(0);
-		assertGrabAnnotation(annotationNode, "org.springframework.boot", "spring-boot-starter-logging", "1.2.3",
-				"my-classifier", "my-type", false);
-	}
-
-	@Test
-	void anyMissingClassesWithMissingClassesPerformsAdd() {
-		this.dependencyCustomizer.ifAnyMissingClasses("does.not.Exist").add("spring-boot-starter-logging");
-		assertThat(this.classNode.getAnnotations(new ClassNode(Grab.class))).hasSize(1);
-	}
-
-	@Test
-	void anyMissingClassesWithMixtureOfClassesPerformsAdd() {
-		this.dependencyCustomizer.ifAnyMissingClasses(getClass().getName(), "does.not.Exist")
-				.add("spring-boot-starter-logging");
-		assertThat(this.classNode.getAnnotations(new ClassNode(Grab.class))).hasSize(1);
-	}
-
-	@Test
-	void anyMissingClassesWithNoMissingClassesDoesNotPerformAdd() {
-		this.dependencyCustomizer.ifAnyMissingClasses(getClass().getName()).add("spring-boot-starter-logging");
-		assertThat(this.classNode.getAnnotations(new ClassNode(Grab.class))).isEmpty();
-	}
-
-	@Test
-	void allMissingClassesWithNoMissingClassesDoesNotPerformAdd() {
-		this.dependencyCustomizer.ifAllMissingClasses(getClass().getName()).add("spring-boot-starter-logging");
-		assertThat(this.classNode.getAnnotations(new ClassNode(Grab.class))).isEmpty();
-	}
-
-	@Test
-	void allMissingClassesWithMixtureOfClassesDoesNotPerformAdd() {
-		this.dependencyCustomizer.ifAllMissingClasses(getClass().getName(), "does.not.Exist")
-				.add("spring-boot-starter-logging");
-		assertThat(this.classNode.getAnnotations(new ClassNode(Grab.class))).isEmpty();
-	}
-
-	@Test
-	void allMissingClassesWithAllClassesMissingPerformsAdd() {
-		this.dependencyCustomizer.ifAllMissingClasses("does.not.Exist", "does.not.exist.Either")
-				.add("spring-boot-starter-logging");
-		assertThat(this.classNode.getAnnotations(new ClassNode(Grab.class))).hasSize(1);
-	}
-
-	private void assertGrabAnnotation(AnnotationNode annotationNode, String group, String module, String version,
-			String classifier, String type, boolean transitive) {
-		assertThat(getMemberValue(annotationNode, "group")).isEqualTo(group);
-		assertThat(getMemberValue(annotationNode, "module")).isEqualTo(module);
-		if (type == null) {
-			assertThat(annotationNode.getMember("type")).isNull();
-		}
-		else {
-			assertThat(getMemberValue(annotationNode, "type")).isEqualTo(type);
-		}
-		if (classifier == null) {
-			assertThat(annotationNode.getMember("classifier")).isNull();
-		}
-		else {
-			assertThat(getMemberValue(annotationNode, "classifier")).isEqualTo(classifier);
-		}
-		assertThat(getMemberValue(annotationNode, "transitive")).isEqualTo(transitive);
-	}
-
-	private Object getMemberValue(AnnotationNode annotationNode, String member) {
-		return ((ConstantExpression) annotationNode.getMember(member)).getValue();
-	}
-
-}
-=======
 /*
  * Copyright 2012-2020 the original author or authors.
  *
@@ -378,5 +212,4 @@
 		return ((ConstantExpression) annotationNode.getMember(member)).getValue();
 	}
 
-}
->>>>>>> 6755b480
+}