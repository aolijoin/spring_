--- conflicted
+++ resolved
@@ -1,242 +1,3 @@
-<<<<<<< HEAD
-/*
- * Copyright 2012-2019 the original author or authors.
- *
- * Licensed under the Apache License, Version 2.0 (the "License");
- * you may not use this file except in compliance with the License.
- * You may obtain a copy of the License at
- *
- *      https://www.apache.org/licenses/LICENSE-2.0
- *
- * Unless required by applicable law or agreed to in writing, software
- * distributed under the License is distributed on an "AS IS" BASIS,
- * WITHOUT WARRANTIES OR CONDITIONS OF ANY KIND, either express or implied.
- * See the License for the specific language governing permissions and
- * limitations under the License.
- */
-
-package org.springframework.boot.cli.compiler;
-
-import java.util.Arrays;
-
-import groovy.lang.Grab;
-import org.codehaus.groovy.ast.ASTNode;
-import org.codehaus.groovy.ast.AnnotationNode;
-import org.codehaus.groovy.ast.ClassNode;
-import org.codehaus.groovy.ast.ConstructorNode;
-import org.codehaus.groovy.ast.FieldNode;
-import org.codehaus.groovy.ast.MethodNode;
-import org.codehaus.groovy.ast.ModuleNode;
-import org.codehaus.groovy.ast.PackageNode;
-import org.codehaus.groovy.ast.Parameter;
-import org.codehaus.groovy.ast.VariableScope;
-import org.codehaus.groovy.ast.expr.ConstantExpression;
-import org.codehaus.groovy.ast.expr.DeclarationExpression;
-import org.codehaus.groovy.ast.expr.Expression;
-import org.codehaus.groovy.ast.expr.VariableExpression;
-import org.codehaus.groovy.ast.stmt.BlockStatement;
-import org.codehaus.groovy.ast.stmt.ExpressionStatement;
-import org.codehaus.groovy.ast.stmt.Statement;
-import org.codehaus.groovy.control.SourceUnit;
-import org.codehaus.groovy.control.io.ReaderSource;
-import org.codehaus.groovy.transform.ASTTransformation;
-import org.junit.jupiter.api.BeforeEach;
-import org.junit.jupiter.api.Test;
-
-import org.springframework.boot.cli.compiler.dependencies.ArtifactCoordinatesResolver;
-import org.springframework.boot.cli.compiler.dependencies.SpringBootDependenciesDependencyManagement;
-import org.springframework.boot.cli.compiler.grape.DependencyResolutionContext;
-
-import static org.assertj.core.api.Assertions.assertThat;
-import static org.mockito.BDDMockito.given;
-import static org.mockito.Mockito.mock;
-
-/**
- * Tests for {@link ResolveDependencyCoordinatesTransformation}
- *
- * @author Andy Wilkinson
- */
-final class ResolveDependencyCoordinatesTransformationTests {
-
-	private final SourceUnit sourceUnit = new SourceUnit((String) null, (ReaderSource) null, null, null, null);
-
-	private final ModuleNode moduleNode = new ModuleNode(this.sourceUnit);
-
-	private final AnnotationNode grabAnnotation = createGrabAnnotation();
-
-	private final ArtifactCoordinatesResolver coordinatesResolver = mock(ArtifactCoordinatesResolver.class);
-
-	private final DependencyResolutionContext resolutionContext = new DependencyResolutionContext() {
-
-		{
-			addDependencyManagement(new SpringBootDependenciesDependencyManagement());
-		}
-
-		@Override
-		public ArtifactCoordinatesResolver getArtifactCoordinatesResolver() {
-			return ResolveDependencyCoordinatesTransformationTests.this.coordinatesResolver;
-		}
-
-	};
-
-	private final ASTTransformation transformation = new ResolveDependencyCoordinatesTransformation(
-			this.resolutionContext);
-
-	@BeforeEach
-	void setUpExpectations() {
-		given(this.coordinatesResolver.getGroupId("spring-core")).willReturn("org.springframework");
-	}
-
-	@Test
-	void transformationOfAnnotationOnImport() {
-		this.moduleNode.addImport(null, null, Arrays.asList(this.grabAnnotation));
-		assertGrabAnnotationHasBeenTransformed();
-	}
-
-	@Test
-	void transformationOfAnnotationOnStarImport() {
-		this.moduleNode.addStarImport("org.springframework.util", Arrays.asList(this.grabAnnotation));
-
-		assertGrabAnnotationHasBeenTransformed();
-	}
-
-	@Test
-	void transformationOfAnnotationOnStaticImport() {
-		this.moduleNode.addStaticImport(null, null, null, Arrays.asList(this.grabAnnotation));
-
-		assertGrabAnnotationHasBeenTransformed();
-	}
-
-	@Test
-	void transformationOfAnnotationOnStaticStarImport() {
-		this.moduleNode.addStaticStarImport(null, null, Arrays.asList(this.grabAnnotation));
-
-		assertGrabAnnotationHasBeenTransformed();
-	}
-
-	@Test
-	void transformationOfAnnotationOnPackage() {
-		PackageNode packageNode = new PackageNode("test");
-		packageNode.addAnnotation(this.grabAnnotation);
-		this.moduleNode.setPackage(packageNode);
-
-		assertGrabAnnotationHasBeenTransformed();
-	}
-
-	@Test
-	void transformationOfAnnotationOnClass() {
-		ClassNode classNode = new ClassNode("Test", 0, new ClassNode(Object.class));
-		classNode.addAnnotation(this.grabAnnotation);
-		this.moduleNode.addClass(classNode);
-
-		assertGrabAnnotationHasBeenTransformed();
-	}
-
-	@Test
-	void transformationOfAnnotationOnAnnotation() {
-	}
-
-	@Test
-	void transformationOfAnnotationOnField() {
-		ClassNode classNode = new ClassNode("Test", 0, new ClassNode(Object.class));
-		this.moduleNode.addClass(classNode);
-
-		FieldNode fieldNode = new FieldNode("test", 0, new ClassNode(Object.class), classNode, null);
-		classNode.addField(fieldNode);
-
-		fieldNode.addAnnotation(this.grabAnnotation);
-
-		assertGrabAnnotationHasBeenTransformed();
-	}
-
-	@Test
-	void transformationOfAnnotationOnConstructor() {
-		ClassNode classNode = new ClassNode("Test", 0, new ClassNode(Object.class));
-		this.moduleNode.addClass(classNode);
-
-		ConstructorNode constructorNode = new ConstructorNode(0, null);
-		constructorNode.addAnnotation(this.grabAnnotation);
-		classNode.addMethod(constructorNode);
-
-		assertGrabAnnotationHasBeenTransformed();
-	}
-
-	@Test
-	void transformationOfAnnotationOnMethod() {
-		ClassNode classNode = new ClassNode("Test", 0, new ClassNode(Object.class));
-		this.moduleNode.addClass(classNode);
-
-		MethodNode methodNode = new MethodNode("test", 0, new ClassNode(Void.class), new Parameter[0], new ClassNode[0],
-				null);
-		methodNode.addAnnotation(this.grabAnnotation);
-		classNode.addMethod(methodNode);
-
-		assertGrabAnnotationHasBeenTransformed();
-	}
-
-	@Test
-	void transformationOfAnnotationOnMethodParameter() {
-		ClassNode classNode = new ClassNode("Test", 0, new ClassNode(Object.class));
-		this.moduleNode.addClass(classNode);
-
-		Parameter parameter = new Parameter(new ClassNode(Object.class), "test");
-		parameter.addAnnotation(this.grabAnnotation);
-
-		MethodNode methodNode = new MethodNode("test", 0, new ClassNode(Void.class), new Parameter[] { parameter },
-				new ClassNode[0], null);
-		classNode.addMethod(methodNode);
-
-		assertGrabAnnotationHasBeenTransformed();
-	}
-
-	@Test
-	void transformationOfAnnotationOnLocalVariable() {
-		ClassNode classNode = new ClassNode("Test", 0, new ClassNode(Object.class));
-		this.moduleNode.addClass(classNode);
-
-		DeclarationExpression declarationExpression = new DeclarationExpression(new VariableExpression("test"), null,
-				new ConstantExpression("test"));
-		declarationExpression.addAnnotation(this.grabAnnotation);
-
-		BlockStatement code = new BlockStatement(
-				Arrays.asList((Statement) new ExpressionStatement(declarationExpression)), new VariableScope());
-
-		MethodNode methodNode = new MethodNode("test", 0, new ClassNode(Void.class), new Parameter[0], new ClassNode[0],
-				code);
-
-		classNode.addMethod(methodNode);
-
-		assertGrabAnnotationHasBeenTransformed();
-	}
-
-	private AnnotationNode createGrabAnnotation() {
-		ClassNode classNode = new ClassNode(Grab.class);
-		AnnotationNode annotationNode = new AnnotationNode(classNode);
-		annotationNode.addMember("value", new ConstantExpression("spring-core"));
-		return annotationNode;
-	}
-
-	private void assertGrabAnnotationHasBeenTransformed() {
-		this.transformation.visit(new ASTNode[] { this.moduleNode }, this.sourceUnit);
-		assertThat(getGrabAnnotationMemberAsString("group")).isEqualTo("org.springframework");
-		assertThat(getGrabAnnotationMemberAsString("module")).isEqualTo("spring-core");
-	}
-
-	private Object getGrabAnnotationMemberAsString(String memberName) {
-		Expression expression = this.grabAnnotation.getMember(memberName);
-		if (expression instanceof ConstantExpression) {
-			return ((ConstantExpression) expression).getValue();
-		}
-		else if (expression == null) {
-			return null;
-		}
-		else {
-			throw new IllegalStateException("Member '" + memberName + "' is not a ConstantExpression");
-		}
-	}
-
-}
-=======
 /*
  * Copyright 2012-2021 the original author or authors.
  *
@@ -475,5 +236,4 @@
 		}
 	}
 
-}
->>>>>>> 6755b480
+}