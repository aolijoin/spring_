--- conflicted
+++ resolved
@@ -1,4 +1,3 @@
-<<<<<<< HEAD
 /*
  * Copyright 2012-2019 the original author or authors.
  *
@@ -34,321 +33,6 @@
 import org.apache.commons.logging.Log;
 import org.apache.commons.logging.LogFactory;
 
-import org.springframework.util.Assert;
-
-/**
- * A <a href="https://github.com/livereload">livereload</a> server.
- *
- * @author Phillip Webb
- * @since 1.3.0
- */
-public class LiveReloadServer {
-
-	/**
-	 * The default live reload server port.
-	 */
-	public static final int DEFAULT_PORT = 35729;
-
-	private static final Log logger = LogFactory.getLog(LiveReloadServer.class);
-
-	private static final int READ_TIMEOUT = (int) TimeUnit.SECONDS.toMillis(4);
-
-	private final ExecutorService executor = Executors.newCachedThreadPool(new WorkerThreadFactory());
-
-	private final List<Connection> connections = new ArrayList<>();
-
-	private final Object monitor = new Object();
-
-	private final int port;
-
-	private final ThreadFactory threadFactory;
-
-	private ServerSocket serverSocket;
-
-	private Thread listenThread;
-
-	/**
-	 * Create a new {@link LiveReloadServer} listening on the default port.
-	 */
-	public LiveReloadServer() {
-		this(DEFAULT_PORT);
-	}
-
-	/**
-	 * Create a new {@link LiveReloadServer} listening on the default port with a specific
-	 * {@link ThreadFactory}.
-	 * @param threadFactory the thread factory
-	 */
-	public LiveReloadServer(ThreadFactory threadFactory) {
-		this(DEFAULT_PORT, threadFactory);
-	}
-
-	/**
-	 * Create a new {@link LiveReloadServer} listening on the specified port.
-	 * @param port the listen port
-	 */
-	public LiveReloadServer(int port) {
-		this(port, Thread::new);
-	}
-
-	/**
-	 * Create a new {@link LiveReloadServer} listening on the specified port with a
-	 * specific {@link ThreadFactory}.
-	 * @param port the listen port
-	 * @param threadFactory the thread factory
-	 */
-	public LiveReloadServer(int port, ThreadFactory threadFactory) {
-		this.port = port;
-		this.threadFactory = threadFactory;
-	}
-
-	/**
-	 * Start the livereload server and accept incoming connections.
-	 * @return the port on which the server is listening
-	 * @throws IOException in case of I/O errors
-	 */
-	public int start() throws IOException {
-		synchronized (this.monitor) {
-			Assert.state(!isStarted(), "Server already started");
-			logger.debug("Starting live reload server on port " + this.port);
-			this.serverSocket = new ServerSocket(this.port);
-			int localPort = this.serverSocket.getLocalPort();
-			this.listenThread = this.threadFactory.newThread(this::acceptConnections);
-			this.listenThread.setDaemon(true);
-			this.listenThread.setName("Live Reload Server");
-			this.listenThread.start();
-			return localPort;
-		}
-	}
-
-	/**
-	 * Return if the server has been started.
-	 * @return {@code true} if the server is running
-	 */
-	public boolean isStarted() {
-		synchronized (this.monitor) {
-			return this.listenThread != null;
-		}
-	}
-
-	/**
-	 * Return the port that the server is listening on.
-	 * @return the server port
-	 */
-	public int getPort() {
-		return this.port;
-	}
-
-	private void acceptConnections() {
-		do {
-			try {
-				Socket socket = this.serverSocket.accept();
-				socket.setSoTimeout(READ_TIMEOUT);
-				this.executor.execute(new ConnectionHandler(socket));
-			}
-			catch (SocketTimeoutException ex) {
-				// Ignore
-			}
-			catch (Exception ex) {
-				if (logger.isDebugEnabled()) {
-					logger.debug("LiveReload server error", ex);
-				}
-			}
-		}
-		while (!this.serverSocket.isClosed());
-	}
-
-	/**
-	 * Gracefully stop the livereload server.
-	 * @throws IOException in case of I/O errors
-	 */
-	public void stop() throws IOException {
-		synchronized (this.monitor) {
-			if (this.listenThread != null) {
-				closeAllConnections();
-				try {
-					this.executor.shutdown();
-					this.executor.awaitTermination(1, TimeUnit.MINUTES);
-				}
-				catch (InterruptedException ex) {
-					Thread.currentThread().interrupt();
-				}
-				this.serverSocket.close();
-				try {
-					this.listenThread.join();
-				}
-				catch (InterruptedException ex) {
-					Thread.currentThread().interrupt();
-				}
-				this.listenThread = null;
-				this.serverSocket = null;
-			}
-		}
-	}
-
-	private void closeAllConnections() throws IOException {
-		synchronized (this.connections) {
-			for (Connection connection : this.connections) {
-				connection.close();
-			}
-		}
-	}
-
-	/**
-	 * Trigger livereload of all connected clients.
-	 */
-	public void triggerReload() {
-		synchronized (this.monitor) {
-			synchronized (this.connections) {
-				for (Connection connection : this.connections) {
-					try {
-						connection.triggerReload();
-					}
-					catch (Exception ex) {
-						logger.debug("Unable to send reload message", ex);
-					}
-				}
-			}
-		}
-	}
-
-	private void addConnection(Connection connection) {
-		synchronized (this.connections) {
-			this.connections.add(connection);
-		}
-	}
-
-	private void removeConnection(Connection connection) {
-		synchronized (this.connections) {
-			this.connections.remove(connection);
-		}
-	}
-
-	/**
-	 * Factory method used to create the {@link Connection}.
-	 * @param socket the source socket
-	 * @param inputStream the socket input stream
-	 * @param outputStream the socket output stream
-	 * @return a connection
-	 * @throws IOException in case of I/O errors
-	 */
-	protected Connection createConnection(Socket socket, InputStream inputStream, OutputStream outputStream)
-			throws IOException {
-		return new Connection(socket, inputStream, outputStream);
-	}
-
-	/**
-	 * {@link Runnable} to handle a single connection.
-	 *
-	 * @see Connection
-	 */
-	private class ConnectionHandler implements Runnable {
-
-		private final Socket socket;
-
-		private final InputStream inputStream;
-
-		ConnectionHandler(Socket socket) throws IOException {
-			this.socket = socket;
-			this.inputStream = socket.getInputStream();
-		}
-
-		@Override
-		public void run() {
-			try {
-				handle();
-			}
-			catch (ConnectionClosedException ex) {
-				logger.debug("LiveReload connection closed");
-			}
-			catch (Exception ex) {
-				if (logger.isDebugEnabled()) {
-					logger.debug("LiveReload error", ex);
-				}
-			}
-		}
-
-		private void handle() throws Exception {
-			try {
-				try (OutputStream outputStream = this.socket.getOutputStream()) {
-					Connection connection = createConnection(this.socket, this.inputStream, outputStream);
-					runConnection(connection);
-				}
-				finally {
-					this.inputStream.close();
-				}
-			}
-			finally {
-				this.socket.close();
-			}
-		}
-
-		private void runConnection(Connection connection) throws IOException, Exception {
-			try {
-				addConnection(connection);
-				connection.run();
-			}
-			finally {
-				removeConnection(connection);
-			}
-		}
-
-	}
-
-	/**
-	 * {@link ThreadFactory} to create the worker threads.
-	 */
-	private static class WorkerThreadFactory implements ThreadFactory {
-
-		private final AtomicInteger threadNumber = new AtomicInteger(1);
-
-		@Override
-		public Thread newThread(Runnable r) {
-			Thread thread = new Thread(r);
-			thread.setDaemon(true);
-			thread.setName("Live Reload #" + this.threadNumber.getAndIncrement());
-			return thread;
-		}
-
-	}
-
-}
-=======
-/*
- * Copyright 2012-2019 the original author or authors.
- *
- * Licensed under the Apache License, Version 2.0 (the "License");
- * you may not use this file except in compliance with the License.
- * You may obtain a copy of the License at
- *
- *      https://www.apache.org/licenses/LICENSE-2.0
- *
- * Unless required by applicable law or agreed to in writing, software
- * distributed under the License is distributed on an "AS IS" BASIS,
- * WITHOUT WARRANTIES OR CONDITIONS OF ANY KIND, either express or implied.
- * See the License for the specific language governing permissions and
- * limitations under the License.
- */
-
-package org.springframework.boot.devtools.livereload;
-
-import java.io.IOException;
-import java.io.InputStream;
-import java.io.OutputStream;
-import java.net.ServerSocket;
-import java.net.Socket;
-import java.net.SocketTimeoutException;
-import java.util.ArrayList;
-import java.util.List;
-import java.util.concurrent.ExecutorService;
-import java.util.concurrent.Executors;
-import java.util.concurrent.ThreadFactory;
-import java.util.concurrent.TimeUnit;
-import java.util.concurrent.atomic.AtomicInteger;
-
-import org.apache.commons.logging.Log;
-import org.apache.commons.logging.LogFactory;
-
 import org.springframework.core.log.LogMessage;
 import org.springframework.util.Assert;
 
@@ -628,5 +312,4 @@
 
 	}
 
-}
->>>>>>> 6755b480
+}