<<<<<<< HEAD
/*
 * Copyright 2012-2019 the original author or authors.
 *
 * Licensed under the Apache License, Version 2.0 (the "License");
 * you may not use this file except in compliance with the License.
 * You may obtain a copy of the License at
 *
 *      https://www.apache.org/licenses/LICENSE-2.0
 *
 * Unless required by applicable law or agreed to in writing, software
 * distributed under the License is distributed on an "AS IS" BASIS,
 * WITHOUT WARRANTIES OR CONDITIONS OF ANY KIND, either express or implied.
 * See the License for the specific language governing permissions and
 * limitations under the License.
 */

package org.springframework.boot.devtools.remote.client;

import java.net.InetSocketAddress;
import java.net.Proxy.Type;
import java.net.URL;
import java.util.Arrays;
import java.util.List;
import java.util.concurrent.ExecutorService;
import java.util.concurrent.Executors;

import org.apache.commons.logging.Log;
import org.apache.commons.logging.LogFactory;

import org.springframework.beans.factory.InitializingBean;
import org.springframework.beans.factory.ObjectProvider;
import org.springframework.beans.factory.annotation.Value;
import org.springframework.boot.autoconfigure.condition.ConditionalOnMissingBean;
import org.springframework.boot.autoconfigure.condition.ConditionalOnProperty;
import org.springframework.boot.context.properties.EnableConfigurationProperties;
import org.springframework.boot.devtools.autoconfigure.DevToolsProperties;
import org.springframework.boot.devtools.autoconfigure.DevToolsProperties.Restart;
import org.springframework.boot.devtools.autoconfigure.OptionalLiveReloadServer;
import org.springframework.boot.devtools.autoconfigure.RemoteDevToolsProperties;
import org.springframework.boot.devtools.autoconfigure.RemoteDevToolsProperties.Proxy;
import org.springframework.boot.devtools.autoconfigure.TriggerFileFilter;
import org.springframework.boot.devtools.classpath.ClassPathChangedEvent;
import org.springframework.boot.devtools.classpath.ClassPathFileSystemWatcher;
import org.springframework.boot.devtools.classpath.ClassPathRestartStrategy;
import org.springframework.boot.devtools.classpath.PatternClassPathRestartStrategy;
import org.springframework.boot.devtools.filewatch.FileSystemWatcher;
import org.springframework.boot.devtools.filewatch.FileSystemWatcherFactory;
import org.springframework.boot.devtools.livereload.LiveReloadServer;
import org.springframework.boot.devtools.restart.DefaultRestartInitializer;
import org.springframework.boot.devtools.restart.RestartScope;
import org.springframework.boot.devtools.restart.Restarter;
import org.springframework.context.ApplicationListener;
import org.springframework.context.annotation.Bean;
import org.springframework.context.annotation.Configuration;
import org.springframework.context.support.PropertySourcesPlaceholderConfigurer;
import org.springframework.http.client.ClientHttpRequestFactory;
import org.springframework.http.client.ClientHttpRequestInterceptor;
import org.springframework.http.client.InterceptingClientHttpRequestFactory;
import org.springframework.http.client.SimpleClientHttpRequestFactory;
import org.springframework.util.Assert;
import org.springframework.util.StringUtils;

/**
 * Configuration used to connect to remote Spring Boot applications.
 *
 * @author Phillip Webb
 * @since 1.3.0
 * @see org.springframework.boot.devtools.RemoteSpringApplication
 */
@Configuration(proxyBeanMethods = false)
@EnableConfigurationProperties(DevToolsProperties.class)
public class RemoteClientConfiguration implements InitializingBean {

	private static final Log logger = LogFactory.getLog(RemoteClientConfiguration.class);

	private final DevToolsProperties properties;

	@Value("${remoteUrl}")
	private String remoteUrl;

	public RemoteClientConfiguration(DevToolsProperties properties) {
		this.properties = properties;
	}

	@Bean
	public static PropertySourcesPlaceholderConfigurer propertySourcesPlaceholderConfigurer() {
		return new PropertySourcesPlaceholderConfigurer();
	}

	@Bean
	public ClientHttpRequestFactory clientHttpRequestFactory() {
		List<ClientHttpRequestInterceptor> interceptors = Arrays.asList(getSecurityInterceptor());
		SimpleClientHttpRequestFactory requestFactory = new SimpleClientHttpRequestFactory();
		Proxy proxy = this.properties.getRemote().getProxy();
		if (proxy.getHost() != null && proxy.getPort() != null) {
			requestFactory
					.setProxy(new java.net.Proxy(Type.HTTP, new InetSocketAddress(proxy.getHost(), proxy.getPort())));
		}
		return new InterceptingClientHttpRequestFactory(requestFactory, interceptors);
	}

	private ClientHttpRequestInterceptor getSecurityInterceptor() {
		RemoteDevToolsProperties remoteProperties = this.properties.getRemote();
		String secretHeaderName = remoteProperties.getSecretHeaderName();
		String secret = remoteProperties.getSecret();
		Assert.state(secret != null,
				"The environment value 'spring.devtools.remote.secret' " + "is required to secure your connection.");
		return new HttpHeaderInterceptor(secretHeaderName, secret);
	}

	@Override
	public void afterPropertiesSet() {
		logWarnings();
	}

	private void logWarnings() {
		RemoteDevToolsProperties remoteProperties = this.properties.getRemote();
		if (!remoteProperties.getRestart().isEnabled()) {
			logger.warn("Remote restart is disabled.");
		}
		if (!this.remoteUrl.startsWith("https://")) {
			logger.warn("The connection to " + this.remoteUrl
					+ " is insecure. You should use a URL starting with 'https://'.");
		}
	}

	/**
	 * LiveReload configuration.
	 */
	@Configuration(proxyBeanMethods = false)
	@ConditionalOnProperty(prefix = "spring.devtools.livereload", name = "enabled", matchIfMissing = true)
	static class LiveReloadConfiguration {

		private final DevToolsProperties properties;

		private final ClientHttpRequestFactory clientHttpRequestFactory;

		private final String remoteUrl;

		private ExecutorService executor = Executors.newSingleThreadExecutor();

		LiveReloadConfiguration(DevToolsProperties properties, ClientHttpRequestFactory clientHttpRequestFactory,
				@Value("${remoteUrl}") String remoteUrl) {
			this.properties = properties;
			this.clientHttpRequestFactory = clientHttpRequestFactory;
			this.remoteUrl = remoteUrl;
		}

		@Bean
		@RestartScope
		@ConditionalOnMissingBean
		LiveReloadServer liveReloadServer() {
			return new LiveReloadServer(this.properties.getLivereload().getPort(),
					Restarter.getInstance().getThreadFactory());
		}

		@Bean
		ApplicationListener<ClassPathChangedEvent> liveReloadTriggeringClassPathChangedEventListener(
				OptionalLiveReloadServer optionalLiveReloadServer) {
			return (event) -> {
				String url = this.remoteUrl + this.properties.getRemote().getContextPath();
				this.executor.execute(
						new DelayedLiveReloadTrigger(optionalLiveReloadServer, this.clientHttpRequestFactory, url));
			};
		}

		@Bean
		OptionalLiveReloadServer optionalLiveReloadServer(ObjectProvider<LiveReloadServer> liveReloadServer) {
			return new OptionalLiveReloadServer(liveReloadServer.getIfAvailable());
		}

		final ExecutorService getExecutor() {
			return this.executor;
		}

	}

	/**
	 * Client configuration for remote update and restarts.
	 */
	@Configuration(proxyBeanMethods = false)
	@ConditionalOnProperty(prefix = "spring.devtools.remote.restart", name = "enabled", matchIfMissing = true)
	static class RemoteRestartClientConfiguration {

		private final DevToolsProperties properties;

		RemoteRestartClientConfiguration(DevToolsProperties properties) {
			this.properties = properties;
		}

		@Bean
		ClassPathFileSystemWatcher classPathFileSystemWatcher(FileSystemWatcherFactory fileSystemWatcherFactory,
				ClassPathRestartStrategy classPathRestartStrategy) {
			DefaultRestartInitializer restartInitializer = new DefaultRestartInitializer();
			URL[] urls = restartInitializer.getInitialUrls(Thread.currentThread());
			if (urls == null) {
				urls = new URL[0];
			}
			return new ClassPathFileSystemWatcher(fileSystemWatcherFactory, classPathRestartStrategy, urls);
		}

		@Bean
		FileSystemWatcherFactory getFileSystemWatcherFactory() {
			return this::newFileSystemWatcher;
		}

		private FileSystemWatcher newFileSystemWatcher() {
			Restart restartProperties = this.properties.getRestart();
			FileSystemWatcher watcher = new FileSystemWatcher(true, restartProperties.getPollInterval(),
					restartProperties.getQuietPeriod());
			String triggerFile = restartProperties.getTriggerFile();
			if (StringUtils.hasLength(triggerFile)) {
				watcher.setTriggerFilter(new TriggerFileFilter(triggerFile));
			}
			return watcher;
		}

		@Bean
		ClassPathRestartStrategy classPathRestartStrategy() {
			return new PatternClassPathRestartStrategy(this.properties.getRestart().getAllExclude());
		}

		@Bean
		ClassPathChangeUploader classPathChangeUploader(ClientHttpRequestFactory requestFactory,
				@Value("${remoteUrl}") String remoteUrl) {
			String url = remoteUrl + this.properties.getRemote().getContextPath() + "/restart";
			return new ClassPathChangeUploader(url, requestFactory);
		}

	}

}
=======
/*
 * Copyright 2012-2020 the original author or authors.
 *
 * Licensed under the Apache License, Version 2.0 (the "License");
 * you may not use this file except in compliance with the License.
 * You may obtain a copy of the License at
 *
 *      https://www.apache.org/licenses/LICENSE-2.0
 *
 * Unless required by applicable law or agreed to in writing, software
 * distributed under the License is distributed on an "AS IS" BASIS,
 * WITHOUT WARRANTIES OR CONDITIONS OF ANY KIND, either express or implied.
 * See the License for the specific language governing permissions and
 * limitations under the License.
 */

package org.springframework.boot.devtools.remote.client;

import java.net.InetSocketAddress;
import java.net.Proxy.Type;
import java.net.URL;
import java.util.Collections;
import java.util.List;
import java.util.concurrent.ExecutorService;
import java.util.concurrent.Executors;

import org.apache.commons.logging.Log;
import org.apache.commons.logging.LogFactory;

import org.springframework.beans.factory.InitializingBean;
import org.springframework.beans.factory.ObjectProvider;
import org.springframework.beans.factory.annotation.Value;
import org.springframework.boot.autoconfigure.condition.ConditionalOnMissingBean;
import org.springframework.boot.autoconfigure.condition.ConditionalOnProperty;
import org.springframework.boot.context.properties.EnableConfigurationProperties;
import org.springframework.boot.devtools.autoconfigure.DevToolsProperties;
import org.springframework.boot.devtools.autoconfigure.DevToolsProperties.Restart;
import org.springframework.boot.devtools.autoconfigure.OptionalLiveReloadServer;
import org.springframework.boot.devtools.autoconfigure.RemoteDevToolsProperties;
import org.springframework.boot.devtools.autoconfigure.RemoteDevToolsProperties.Proxy;
import org.springframework.boot.devtools.autoconfigure.TriggerFileFilter;
import org.springframework.boot.devtools.classpath.ClassPathChangedEvent;
import org.springframework.boot.devtools.classpath.ClassPathFileSystemWatcher;
import org.springframework.boot.devtools.classpath.ClassPathRestartStrategy;
import org.springframework.boot.devtools.classpath.PatternClassPathRestartStrategy;
import org.springframework.boot.devtools.filewatch.FileSystemWatcher;
import org.springframework.boot.devtools.filewatch.FileSystemWatcherFactory;
import org.springframework.boot.devtools.livereload.LiveReloadServer;
import org.springframework.boot.devtools.restart.DefaultRestartInitializer;
import org.springframework.boot.devtools.restart.RestartScope;
import org.springframework.boot.devtools.restart.Restarter;
import org.springframework.context.ApplicationListener;
import org.springframework.context.annotation.Bean;
import org.springframework.context.annotation.Configuration;
import org.springframework.context.support.PropertySourcesPlaceholderConfigurer;
import org.springframework.core.log.LogMessage;
import org.springframework.http.client.ClientHttpRequestFactory;
import org.springframework.http.client.ClientHttpRequestInterceptor;
import org.springframework.http.client.InterceptingClientHttpRequestFactory;
import org.springframework.http.client.SimpleClientHttpRequestFactory;
import org.springframework.util.Assert;
import org.springframework.util.StringUtils;

/**
 * Configuration used to connect to remote Spring Boot applications.
 *
 * @author Phillip Webb
 * @since 1.3.0
 * @see org.springframework.boot.devtools.RemoteSpringApplication
 */
@Configuration(proxyBeanMethods = false)
@EnableConfigurationProperties(DevToolsProperties.class)
public class RemoteClientConfiguration implements InitializingBean {

	private static final Log logger = LogFactory.getLog(RemoteClientConfiguration.class);

	private final DevToolsProperties properties;

	@Value("${remoteUrl}")
	private String remoteUrl;

	public RemoteClientConfiguration(DevToolsProperties properties) {
		this.properties = properties;
	}

	@Bean
	public static PropertySourcesPlaceholderConfigurer propertySourcesPlaceholderConfigurer() {
		return new PropertySourcesPlaceholderConfigurer();
	}

	@Bean
	public ClientHttpRequestFactory clientHttpRequestFactory() {
		List<ClientHttpRequestInterceptor> interceptors = Collections.singletonList(getSecurityInterceptor());
		SimpleClientHttpRequestFactory requestFactory = new SimpleClientHttpRequestFactory();
		Proxy proxy = this.properties.getRemote().getProxy();
		if (proxy.getHost() != null && proxy.getPort() != null) {
			requestFactory
					.setProxy(new java.net.Proxy(Type.HTTP, new InetSocketAddress(proxy.getHost(), proxy.getPort())));
		}
		return new InterceptingClientHttpRequestFactory(requestFactory, interceptors);
	}

	private ClientHttpRequestInterceptor getSecurityInterceptor() {
		RemoteDevToolsProperties remoteProperties = this.properties.getRemote();
		String secretHeaderName = remoteProperties.getSecretHeaderName();
		String secret = remoteProperties.getSecret();
		Assert.state(secret != null,
				"The environment value 'spring.devtools.remote.secret' is required to secure your connection.");
		return new HttpHeaderInterceptor(secretHeaderName, secret);
	}

	@Override
	public void afterPropertiesSet() {
		logWarnings();
	}

	private void logWarnings() {
		RemoteDevToolsProperties remoteProperties = this.properties.getRemote();
		if (!remoteProperties.getRestart().isEnabled()) {
			logger.warn("Remote restart is disabled.");
		}
		if (!this.remoteUrl.startsWith("https://")) {
			logger.warn(LogMessage.format(
					"The connection to %s is insecure. You should use a URL starting with 'https://'.",
					this.remoteUrl));
		}
	}

	/**
	 * LiveReload configuration.
	 */
	@Configuration(proxyBeanMethods = false)
	@ConditionalOnProperty(prefix = "spring.devtools.livereload", name = "enabled", matchIfMissing = true)
	static class LiveReloadConfiguration {

		private final DevToolsProperties properties;

		private final ClientHttpRequestFactory clientHttpRequestFactory;

		private final String remoteUrl;

		private ExecutorService executor = Executors.newSingleThreadExecutor();

		LiveReloadConfiguration(DevToolsProperties properties, ClientHttpRequestFactory clientHttpRequestFactory,
				@Value("${remoteUrl}") String remoteUrl) {
			this.properties = properties;
			this.clientHttpRequestFactory = clientHttpRequestFactory;
			this.remoteUrl = remoteUrl;
		}

		@Bean
		@RestartScope
		@ConditionalOnMissingBean
		LiveReloadServer liveReloadServer() {
			return new LiveReloadServer(this.properties.getLivereload().getPort(),
					Restarter.getInstance().getThreadFactory());
		}

		@Bean
		ApplicationListener<ClassPathChangedEvent> liveReloadTriggeringClassPathChangedEventListener(
				OptionalLiveReloadServer optionalLiveReloadServer) {
			return (event) -> {
				String url = this.remoteUrl + this.properties.getRemote().getContextPath();
				this.executor.execute(
						new DelayedLiveReloadTrigger(optionalLiveReloadServer, this.clientHttpRequestFactory, url));
			};
		}

		@Bean
		OptionalLiveReloadServer optionalLiveReloadServer(ObjectProvider<LiveReloadServer> liveReloadServer) {
			return new OptionalLiveReloadServer(liveReloadServer.getIfAvailable());
		}

		final ExecutorService getExecutor() {
			return this.executor;
		}

	}

	/**
	 * Client configuration for remote update and restarts.
	 */
	@Configuration(proxyBeanMethods = false)
	@ConditionalOnProperty(prefix = "spring.devtools.remote.restart", name = "enabled", matchIfMissing = true)
	static class RemoteRestartClientConfiguration {

		private final DevToolsProperties properties;

		RemoteRestartClientConfiguration(DevToolsProperties properties) {
			this.properties = properties;
		}

		@Bean
		ClassPathFileSystemWatcher classPathFileSystemWatcher(FileSystemWatcherFactory fileSystemWatcherFactory,
				ClassPathRestartStrategy classPathRestartStrategy) {
			DefaultRestartInitializer restartInitializer = new DefaultRestartInitializer();
			URL[] urls = restartInitializer.getInitialUrls(Thread.currentThread());
			if (urls == null) {
				urls = new URL[0];
			}
			return new ClassPathFileSystemWatcher(fileSystemWatcherFactory, classPathRestartStrategy, urls);
		}

		@Bean
		FileSystemWatcherFactory getFileSystemWatcherFactory() {
			return this::newFileSystemWatcher;
		}

		private FileSystemWatcher newFileSystemWatcher() {
			Restart restartProperties = this.properties.getRestart();
			FileSystemWatcher watcher = new FileSystemWatcher(true, restartProperties.getPollInterval(),
					restartProperties.getQuietPeriod());
			String triggerFile = restartProperties.getTriggerFile();
			if (StringUtils.hasLength(triggerFile)) {
				watcher.setTriggerFilter(new TriggerFileFilter(triggerFile));
			}
			return watcher;
		}

		@Bean
		ClassPathRestartStrategy classPathRestartStrategy() {
			return new PatternClassPathRestartStrategy(this.properties.getRestart().getAllExclude());
		}

		@Bean
		ClassPathChangeUploader classPathChangeUploader(ClientHttpRequestFactory requestFactory,
				@Value("${remoteUrl}") String remoteUrl) {
			String url = remoteUrl + this.properties.getRemote().getContextPath() + "/restart";
			return new ClassPathChangeUploader(url, requestFactory);
		}

	}

}
>>>>>>> 6755b480
<|MERGE_RESOLUTION|>--- conflicted
+++ resolved
@@ -1,237 +1,3 @@
-<<<<<<< HEAD
-/*
- * Copyright 2012-2019 the original author or authors.
- *
- * Licensed under the Apache License, Version 2.0 (the "License");
- * you may not use this file except in compliance with the License.
- * You may obtain a copy of the License at
- *
- *      https://www.apache.org/licenses/LICENSE-2.0
- *
- * Unless required by applicable law or agreed to in writing, software
- * distributed under the License is distributed on an "AS IS" BASIS,
- * WITHOUT WARRANTIES OR CONDITIONS OF ANY KIND, either express or implied.
- * See the License for the specific language governing permissions and
- * limitations under the License.
- */
-
-package org.springframework.boot.devtools.remote.client;
-
-import java.net.InetSocketAddress;
-import java.net.Proxy.Type;
-import java.net.URL;
-import java.util.Arrays;
-import java.util.List;
-import java.util.concurrent.ExecutorService;
-import java.util.concurrent.Executors;
-
-import org.apache.commons.logging.Log;
-import org.apache.commons.logging.LogFactory;
-
-import org.springframework.beans.factory.InitializingBean;
-import org.springframework.beans.factory.ObjectProvider;
-import org.springframework.beans.factory.annotation.Value;
-import org.springframework.boot.autoconfigure.condition.ConditionalOnMissingBean;
-import org.springframework.boot.autoconfigure.condition.ConditionalOnProperty;
-import org.springframework.boot.context.properties.EnableConfigurationProperties;
-import org.springframework.boot.devtools.autoconfigure.DevToolsProperties;
-import org.springframework.boot.devtools.autoconfigure.DevToolsProperties.Restart;
-import org.springframework.boot.devtools.autoconfigure.OptionalLiveReloadServer;
-import org.springframework.boot.devtools.autoconfigure.RemoteDevToolsProperties;
-import org.springframework.boot.devtools.autoconfigure.RemoteDevToolsProperties.Proxy;
-import org.springframework.boot.devtools.autoconfigure.TriggerFileFilter;
-import org.springframework.boot.devtools.classpath.ClassPathChangedEvent;
-import org.springframework.boot.devtools.classpath.ClassPathFileSystemWatcher;
-import org.springframework.boot.devtools.classpath.ClassPathRestartStrategy;
-import org.springframework.boot.devtools.classpath.PatternClassPathRestartStrategy;
-import org.springframework.boot.devtools.filewatch.FileSystemWatcher;
-import org.springframework.boot.devtools.filewatch.FileSystemWatcherFactory;
-import org.springframework.boot.devtools.livereload.LiveReloadServer;
-import org.springframework.boot.devtools.restart.DefaultRestartInitializer;
-import org.springframework.boot.devtools.restart.RestartScope;
-import org.springframework.boot.devtools.restart.Restarter;
-import org.springframework.context.ApplicationListener;
-import org.springframework.context.annotation.Bean;
-import org.springframework.context.annotation.Configuration;
-import org.springframework.context.support.PropertySourcesPlaceholderConfigurer;
-import org.springframework.http.client.ClientHttpRequestFactory;
-import org.springframework.http.client.ClientHttpRequestInterceptor;
-import org.springframework.http.client.InterceptingClientHttpRequestFactory;
-import org.springframework.http.client.SimpleClientHttpRequestFactory;
-import org.springframework.util.Assert;
-import org.springframework.util.StringUtils;
-
-/**
- * Configuration used to connect to remote Spring Boot applications.
- *
- * @author Phillip Webb
- * @since 1.3.0
- * @see org.springframework.boot.devtools.RemoteSpringApplication
- */
-@Configuration(proxyBeanMethods = false)
-@EnableConfigurationProperties(DevToolsProperties.class)
-public class RemoteClientConfiguration implements InitializingBean {
-
-	private static final Log logger = LogFactory.getLog(RemoteClientConfiguration.class);
-
-	private final DevToolsProperties properties;
-
-	@Value("${remoteUrl}")
-	private String remoteUrl;
-
-	public RemoteClientConfiguration(DevToolsProperties properties) {
-		this.properties = properties;
-	}
-
-	@Bean
-	public static PropertySourcesPlaceholderConfigurer propertySourcesPlaceholderConfigurer() {
-		return new PropertySourcesPlaceholderConfigurer();
-	}
-
-	@Bean
-	public ClientHttpRequestFactory clientHttpRequestFactory() {
-		List<ClientHttpRequestInterceptor> interceptors = Arrays.asList(getSecurityInterceptor());
-		SimpleClientHttpRequestFactory requestFactory = new SimpleClientHttpRequestFactory();
-		Proxy proxy = this.properties.getRemote().getProxy();
-		if (proxy.getHost() != null && proxy.getPort() != null) {
-			requestFactory
-					.setProxy(new java.net.Proxy(Type.HTTP, new InetSocketAddress(proxy.getHost(), proxy.getPort())));
-		}
-		return new InterceptingClientHttpRequestFactory(requestFactory, interceptors);
-	}
-
-	private ClientHttpRequestInterceptor getSecurityInterceptor() {
-		RemoteDevToolsProperties remoteProperties = this.properties.getRemote();
-		String secretHeaderName = remoteProperties.getSecretHeaderName();
-		String secret = remoteProperties.getSecret();
-		Assert.state(secret != null,
-				"The environment value 'spring.devtools.remote.secret' " + "is required to secure your connection.");
-		return new HttpHeaderInterceptor(secretHeaderName, secret);
-	}
-
-	@Override
-	public void afterPropertiesSet() {
-		logWarnings();
-	}
-
-	private void logWarnings() {
-		RemoteDevToolsProperties remoteProperties = this.properties.getRemote();
-		if (!remoteProperties.getRestart().isEnabled()) {
-			logger.warn("Remote restart is disabled.");
-		}
-		if (!this.remoteUrl.startsWith("https://")) {
-			logger.warn("The connection to " + this.remoteUrl
-					+ " is insecure. You should use a URL starting with 'https://'.");
-		}
-	}
-
-	/**
-	 * LiveReload configuration.
-	 */
-	@Configuration(proxyBeanMethods = false)
-	@ConditionalOnProperty(prefix = "spring.devtools.livereload", name = "enabled", matchIfMissing = true)
-	static class LiveReloadConfiguration {
-
-		private final DevToolsProperties properties;
-
-		private final ClientHttpRequestFactory clientHttpRequestFactory;
-
-		private final String remoteUrl;
-
-		private ExecutorService executor = Executors.newSingleThreadExecutor();
-
-		LiveReloadConfiguration(DevToolsProperties properties, ClientHttpRequestFactory clientHttpRequestFactory,
-				@Value("${remoteUrl}") String remoteUrl) {
-			this.properties = properties;
-			this.clientHttpRequestFactory = clientHttpRequestFactory;
-			this.remoteUrl = remoteUrl;
-		}
-
-		@Bean
-		@RestartScope
-		@ConditionalOnMissingBean
-		LiveReloadServer liveReloadServer() {
-			return new LiveReloadServer(this.properties.getLivereload().getPort(),
-					Restarter.getInstance().getThreadFactory());
-		}
-
-		@Bean
-		ApplicationListener<ClassPathChangedEvent> liveReloadTriggeringClassPathChangedEventListener(
-				OptionalLiveReloadServer optionalLiveReloadServer) {
-			return (event) -> {
-				String url = this.remoteUrl + this.properties.getRemote().getContextPath();
-				this.executor.execute(
-						new DelayedLiveReloadTrigger(optionalLiveReloadServer, this.clientHttpRequestFactory, url));
-			};
-		}
-
-		@Bean
-		OptionalLiveReloadServer optionalLiveReloadServer(ObjectProvider<LiveReloadServer> liveReloadServer) {
-			return new OptionalLiveReloadServer(liveReloadServer.getIfAvailable());
-		}
-
-		final ExecutorService getExecutor() {
-			return this.executor;
-		}
-
-	}
-
-	/**
-	 * Client configuration for remote update and restarts.
-	 */
-	@Configuration(proxyBeanMethods = false)
-	@ConditionalOnProperty(prefix = "spring.devtools.remote.restart", name = "enabled", matchIfMissing = true)
-	static class RemoteRestartClientConfiguration {
-
-		private final DevToolsProperties properties;
-
-		RemoteRestartClientConfiguration(DevToolsProperties properties) {
-			this.properties = properties;
-		}
-
-		@Bean
-		ClassPathFileSystemWatcher classPathFileSystemWatcher(FileSystemWatcherFactory fileSystemWatcherFactory,
-				ClassPathRestartStrategy classPathRestartStrategy) {
-			DefaultRestartInitializer restartInitializer = new DefaultRestartInitializer();
-			URL[] urls = restartInitializer.getInitialUrls(Thread.currentThread());
-			if (urls == null) {
-				urls = new URL[0];
-			}
-			return new ClassPathFileSystemWatcher(fileSystemWatcherFactory, classPathRestartStrategy, urls);
-		}
-
-		@Bean
-		FileSystemWatcherFactory getFileSystemWatcherFactory() {
-			return this::newFileSystemWatcher;
-		}
-
-		private FileSystemWatcher newFileSystemWatcher() {
-			Restart restartProperties = this.properties.getRestart();
-			FileSystemWatcher watcher = new FileSystemWatcher(true, restartProperties.getPollInterval(),
-					restartProperties.getQuietPeriod());
-			String triggerFile = restartProperties.getTriggerFile();
-			if (StringUtils.hasLength(triggerFile)) {
-				watcher.setTriggerFilter(new TriggerFileFilter(triggerFile));
-			}
-			return watcher;
-		}
-
-		@Bean
-		ClassPathRestartStrategy classPathRestartStrategy() {
-			return new PatternClassPathRestartStrategy(this.properties.getRestart().getAllExclude());
-		}
-
-		@Bean
-		ClassPathChangeUploader classPathChangeUploader(ClientHttpRequestFactory requestFactory,
-				@Value("${remoteUrl}") String remoteUrl) {
-			String url = remoteUrl + this.properties.getRemote().getContextPath() + "/restart";
-			return new ClassPathChangeUploader(url, requestFactory);
-		}
-
-	}
-
-}
-=======
 /*
  * Copyright 2012-2020 the original author or authors.
  *
@@ -465,5 +231,4 @@
 
 	}
 
-}
->>>>>>> 6755b480
+}