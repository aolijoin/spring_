<<<<<<< HEAD
/*
 * Copyright 2012-2019 the original author or authors.
 *
 * Licensed under the Apache License, Version 2.0 (the "License");
 * you may not use this file except in compliance with the License.
 * You may obtain a copy of the License at
 *
 *      https://www.apache.org/licenses/LICENSE-2.0
 *
 * Unless required by applicable law or agreed to in writing, software
 * distributed under the License is distributed on an "AS IS" BASIS,
 * WITHOUT WARRANTIES OR CONDITIONS OF ANY KIND, either express or implied.
 * See the License for the specific language governing permissions and
 * limitations under the License.
 */

package org.springframework.boot.devtools.autoconfigure;

import java.io.File;
import java.io.IOException;
import java.sql.SQLException;
import java.sql.Statement;
import java.util.Properties;

import javax.sql.DataSource;

import org.apache.derby.jdbc.EmbeddedDriver;
import org.junit.jupiter.api.AfterEach;
import org.junit.jupiter.api.BeforeEach;
import org.junit.jupiter.api.Test;
import org.junit.jupiter.api.condition.DisabledOnOs;
import org.junit.jupiter.api.condition.OS;
import org.junit.jupiter.api.io.TempDir;

import org.springframework.boot.autoconfigure.jdbc.DataSourceAutoConfiguration;
import org.springframework.context.ConfigurableApplicationContext;
import org.springframework.jdbc.core.JdbcTemplate;

import static org.assertj.core.api.Assertions.assertThat;
import static org.assertj.core.api.Assertions.assertThatExceptionOfType;
import static org.mockito.Mockito.never;
import static org.mockito.Mockito.times;
import static org.mockito.Mockito.verify;

/**
 * Tests for {@link DevToolsDataSourceAutoConfiguration} with a pooled data source.
 *
 * @author Andy Wilkinson
 */
class DevToolsPooledDataSourceAutoConfigurationTests extends AbstractDevToolsDataSourceAutoConfigurationTests {

	@BeforeEach
	void before(@TempDir File tempDir) throws IOException {
		System.setProperty("derby.stream.error.file", new File(tempDir, "derby.log").getAbsolutePath());
	}

	@AfterEach
	void after() {
		System.clearProperty("derby.stream.error.file");
	}

	@Test
	void autoConfiguredInMemoryDataSourceIsShutdown() throws Exception {
		ConfigurableApplicationContext context = getContext(
				() -> createContext(DataSourceAutoConfiguration.class, DataSourceSpyConfiguration.class));
		Statement statement = configureDataSourceBehavior(context.getBean(DataSource.class));
		context.close();
		verify(statement).execute("SHUTDOWN");
	}

	@Test
	void autoConfiguredExternalDataSourceIsNotShutdown() throws Exception {
		ConfigurableApplicationContext context = getContext(() -> createContext("org.postgresql.Driver",
				DataSourceAutoConfiguration.class, DataSourceSpyConfiguration.class));
		Statement statement = configureDataSourceBehavior(context.getBean(DataSource.class));
		context.close();
		verify(statement, never()).execute("SHUTDOWN");
	}

	@Test
	void h2ServerIsNotShutdown() throws Exception {
		ConfigurableApplicationContext context = getContext(() -> createContext("org.h2.Driver",
				"jdbc:h2:hsql://localhost", DataSourceAutoConfiguration.class, DataSourceSpyConfiguration.class));
		Statement statement = configureDataSourceBehavior(context.getBean(DataSource.class));
		context.close();
		verify(statement, never()).execute("SHUTDOWN");
	}

	@Test
	void inMemoryH2IsShutdown() throws Exception {
		ConfigurableApplicationContext context = getContext(() -> createContext("org.h2.Driver", "jdbc:h2:mem:test",
				DataSourceAutoConfiguration.class, DataSourceSpyConfiguration.class));
		Statement statement = configureDataSourceBehavior(context.getBean(DataSource.class));
		context.close();
		verify(statement, times(1)).execute("SHUTDOWN");
	}

	@Test
	void hsqlServerIsNotShutdown() throws Exception {
		ConfigurableApplicationContext context = getContext(() -> createContext("org.hsqldb.jdbcDriver",
				"jdbc:hsqldb:hsql://localhost", DataSourceAutoConfiguration.class, DataSourceSpyConfiguration.class));
		Statement statement = configureDataSourceBehavior(context.getBean(DataSource.class));
		context.close();
		verify(statement, never()).execute("SHUTDOWN");
	}

	@Test
	void inMemoryHsqlIsShutdown() throws Exception {
		ConfigurableApplicationContext context = getContext(() -> createContext("org.hsqldb.jdbcDriver",
				"jdbc:hsqldb:mem:test", DataSourceAutoConfiguration.class, DataSourceSpyConfiguration.class));
		Statement statement = configureDataSourceBehavior(context.getBean(DataSource.class));
		context.close();
		verify(statement, times(1)).execute("SHUTDOWN");
	}

	@Test
	void derbyClientIsNotShutdown() throws Exception {
		ConfigurableApplicationContext context = getContext(() -> createContext("org.apache.derby.jdbc.ClientDriver",
				"jdbc:derby://localhost", DataSourceAutoConfiguration.class, DataSourceSpyConfiguration.class));
		Statement statement = configureDataSourceBehavior(context.getBean(DataSource.class));
		context.close();
		verify(statement, never()).execute("SHUTDOWN");
	}

	@Test
	@DisabledOnOs(OS.WINDOWS)
	void inMemoryDerbyIsShutdown() throws Exception {
		ConfigurableApplicationContext context = getContext(
				() -> createContext("org.apache.derby.jdbc.EmbeddedDriver", "jdbc:derby:memory:test;create=true",
						DataSourceAutoConfiguration.class, DataSourceSpyConfiguration.class));
		JdbcTemplate jdbc = new JdbcTemplate(context.getBean(DataSource.class));
		jdbc.execute("SELECT 1 FROM SYSIBM.SYSDUMMY1");
		context.close();
		// Connect should fail as DB no longer exists
		assertThatExceptionOfType(SQLException.class)
				.isThrownBy(() -> new EmbeddedDriver().connect("jdbc:derby:memory:test", new Properties()))
				.satisfies((ex) -> assertThat(ex.getSQLState()).isEqualTo("XJ004"));
		// Shut Derby down fully so that it closes its log file
		assertThatExceptionOfType(SQLException.class)
				.isThrownBy(() -> new EmbeddedDriver().connect("jdbc:derby:;shutdown=true", new Properties()));
	}

}
=======
/*
 * Copyright 2012-2019 the original author or authors.
 *
 * Licensed under the Apache License, Version 2.0 (the "License");
 * you may not use this file except in compliance with the License.
 * You may obtain a copy of the License at
 *
 *      https://www.apache.org/licenses/LICENSE-2.0
 *
 * Unless required by applicable law or agreed to in writing, software
 * distributed under the License is distributed on an "AS IS" BASIS,
 * WITHOUT WARRANTIES OR CONDITIONS OF ANY KIND, either express or implied.
 * See the License for the specific language governing permissions and
 * limitations under the License.
 */

package org.springframework.boot.devtools.autoconfigure;

import java.io.File;
import java.io.IOException;
import java.sql.SQLException;
import java.sql.Statement;
import java.time.Duration;
import java.util.Properties;

import javax.sql.DataSource;

import com.zaxxer.hikari.HikariDataSource;
import com.zaxxer.hikari.HikariPoolMXBean;
import org.apache.derby.jdbc.EmbeddedDriver;
import org.awaitility.Awaitility;
import org.junit.jupiter.api.AfterEach;
import org.junit.jupiter.api.BeforeEach;
import org.junit.jupiter.api.Test;
import org.junit.jupiter.api.io.TempDir;

import org.springframework.boot.autoconfigure.jdbc.DataSourceAutoConfiguration;
import org.springframework.context.ConfigurableApplicationContext;
import org.springframework.jdbc.core.JdbcTemplate;

import static org.assertj.core.api.Assertions.assertThat;
import static org.assertj.core.api.Assertions.assertThatExceptionOfType;
import static org.mockito.Mockito.never;
import static org.mockito.Mockito.times;
import static org.mockito.Mockito.verify;

/**
 * Tests for {@link DevToolsDataSourceAutoConfiguration} with a pooled data source.
 *
 * @author Andy Wilkinson
 */
class DevToolsPooledDataSourceAutoConfigurationTests extends AbstractDevToolsDataSourceAutoConfigurationTests {

	@BeforeEach
	void before(@TempDir File tempDir) throws IOException {
		System.setProperty("derby.stream.error.file", new File(tempDir, "derby.log").getAbsolutePath());
	}

	@AfterEach
	void after() {
		System.clearProperty("derby.stream.error.file");
	}

	@Test
	void autoConfiguredInMemoryDataSourceIsShutdown() throws Exception {
		ConfigurableApplicationContext context = getContext(
				() -> createContext(DataSourceAutoConfiguration.class, DataSourceSpyConfiguration.class));
		Statement statement = configureDataSourceBehavior(context.getBean(DataSource.class));
		context.close();
		verify(statement).execute("SHUTDOWN");
	}

	@Test
	void autoConfiguredExternalDataSourceIsNotShutdown() throws Exception {
		ConfigurableApplicationContext context = getContext(() -> createContext("org.postgresql.Driver",
				DataSourceAutoConfiguration.class, DataSourceSpyConfiguration.class));
		Statement statement = configureDataSourceBehavior(context.getBean(DataSource.class));
		context.close();
		verify(statement, never()).execute("SHUTDOWN");
	}

	@Test
	void h2ServerIsNotShutdown() throws Exception {
		ConfigurableApplicationContext context = getContext(() -> createContext("org.h2.Driver",
				"jdbc:h2:hsql://localhost", DataSourceAutoConfiguration.class, DataSourceSpyConfiguration.class));
		Statement statement = configureDataSourceBehavior(context.getBean(DataSource.class));
		context.close();
		verify(statement, never()).execute("SHUTDOWN");
	}

	@Test
	void inMemoryH2IsShutdown() throws Exception {
		ConfigurableApplicationContext context = getContext(() -> createContext("org.h2.Driver", "jdbc:h2:mem:test",
				DataSourceAutoConfiguration.class, DataSourceSpyConfiguration.class));
		Statement statement = configureDataSourceBehavior(context.getBean(DataSource.class));
		context.close();
		verify(statement, times(1)).execute("SHUTDOWN");
	}

	@Test
	void hsqlServerIsNotShutdown() throws Exception {
		ConfigurableApplicationContext context = getContext(() -> createContext("org.hsqldb.jdbcDriver",
				"jdbc:hsqldb:hsql://localhost", DataSourceAutoConfiguration.class, DataSourceSpyConfiguration.class));
		Statement statement = configureDataSourceBehavior(context.getBean(DataSource.class));
		context.close();
		verify(statement, never()).execute("SHUTDOWN");
	}

	@Test
	void inMemoryHsqlIsShutdown() throws Exception {
		ConfigurableApplicationContext context = getContext(() -> createContext("org.hsqldb.jdbcDriver",
				"jdbc:hsqldb:mem:test", DataSourceAutoConfiguration.class, DataSourceSpyConfiguration.class));
		Statement statement = configureDataSourceBehavior(context.getBean(DataSource.class));
		context.close();
		verify(statement, times(1)).execute("SHUTDOWN");
	}

	@Test
	void derbyClientIsNotShutdown() throws Exception {
		ConfigurableApplicationContext context = getContext(() -> createContext("org.apache.derby.jdbc.ClientDriver",
				"jdbc:derby://localhost", DataSourceAutoConfiguration.class, DataSourceSpyConfiguration.class));
		Statement statement = configureDataSourceBehavior(context.getBean(DataSource.class));
		context.close();
		verify(statement, never()).execute("SHUTDOWN");
	}

	@Test
	void inMemoryDerbyIsShutdown() throws Exception {
		ConfigurableApplicationContext context = getContext(
				() -> createContext("org.apache.derby.jdbc.EmbeddedDriver", "jdbc:derby:memory:test;create=true",
						DataSourceAutoConfiguration.class, DataSourceSpyConfiguration.class));
		HikariDataSource dataSource = context.getBean(HikariDataSource.class);
		JdbcTemplate jdbc = new JdbcTemplate(dataSource);
		jdbc.execute("SELECT 1 FROM SYSIBM.SYSDUMMY1");
		HikariPoolMXBean pool = dataSource.getHikariPoolMXBean();
		// Prevent a race between Hikari's initialization and Derby shutdown
		Awaitility.await().atMost(Duration.ofSeconds(30)).until(pool::getIdleConnections,
				(idle) -> idle == dataSource.getMinimumIdle());
		context.close();
		// Connect should fail as DB no longer exists
		assertThatExceptionOfType(SQLException.class)
				.isThrownBy(() -> new EmbeddedDriver().connect("jdbc:derby:memory:test", new Properties()))
				.satisfies((ex) -> assertThat(ex.getSQLState()).isEqualTo("XJ004"));
		// Shut Derby down fully so that it closes its log file
		assertThatExceptionOfType(SQLException.class)
				.isThrownBy(() -> new EmbeddedDriver().connect("jdbc:derby:;shutdown=true", new Properties()));
	}

}
>>>>>>> 6755b480
<|MERGE_RESOLUTION|>--- conflicted
+++ resolved
@@ -1,148 +1,3 @@
-<<<<<<< HEAD
-/*
- * Copyright 2012-2019 the original author or authors.
- *
- * Licensed under the Apache License, Version 2.0 (the "License");
- * you may not use this file except in compliance with the License.
- * You may obtain a copy of the License at
- *
- *      https://www.apache.org/licenses/LICENSE-2.0
- *
- * Unless required by applicable law or agreed to in writing, software
- * distributed under the License is distributed on an "AS IS" BASIS,
- * WITHOUT WARRANTIES OR CONDITIONS OF ANY KIND, either express or implied.
- * See the License for the specific language governing permissions and
- * limitations under the License.
- */
-
-package org.springframework.boot.devtools.autoconfigure;
-
-import java.io.File;
-import java.io.IOException;
-import java.sql.SQLException;
-import java.sql.Statement;
-import java.util.Properties;
-
-import javax.sql.DataSource;
-
-import org.apache.derby.jdbc.EmbeddedDriver;
-import org.junit.jupiter.api.AfterEach;
-import org.junit.jupiter.api.BeforeEach;
-import org.junit.jupiter.api.Test;
-import org.junit.jupiter.api.condition.DisabledOnOs;
-import org.junit.jupiter.api.condition.OS;
-import org.junit.jupiter.api.io.TempDir;
-
-import org.springframework.boot.autoconfigure.jdbc.DataSourceAutoConfiguration;
-import org.springframework.context.ConfigurableApplicationContext;
-import org.springframework.jdbc.core.JdbcTemplate;
-
-import static org.assertj.core.api.Assertions.assertThat;
-import static org.assertj.core.api.Assertions.assertThatExceptionOfType;
-import static org.mockito.Mockito.never;
-import static org.mockito.Mockito.times;
-import static org.mockito.Mockito.verify;
-
-/**
- * Tests for {@link DevToolsDataSourceAutoConfiguration} with a pooled data source.
- *
- * @author Andy Wilkinson
- */
-class DevToolsPooledDataSourceAutoConfigurationTests extends AbstractDevToolsDataSourceAutoConfigurationTests {
-
-	@BeforeEach
-	void before(@TempDir File tempDir) throws IOException {
-		System.setProperty("derby.stream.error.file", new File(tempDir, "derby.log").getAbsolutePath());
-	}
-
-	@AfterEach
-	void after() {
-		System.clearProperty("derby.stream.error.file");
-	}
-
-	@Test
-	void autoConfiguredInMemoryDataSourceIsShutdown() throws Exception {
-		ConfigurableApplicationContext context = getContext(
-				() -> createContext(DataSourceAutoConfiguration.class, DataSourceSpyConfiguration.class));
-		Statement statement = configureDataSourceBehavior(context.getBean(DataSource.class));
-		context.close();
-		verify(statement).execute("SHUTDOWN");
-	}
-
-	@Test
-	void autoConfiguredExternalDataSourceIsNotShutdown() throws Exception {
-		ConfigurableApplicationContext context = getContext(() -> createContext("org.postgresql.Driver",
-				DataSourceAutoConfiguration.class, DataSourceSpyConfiguration.class));
-		Statement statement = configureDataSourceBehavior(context.getBean(DataSource.class));
-		context.close();
-		verify(statement, never()).execute("SHUTDOWN");
-	}
-
-	@Test
-	void h2ServerIsNotShutdown() throws Exception {
-		ConfigurableApplicationContext context = getContext(() -> createContext("org.h2.Driver",
-				"jdbc:h2:hsql://localhost", DataSourceAutoConfiguration.class, DataSourceSpyConfiguration.class));
-		Statement statement = configureDataSourceBehavior(context.getBean(DataSource.class));
-		context.close();
-		verify(statement, never()).execute("SHUTDOWN");
-	}
-
-	@Test
-	void inMemoryH2IsShutdown() throws Exception {
-		ConfigurableApplicationContext context = getContext(() -> createContext("org.h2.Driver", "jdbc:h2:mem:test",
-				DataSourceAutoConfiguration.class, DataSourceSpyConfiguration.class));
-		Statement statement = configureDataSourceBehavior(context.getBean(DataSource.class));
-		context.close();
-		verify(statement, times(1)).execute("SHUTDOWN");
-	}
-
-	@Test
-	void hsqlServerIsNotShutdown() throws Exception {
-		ConfigurableApplicationContext context = getContext(() -> createContext("org.hsqldb.jdbcDriver",
-				"jdbc:hsqldb:hsql://localhost", DataSourceAutoConfiguration.class, DataSourceSpyConfiguration.class));
-		Statement statement = configureDataSourceBehavior(context.getBean(DataSource.class));
-		context.close();
-		verify(statement, never()).execute("SHUTDOWN");
-	}
-
-	@Test
-	void inMemoryHsqlIsShutdown() throws Exception {
-		ConfigurableApplicationContext context = getContext(() -> createContext("org.hsqldb.jdbcDriver",
-				"jdbc:hsqldb:mem:test", DataSourceAutoConfiguration.class, DataSourceSpyConfiguration.class));
-		Statement statement = configureDataSourceBehavior(context.getBean(DataSource.class));
-		context.close();
-		verify(statement, times(1)).execute("SHUTDOWN");
-	}
-
-	@Test
-	void derbyClientIsNotShutdown() throws Exception {
-		ConfigurableApplicationContext context = getContext(() -> createContext("org.apache.derby.jdbc.ClientDriver",
-				"jdbc:derby://localhost", DataSourceAutoConfiguration.class, DataSourceSpyConfiguration.class));
-		Statement statement = configureDataSourceBehavior(context.getBean(DataSource.class));
-		context.close();
-		verify(statement, never()).execute("SHUTDOWN");
-	}
-
-	@Test
-	@DisabledOnOs(OS.WINDOWS)
-	void inMemoryDerbyIsShutdown() throws Exception {
-		ConfigurableApplicationContext context = getContext(
-				() -> createContext("org.apache.derby.jdbc.EmbeddedDriver", "jdbc:derby:memory:test;create=true",
-						DataSourceAutoConfiguration.class, DataSourceSpyConfiguration.class));
-		JdbcTemplate jdbc = new JdbcTemplate(context.getBean(DataSource.class));
-		jdbc.execute("SELECT 1 FROM SYSIBM.SYSDUMMY1");
-		context.close();
-		// Connect should fail as DB no longer exists
-		assertThatExceptionOfType(SQLException.class)
-				.isThrownBy(() -> new EmbeddedDriver().connect("jdbc:derby:memory:test", new Properties()))
-				.satisfies((ex) -> assertThat(ex.getSQLState()).isEqualTo("XJ004"));
-		// Shut Derby down fully so that it closes its log file
-		assertThatExceptionOfType(SQLException.class)
-				.isThrownBy(() -> new EmbeddedDriver().connect("jdbc:derby:;shutdown=true", new Properties()));
-	}
-
-}
-=======
 /*
  * Copyright 2012-2019 the original author or authors.
  *
@@ -291,5 +146,4 @@
 				.isThrownBy(() -> new EmbeddedDriver().connect("jdbc:derby:;shutdown=true", new Properties()));
 	}
 
-}
->>>>>>> 6755b480
+}