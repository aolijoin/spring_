<<<<<<< HEAD
/*
 * Copyright 2012-2019 the original author or authors.
 *
 * Licensed under the Apache License, Version 2.0 (the "License");
 * you may not use this file except in compliance with the License.
 * You may obtain a copy of the License at
 *
 *      https://www.apache.org/licenses/LICENSE-2.0
 *
 * Unless required by applicable law or agreed to in writing, software
 * distributed under the License is distributed on an "AS IS" BASIS,
 * WITHOUT WARRANTIES OR CONDITIONS OF ANY KIND, either express or implied.
 * See the License for the specific language governing permissions and
 * limitations under the License.
 */

package org.springframework.boot.devtools.remote.server;

import javax.servlet.FilterChain;
import javax.servlet.ServletRequest;
import javax.servlet.ServletResponse;
import javax.servlet.http.HttpServletRequest;
import javax.servlet.http.HttpServletResponse;

import org.junit.jupiter.api.BeforeEach;
import org.junit.jupiter.api.Test;
import org.mockito.ArgumentCaptor;
import org.mockito.Captor;
import org.mockito.Mock;
import org.mockito.MockitoAnnotations;

import org.springframework.http.server.ServerHttpRequest;
import org.springframework.http.server.ServerHttpResponse;
import org.springframework.http.server.ServletServerHttpRequest;
import org.springframework.http.server.ServletServerHttpResponse;
import org.springframework.mock.web.MockHttpServletRequest;
import org.springframework.mock.web.MockHttpServletResponse;

import static org.assertj.core.api.Assertions.assertThat;
import static org.assertj.core.api.Assertions.assertThatIllegalArgumentException;
import static org.mockito.ArgumentMatchers.any;
import static org.mockito.BDDMockito.willReturn;
import static org.mockito.Mockito.mock;
import static org.mockito.Mockito.verify;
import static org.mockito.Mockito.verifyZeroInteractions;

/**
 * Tests for {@link DispatcherFilter}.
 *
 * @author Phillip Webb
 */
class DispatcherFilterTests {

	@Mock
	private Dispatcher dispatcher;

	@Mock
	private FilterChain chain;

	@Captor
	private ArgumentCaptor<ServerHttpResponse> serverResponseCaptor;

	@Captor
	private ArgumentCaptor<ServerHttpRequest> serverRequestCaptor;

	private DispatcherFilter filter;

	@BeforeEach
	void setup() {
		MockitoAnnotations.initMocks(this);
		this.filter = new DispatcherFilter(this.dispatcher);
	}

	@Test
	void dispatcherMustNotBeNull() {
		assertThatIllegalArgumentException().isThrownBy(() -> new DispatcherFilter(null))
				.withMessageContaining("Dispatcher must not be null");
	}

	@Test
	void ignoresNotServletRequests() throws Exception {
		ServletRequest request = mock(ServletRequest.class);
		ServletResponse response = mock(ServletResponse.class);
		this.filter.doFilter(request, response, this.chain);
		verifyZeroInteractions(this.dispatcher);
		verify(this.chain).doFilter(request, response);
	}

	@Test
	void ignoredByDispatcher() throws Exception {
		HttpServletRequest request = new MockHttpServletRequest("GET", "/hello");
		HttpServletResponse response = new MockHttpServletResponse();
		this.filter.doFilter(request, response, this.chain);
		verify(this.chain).doFilter(request, response);
	}

	@Test
	void handledByDispatcher() throws Exception {
		HttpServletRequest request = new MockHttpServletRequest("GET", "/hello");
		HttpServletResponse response = new MockHttpServletResponse();
		willReturn(true).given(this.dispatcher).handle(any(ServerHttpRequest.class), any(ServerHttpResponse.class));
		this.filter.doFilter(request, response, this.chain);
		verifyZeroInteractions(this.chain);
		verify(this.dispatcher).handle(this.serverRequestCaptor.capture(), this.serverResponseCaptor.capture());
		ServerHttpRequest dispatcherRequest = this.serverRequestCaptor.getValue();
		ServletServerHttpRequest actualRequest = (ServletServerHttpRequest) dispatcherRequest;
		ServerHttpResponse dispatcherResponse = this.serverResponseCaptor.getValue();
		ServletServerHttpResponse actualResponse = (ServletServerHttpResponse) dispatcherResponse;
		assertThat(actualRequest.getServletRequest()).isEqualTo(request);
		assertThat(actualResponse.getServletResponse()).isEqualTo(response);
	}

}
=======
/*
 * Copyright 2012-2020 the original author or authors.
 *
 * Licensed under the Apache License, Version 2.0 (the "License");
 * you may not use this file except in compliance with the License.
 * You may obtain a copy of the License at
 *
 *      https://www.apache.org/licenses/LICENSE-2.0
 *
 * Unless required by applicable law or agreed to in writing, software
 * distributed under the License is distributed on an "AS IS" BASIS,
 * WITHOUT WARRANTIES OR CONDITIONS OF ANY KIND, either express or implied.
 * See the License for the specific language governing permissions and
 * limitations under the License.
 */

package org.springframework.boot.devtools.remote.server;

import javax.servlet.FilterChain;
import javax.servlet.ServletRequest;
import javax.servlet.ServletResponse;
import javax.servlet.http.HttpServletRequest;
import javax.servlet.http.HttpServletResponse;

import org.junit.jupiter.api.BeforeEach;
import org.junit.jupiter.api.Test;
import org.junit.jupiter.api.extension.ExtendWith;
import org.mockito.ArgumentCaptor;
import org.mockito.Captor;
import org.mockito.Mock;
import org.mockito.junit.jupiter.MockitoExtension;

import org.springframework.http.server.ServerHttpRequest;
import org.springframework.http.server.ServerHttpResponse;
import org.springframework.http.server.ServletServerHttpRequest;
import org.springframework.http.server.ServletServerHttpResponse;
import org.springframework.mock.web.MockHttpServletRequest;
import org.springframework.mock.web.MockHttpServletResponse;

import static org.assertj.core.api.Assertions.assertThat;
import static org.assertj.core.api.Assertions.assertThatIllegalArgumentException;
import static org.mockito.ArgumentMatchers.any;
import static org.mockito.BDDMockito.willReturn;
import static org.mockito.Mockito.mock;
import static org.mockito.Mockito.verify;
import static org.mockito.Mockito.verifyNoInteractions;

/**
 * Tests for {@link DispatcherFilter}.
 *
 * @author Phillip Webb
 */
@ExtendWith(MockitoExtension.class)
class DispatcherFilterTests {

	@Mock
	private Dispatcher dispatcher;

	@Mock
	private FilterChain chain;

	@Captor
	private ArgumentCaptor<ServerHttpResponse> serverResponseCaptor;

	@Captor
	private ArgumentCaptor<ServerHttpRequest> serverRequestCaptor;

	private DispatcherFilter filter;

	@BeforeEach
	void setup() {
		this.filter = new DispatcherFilter(this.dispatcher);
	}

	@Test
	void dispatcherMustNotBeNull() {
		assertThatIllegalArgumentException().isThrownBy(() -> new DispatcherFilter(null))
				.withMessageContaining("Dispatcher must not be null");
	}

	@Test
	void ignoresNotServletRequests() throws Exception {
		ServletRequest request = mock(ServletRequest.class);
		ServletResponse response = mock(ServletResponse.class);
		this.filter.doFilter(request, response, this.chain);
		verifyNoInteractions(this.dispatcher);
		verify(this.chain).doFilter(request, response);
	}

	@Test
	void ignoredByDispatcher() throws Exception {
		HttpServletRequest request = new MockHttpServletRequest("GET", "/hello");
		HttpServletResponse response = new MockHttpServletResponse();
		this.filter.doFilter(request, response, this.chain);
		verify(this.chain).doFilter(request, response);
	}

	@Test
	void handledByDispatcher() throws Exception {
		HttpServletRequest request = new MockHttpServletRequest("GET", "/hello");
		HttpServletResponse response = new MockHttpServletResponse();
		willReturn(true).given(this.dispatcher).handle(any(ServerHttpRequest.class), any(ServerHttpResponse.class));
		this.filter.doFilter(request, response, this.chain);
		verifyNoInteractions(this.chain);
		verify(this.dispatcher).handle(this.serverRequestCaptor.capture(), this.serverResponseCaptor.capture());
		ServerHttpRequest dispatcherRequest = this.serverRequestCaptor.getValue();
		ServletServerHttpRequest actualRequest = (ServletServerHttpRequest) dispatcherRequest;
		ServerHttpResponse dispatcherResponse = this.serverResponseCaptor.getValue();
		ServletServerHttpResponse actualResponse = (ServletServerHttpResponse) dispatcherResponse;
		assertThat(actualRequest.getServletRequest()).isEqualTo(request);
		assertThat(actualResponse.getServletResponse()).isEqualTo(response);
	}

}
>>>>>>> 6755b480
<|MERGE_RESOLUTION|>--- conflicted
+++ resolved
@@ -1,118 +1,3 @@
-<<<<<<< HEAD
-/*
- * Copyright 2012-2019 the original author or authors.
- *
- * Licensed under the Apache License, Version 2.0 (the "License");
- * you may not use this file except in compliance with the License.
- * You may obtain a copy of the License at
- *
- *      https://www.apache.org/licenses/LICENSE-2.0
- *
- * Unless required by applicable law or agreed to in writing, software
- * distributed under the License is distributed on an "AS IS" BASIS,
- * WITHOUT WARRANTIES OR CONDITIONS OF ANY KIND, either express or implied.
- * See the License for the specific language governing permissions and
- * limitations under the License.
- */
-
-package org.springframework.boot.devtools.remote.server;
-
-import javax.servlet.FilterChain;
-import javax.servlet.ServletRequest;
-import javax.servlet.ServletResponse;
-import javax.servlet.http.HttpServletRequest;
-import javax.servlet.http.HttpServletResponse;
-
-import org.junit.jupiter.api.BeforeEach;
-import org.junit.jupiter.api.Test;
-import org.mockito.ArgumentCaptor;
-import org.mockito.Captor;
-import org.mockito.Mock;
-import org.mockito.MockitoAnnotations;
-
-import org.springframework.http.server.ServerHttpRequest;
-import org.springframework.http.server.ServerHttpResponse;
-import org.springframework.http.server.ServletServerHttpRequest;
-import org.springframework.http.server.ServletServerHttpResponse;
-import org.springframework.mock.web.MockHttpServletRequest;
-import org.springframework.mock.web.MockHttpServletResponse;
-
-import static org.assertj.core.api.Assertions.assertThat;
-import static org.assertj.core.api.Assertions.assertThatIllegalArgumentException;
-import static org.mockito.ArgumentMatchers.any;
-import static org.mockito.BDDMockito.willReturn;
-import static org.mockito.Mockito.mock;
-import static org.mockito.Mockito.verify;
-import static org.mockito.Mockito.verifyZeroInteractions;
-
-/**
- * Tests for {@link DispatcherFilter}.
- *
- * @author Phillip Webb
- */
-class DispatcherFilterTests {
-
-	@Mock
-	private Dispatcher dispatcher;
-
-	@Mock
-	private FilterChain chain;
-
-	@Captor
-	private ArgumentCaptor<ServerHttpResponse> serverResponseCaptor;
-
-	@Captor
-	private ArgumentCaptor<ServerHttpRequest> serverRequestCaptor;
-
-	private DispatcherFilter filter;
-
-	@BeforeEach
-	void setup() {
-		MockitoAnnotations.initMocks(this);
-		this.filter = new DispatcherFilter(this.dispatcher);
-	}
-
-	@Test
-	void dispatcherMustNotBeNull() {
-		assertThatIllegalArgumentException().isThrownBy(() -> new DispatcherFilter(null))
-				.withMessageContaining("Dispatcher must not be null");
-	}
-
-	@Test
-	void ignoresNotServletRequests() throws Exception {
-		ServletRequest request = mock(ServletRequest.class);
-		ServletResponse response = mock(ServletResponse.class);
-		this.filter.doFilter(request, response, this.chain);
-		verifyZeroInteractions(this.dispatcher);
-		verify(this.chain).doFilter(request, response);
-	}
-
-	@Test
-	void ignoredByDispatcher() throws Exception {
-		HttpServletRequest request = new MockHttpServletRequest("GET", "/hello");
-		HttpServletResponse response = new MockHttpServletResponse();
-		this.filter.doFilter(request, response, this.chain);
-		verify(this.chain).doFilter(request, response);
-	}
-
-	@Test
-	void handledByDispatcher() throws Exception {
-		HttpServletRequest request = new MockHttpServletRequest("GET", "/hello");
-		HttpServletResponse response = new MockHttpServletResponse();
-		willReturn(true).given(this.dispatcher).handle(any(ServerHttpRequest.class), any(ServerHttpResponse.class));
-		this.filter.doFilter(request, response, this.chain);
-		verifyZeroInteractions(this.chain);
-		verify(this.dispatcher).handle(this.serverRequestCaptor.capture(), this.serverResponseCaptor.capture());
-		ServerHttpRequest dispatcherRequest = this.serverRequestCaptor.getValue();
-		ServletServerHttpRequest actualRequest = (ServletServerHttpRequest) dispatcherRequest;
-		ServerHttpResponse dispatcherResponse = this.serverResponseCaptor.getValue();
-		ServletServerHttpResponse actualResponse = (ServletServerHttpResponse) dispatcherResponse;
-		assertThat(actualRequest.getServletRequest()).isEqualTo(request);
-		assertThat(actualResponse.getServletResponse()).isEqualTo(response);
-	}
-
-}
-=======
 /*
  * Copyright 2012-2020 the original author or authors.
  *
@@ -226,5 +111,4 @@
 		assertThat(actualResponse.getServletResponse()).isEqualTo(response);
 	}
 
-}
->>>>>>> 6755b480
+}