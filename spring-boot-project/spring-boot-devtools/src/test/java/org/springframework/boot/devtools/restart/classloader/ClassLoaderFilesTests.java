<<<<<<< HEAD
/*
 * Copyright 2012-2019 the original author or authors.
 *
 * Licensed under the Apache License, Version 2.0 (the "License");
 * you may not use this file except in compliance with the License.
 * You may obtain a copy of the License at
 *
 *      https://www.apache.org/licenses/LICENSE-2.0
 *
 * Unless required by applicable law or agreed to in writing, software
 * distributed under the License is distributed on an "AS IS" BASIS,
 * WITHOUT WARRANTIES OR CONDITIONS OF ANY KIND, either express or implied.
 * See the License for the specific language governing permissions and
 * limitations under the License.
 */

package org.springframework.boot.devtools.restart.classloader;

import java.io.ByteArrayInputStream;
import java.io.ByteArrayOutputStream;
import java.io.ObjectInputStream;
import java.io.ObjectOutputStream;
import java.util.Iterator;

import org.junit.jupiter.api.Test;

import org.springframework.boot.devtools.restart.classloader.ClassLoaderFile.Kind;
import org.springframework.boot.devtools.restart.classloader.ClassLoaderFiles.SourceFolder;

import static org.assertj.core.api.Assertions.assertThat;
import static org.assertj.core.api.Assertions.assertThatIllegalArgumentException;
import static org.mockito.Mockito.mock;

/**
 * Tests for {@link ClassLoaderFiles}.
 *
 * @author Phillip Webb
 */
class ClassLoaderFilesTests {

	private ClassLoaderFiles files = new ClassLoaderFiles();

	@Test
	void addFileNameMustNotBeNull() {
		assertThatIllegalArgumentException().isThrownBy(() -> this.files.addFile(null, mock(ClassLoaderFile.class)))
				.withMessageContaining("Name must not be null");
	}

	@Test
	void addFileFileMustNotBeNull() {
		assertThatIllegalArgumentException().isThrownBy(() -> this.files.addFile("test", null))
				.withMessageContaining("File must not be null");
	}

	@Test
	void getFileWithNullName() {
		assertThat(this.files.getFile(null)).isNull();
	}

	@Test
	void addAndGet() {
		ClassLoaderFile file = new ClassLoaderFile(Kind.ADDED, new byte[10]);
		this.files.addFile("myfile", file);
		assertThat(this.files.getFile("myfile")).isEqualTo(file);
	}

	@Test
	void getMissing() {
		assertThat(this.files.getFile("missing")).isNull();
	}

	@Test
	void addTwice() {
		ClassLoaderFile file1 = new ClassLoaderFile(Kind.ADDED, new byte[10]);
		ClassLoaderFile file2 = new ClassLoaderFile(Kind.MODIFIED, new byte[10]);
		this.files.addFile("myfile", file1);
		this.files.addFile("myfile", file2);
		assertThat(this.files.getFile("myfile")).isEqualTo(file2);
	}

	@Test
	void addTwiceInDifferentSourceFolders() {
		ClassLoaderFile file1 = new ClassLoaderFile(Kind.ADDED, new byte[10]);
		ClassLoaderFile file2 = new ClassLoaderFile(Kind.MODIFIED, new byte[10]);
		this.files.addFile("a", "myfile", file1);
		this.files.addFile("b", "myfile", file2);
		assertThat(this.files.getFile("myfile")).isEqualTo(file2);
		assertThat(this.files.getOrCreateSourceFolder("a").getFiles().size()).isEqualTo(0);
		assertThat(this.files.getOrCreateSourceFolder("b").getFiles().size()).isEqualTo(1);
	}

	@Test
	void getSourceFolders() {
		ClassLoaderFile file1 = new ClassLoaderFile(Kind.ADDED, new byte[10]);
		ClassLoaderFile file2 = new ClassLoaderFile(Kind.MODIFIED, new byte[10]);
		ClassLoaderFile file3 = new ClassLoaderFile(Kind.MODIFIED, new byte[10]);
		ClassLoaderFile file4 = new ClassLoaderFile(Kind.MODIFIED, new byte[10]);
		this.files.addFile("a", "myfile1", file1);
		this.files.addFile("a", "myfile2", file2);
		this.files.addFile("b", "myfile3", file3);
		this.files.addFile("b", "myfile4", file4);
		Iterator<SourceFolder> sourceFolders = this.files.getSourceFolders().iterator();
		SourceFolder sourceFolder1 = sourceFolders.next();
		SourceFolder sourceFolder2 = sourceFolders.next();
		assertThat(sourceFolders.hasNext()).isFalse();
		assertThat(sourceFolder1.getName()).isEqualTo("a");
		assertThat(sourceFolder2.getName()).isEqualTo("b");
		assertThat(sourceFolder1.getFiles()).containsOnly(file1, file2);
		assertThat(sourceFolder2.getFiles()).containsOnly(file3, file4);
	}

	@Test
	void serialize() throws Exception {
		ClassLoaderFile file = new ClassLoaderFile(Kind.ADDED, new byte[10]);
		this.files.addFile("myfile", file);
		ByteArrayOutputStream bos = new ByteArrayOutputStream();
		ObjectOutputStream oos = new ObjectOutputStream(bos);
		oos.writeObject(this.files);
		oos.close();
		ObjectInputStream ois = new ObjectInputStream(new ByteArrayInputStream(bos.toByteArray()));
		ClassLoaderFiles readObject = (ClassLoaderFiles) ois.readObject();
		assertThat(readObject.getFile("myfile")).isNotNull();
	}

	@Test
	void addAll() {
		ClassLoaderFile file1 = new ClassLoaderFile(Kind.ADDED, new byte[10]);
		this.files.addFile("a", "myfile1", file1);
		ClassLoaderFiles toAdd = new ClassLoaderFiles();
		ClassLoaderFile file2 = new ClassLoaderFile(Kind.MODIFIED, new byte[10]);
		ClassLoaderFile file3 = new ClassLoaderFile(Kind.MODIFIED, new byte[10]);
		toAdd.addFile("a", "myfile2", file2);
		toAdd.addFile("b", "myfile3", file3);
		this.files.addAll(toAdd);
		Iterator<SourceFolder> sourceFolders = this.files.getSourceFolders().iterator();
		SourceFolder sourceFolder1 = sourceFolders.next();
		SourceFolder sourceFolder2 = sourceFolders.next();
		assertThat(sourceFolders.hasNext()).isFalse();
		assertThat(sourceFolder1.getName()).isEqualTo("a");
		assertThat(sourceFolder2.getName()).isEqualTo("b");
		assertThat(sourceFolder1.getFiles()).containsOnly(file1, file2);
	}

	@Test
	void getSize() {
		this.files.addFile("s1", "n1", mock(ClassLoaderFile.class));
		this.files.addFile("s1", "n2", mock(ClassLoaderFile.class));
		this.files.addFile("s2", "n3", mock(ClassLoaderFile.class));
		this.files.addFile("s2", "n1", mock(ClassLoaderFile.class));
		assertThat(this.files.size()).isEqualTo(3);
	}

	@Test
	void classLoaderFilesMustNotBeNull() {
		assertThatIllegalArgumentException().isThrownBy(() -> new ClassLoaderFiles(null))
				.withMessageContaining("ClassLoaderFiles must not be null");
	}

	@Test
	void constructFromExistingSet() {
		this.files.addFile("s1", "n1", mock(ClassLoaderFile.class));
		this.files.addFile("s1", "n2", mock(ClassLoaderFile.class));
		ClassLoaderFiles copy = new ClassLoaderFiles(this.files);
		this.files.addFile("s2", "n3", mock(ClassLoaderFile.class));
		assertThat(this.files.size()).isEqualTo(3);
		assertThat(copy.size()).isEqualTo(2);
	}

}
=======
/*
 * Copyright 2012-2020 the original author or authors.
 *
 * Licensed under the Apache License, Version 2.0 (the "License");
 * you may not use this file except in compliance with the License.
 * You may obtain a copy of the License at
 *
 *      https://www.apache.org/licenses/LICENSE-2.0
 *
 * Unless required by applicable law or agreed to in writing, software
 * distributed under the License is distributed on an "AS IS" BASIS,
 * WITHOUT WARRANTIES OR CONDITIONS OF ANY KIND, either express or implied.
 * See the License for the specific language governing permissions and
 * limitations under the License.
 */

package org.springframework.boot.devtools.restart.classloader;

import java.io.ByteArrayInputStream;
import java.io.ByteArrayOutputStream;
import java.io.ObjectInputStream;
import java.io.ObjectOutputStream;
import java.util.Iterator;

import org.junit.jupiter.api.Test;

import org.springframework.boot.devtools.restart.classloader.ClassLoaderFile.Kind;
import org.springframework.boot.devtools.restart.classloader.ClassLoaderFiles.SourceDirectory;

import static org.assertj.core.api.Assertions.assertThat;
import static org.assertj.core.api.Assertions.assertThatIllegalArgumentException;
import static org.mockito.Mockito.mock;

/**
 * Tests for {@link ClassLoaderFiles}.
 *
 * @author Phillip Webb
 */
class ClassLoaderFilesTests {

	private ClassLoaderFiles files = new ClassLoaderFiles();

	@Test
	void addFileNameMustNotBeNull() {
		assertThatIllegalArgumentException().isThrownBy(() -> this.files.addFile(null, mock(ClassLoaderFile.class)))
				.withMessageContaining("Name must not be null");
	}

	@Test
	void addFileFileMustNotBeNull() {
		assertThatIllegalArgumentException().isThrownBy(() -> this.files.addFile("test", null))
				.withMessageContaining("File must not be null");
	}

	@Test
	void getFileWithNullName() {
		assertThat(this.files.getFile(null)).isNull();
	}

	@Test
	void addAndGet() {
		ClassLoaderFile file = new ClassLoaderFile(Kind.ADDED, new byte[10]);
		this.files.addFile("myfile", file);
		assertThat(this.files.getFile("myfile")).isEqualTo(file);
	}

	@Test
	void getMissing() {
		assertThat(this.files.getFile("missing")).isNull();
	}

	@Test
	void addTwice() {
		ClassLoaderFile file1 = new ClassLoaderFile(Kind.ADDED, new byte[10]);
		ClassLoaderFile file2 = new ClassLoaderFile(Kind.MODIFIED, new byte[10]);
		this.files.addFile("myfile", file1);
		this.files.addFile("myfile", file2);
		assertThat(this.files.getFile("myfile")).isEqualTo(file2);
	}

	@Test
	void addTwiceInDifferentSourceDirectories() {
		ClassLoaderFile file1 = new ClassLoaderFile(Kind.ADDED, new byte[10]);
		ClassLoaderFile file2 = new ClassLoaderFile(Kind.MODIFIED, new byte[10]);
		this.files.addFile("a", "myfile", file1);
		this.files.addFile("b", "myfile", file2);
		assertThat(this.files.getFile("myfile")).isEqualTo(file2);
		assertThat(this.files.getOrCreateSourceDirectory("a").getFiles().size()).isEqualTo(0);
		assertThat(this.files.getOrCreateSourceDirectory("b").getFiles().size()).isEqualTo(1);
	}

	@Test
	void getSourceDirectories() {
		ClassLoaderFile file1 = new ClassLoaderFile(Kind.ADDED, new byte[10]);
		ClassLoaderFile file2 = new ClassLoaderFile(Kind.MODIFIED, new byte[10]);
		ClassLoaderFile file3 = new ClassLoaderFile(Kind.MODIFIED, new byte[10]);
		ClassLoaderFile file4 = new ClassLoaderFile(Kind.MODIFIED, new byte[10]);
		this.files.addFile("a", "myfile1", file1);
		this.files.addFile("a", "myfile2", file2);
		this.files.addFile("b", "myfile3", file3);
		this.files.addFile("b", "myfile4", file4);
		Iterator<SourceDirectory> sourceDirectories = this.files.getSourceDirectories().iterator();
		SourceDirectory sourceDirectory1 = sourceDirectories.next();
		SourceDirectory sourceDirectory2 = sourceDirectories.next();
		assertThat(sourceDirectories.hasNext()).isFalse();
		assertThat(sourceDirectory1.getName()).isEqualTo("a");
		assertThat(sourceDirectory2.getName()).isEqualTo("b");
		assertThat(sourceDirectory1.getFiles()).containsOnly(file1, file2);
		assertThat(sourceDirectory2.getFiles()).containsOnly(file3, file4);
	}

	@Test
	void serialize() throws Exception {
		ClassLoaderFile file = new ClassLoaderFile(Kind.ADDED, new byte[10]);
		this.files.addFile("myfile", file);
		ByteArrayOutputStream bos = new ByteArrayOutputStream();
		ObjectOutputStream oos = new ObjectOutputStream(bos);
		oos.writeObject(this.files);
		oos.close();
		ObjectInputStream ois = new ObjectInputStream(new ByteArrayInputStream(bos.toByteArray()));
		ClassLoaderFiles readObject = (ClassLoaderFiles) ois.readObject();
		assertThat(readObject.getFile("myfile")).isNotNull();
	}

	@Test
	void addAll() {
		ClassLoaderFile file1 = new ClassLoaderFile(Kind.ADDED, new byte[10]);
		this.files.addFile("a", "myfile1", file1);
		ClassLoaderFiles toAdd = new ClassLoaderFiles();
		ClassLoaderFile file2 = new ClassLoaderFile(Kind.MODIFIED, new byte[10]);
		ClassLoaderFile file3 = new ClassLoaderFile(Kind.MODIFIED, new byte[10]);
		toAdd.addFile("a", "myfile2", file2);
		toAdd.addFile("b", "myfile3", file3);
		this.files.addAll(toAdd);
		Iterator<SourceDirectory> sourceDirectoryies = this.files.getSourceDirectories().iterator();
		SourceDirectory sourceDirectory1 = sourceDirectoryies.next();
		SourceDirectory sourceDirectory2 = sourceDirectoryies.next();
		assertThat(sourceDirectoryies.hasNext()).isFalse();
		assertThat(sourceDirectory1.getName()).isEqualTo("a");
		assertThat(sourceDirectory2.getName()).isEqualTo("b");
		assertThat(sourceDirectory1.getFiles()).containsOnly(file1, file2);
	}

	@Test
	void getSize() {
		this.files.addFile("s1", "n1", mock(ClassLoaderFile.class));
		this.files.addFile("s1", "n2", mock(ClassLoaderFile.class));
		this.files.addFile("s2", "n3", mock(ClassLoaderFile.class));
		this.files.addFile("s2", "n1", mock(ClassLoaderFile.class));
		assertThat(this.files.size()).isEqualTo(3);
	}

	@Test
	void classLoaderFilesMustNotBeNull() {
		assertThatIllegalArgumentException().isThrownBy(() -> new ClassLoaderFiles(null))
				.withMessageContaining("ClassLoaderFiles must not be null");
	}

	@Test
	void constructFromExistingSet() {
		this.files.addFile("s1", "n1", mock(ClassLoaderFile.class));
		this.files.addFile("s1", "n2", mock(ClassLoaderFile.class));
		ClassLoaderFiles copy = new ClassLoaderFiles(this.files);
		this.files.addFile("s2", "n3", mock(ClassLoaderFile.class));
		assertThat(this.files.size()).isEqualTo(3);
		assertThat(copy.size()).isEqualTo(2);
	}

}
>>>>>>> 6755b480
<|MERGE_RESOLUTION|>--- conflicted
+++ resolved
@@ -1,174 +1,3 @@
-<<<<<<< HEAD
-/*
- * Copyright 2012-2019 the original author or authors.
- *
- * Licensed under the Apache License, Version 2.0 (the "License");
- * you may not use this file except in compliance with the License.
- * You may obtain a copy of the License at
- *
- *      https://www.apache.org/licenses/LICENSE-2.0
- *
- * Unless required by applicable law or agreed to in writing, software
- * distributed under the License is distributed on an "AS IS" BASIS,
- * WITHOUT WARRANTIES OR CONDITIONS OF ANY KIND, either express or implied.
- * See the License for the specific language governing permissions and
- * limitations under the License.
- */
-
-package org.springframework.boot.devtools.restart.classloader;
-
-import java.io.ByteArrayInputStream;
-import java.io.ByteArrayOutputStream;
-import java.io.ObjectInputStream;
-import java.io.ObjectOutputStream;
-import java.util.Iterator;
-
-import org.junit.jupiter.api.Test;
-
-import org.springframework.boot.devtools.restart.classloader.ClassLoaderFile.Kind;
-import org.springframework.boot.devtools.restart.classloader.ClassLoaderFiles.SourceFolder;
-
-import static org.assertj.core.api.Assertions.assertThat;
-import static org.assertj.core.api.Assertions.assertThatIllegalArgumentException;
-import static org.mockito.Mockito.mock;
-
-/**
- * Tests for {@link ClassLoaderFiles}.
- *
- * @author Phillip Webb
- */
-class ClassLoaderFilesTests {
-
-	private ClassLoaderFiles files = new ClassLoaderFiles();
-
-	@Test
-	void addFileNameMustNotBeNull() {
-		assertThatIllegalArgumentException().isThrownBy(() -> this.files.addFile(null, mock(ClassLoaderFile.class)))
-				.withMessageContaining("Name must not be null");
-	}
-
-	@Test
-	void addFileFileMustNotBeNull() {
-		assertThatIllegalArgumentException().isThrownBy(() -> this.files.addFile("test", null))
-				.withMessageContaining("File must not be null");
-	}
-
-	@Test
-	void getFileWithNullName() {
-		assertThat(this.files.getFile(null)).isNull();
-	}
-
-	@Test
-	void addAndGet() {
-		ClassLoaderFile file = new ClassLoaderFile(Kind.ADDED, new byte[10]);
-		this.files.addFile("myfile", file);
-		assertThat(this.files.getFile("myfile")).isEqualTo(file);
-	}
-
-	@Test
-	void getMissing() {
-		assertThat(this.files.getFile("missing")).isNull();
-	}
-
-	@Test
-	void addTwice() {
-		ClassLoaderFile file1 = new ClassLoaderFile(Kind.ADDED, new byte[10]);
-		ClassLoaderFile file2 = new ClassLoaderFile(Kind.MODIFIED, new byte[10]);
-		this.files.addFile("myfile", file1);
-		this.files.addFile("myfile", file2);
-		assertThat(this.files.getFile("myfile")).isEqualTo(file2);
-	}
-
-	@Test
-	void addTwiceInDifferentSourceFolders() {
-		ClassLoaderFile file1 = new ClassLoaderFile(Kind.ADDED, new byte[10]);
-		ClassLoaderFile file2 = new ClassLoaderFile(Kind.MODIFIED, new byte[10]);
-		this.files.addFile("a", "myfile", file1);
-		this.files.addFile("b", "myfile", file2);
-		assertThat(this.files.getFile("myfile")).isEqualTo(file2);
-		assertThat(this.files.getOrCreateSourceFolder("a").getFiles().size()).isEqualTo(0);
-		assertThat(this.files.getOrCreateSourceFolder("b").getFiles().size()).isEqualTo(1);
-	}
-
-	@Test
-	void getSourceFolders() {
-		ClassLoaderFile file1 = new ClassLoaderFile(Kind.ADDED, new byte[10]);
-		ClassLoaderFile file2 = new ClassLoaderFile(Kind.MODIFIED, new byte[10]);
-		ClassLoaderFile file3 = new ClassLoaderFile(Kind.MODIFIED, new byte[10]);
-		ClassLoaderFile file4 = new ClassLoaderFile(Kind.MODIFIED, new byte[10]);
-		this.files.addFile("a", "myfile1", file1);
-		this.files.addFile("a", "myfile2", file2);
-		this.files.addFile("b", "myfile3", file3);
-		this.files.addFile("b", "myfile4", file4);
-		Iterator<SourceFolder> sourceFolders = this.files.getSourceFolders().iterator();
-		SourceFolder sourceFolder1 = sourceFolders.next();
-		SourceFolder sourceFolder2 = sourceFolders.next();
-		assertThat(sourceFolders.hasNext()).isFalse();
-		assertThat(sourceFolder1.getName()).isEqualTo("a");
-		assertThat(sourceFolder2.getName()).isEqualTo("b");
-		assertThat(sourceFolder1.getFiles()).containsOnly(file1, file2);
-		assertThat(sourceFolder2.getFiles()).containsOnly(file3, file4);
-	}
-
-	@Test
-	void serialize() throws Exception {
-		ClassLoaderFile file = new ClassLoaderFile(Kind.ADDED, new byte[10]);
-		this.files.addFile("myfile", file);
-		ByteArrayOutputStream bos = new ByteArrayOutputStream();
-		ObjectOutputStream oos = new ObjectOutputStream(bos);
-		oos.writeObject(this.files);
-		oos.close();
-		ObjectInputStream ois = new ObjectInputStream(new ByteArrayInputStream(bos.toByteArray()));
-		ClassLoaderFiles readObject = (ClassLoaderFiles) ois.readObject();
-		assertThat(readObject.getFile("myfile")).isNotNull();
-	}
-
-	@Test
-	void addAll() {
-		ClassLoaderFile file1 = new ClassLoaderFile(Kind.ADDED, new byte[10]);
-		this.files.addFile("a", "myfile1", file1);
-		ClassLoaderFiles toAdd = new ClassLoaderFiles();
-		ClassLoaderFile file2 = new ClassLoaderFile(Kind.MODIFIED, new byte[10]);
-		ClassLoaderFile file3 = new ClassLoaderFile(Kind.MODIFIED, new byte[10]);
-		toAdd.addFile("a", "myfile2", file2);
-		toAdd.addFile("b", "myfile3", file3);
-		this.files.addAll(toAdd);
-		Iterator<SourceFolder> sourceFolders = this.files.getSourceFolders().iterator();
-		SourceFolder sourceFolder1 = sourceFolders.next();
-		SourceFolder sourceFolder2 = sourceFolders.next();
-		assertThat(sourceFolders.hasNext()).isFalse();
-		assertThat(sourceFolder1.getName()).isEqualTo("a");
-		assertThat(sourceFolder2.getName()).isEqualTo("b");
-		assertThat(sourceFolder1.getFiles()).containsOnly(file1, file2);
-	}
-
-	@Test
-	void getSize() {
-		this.files.addFile("s1", "n1", mock(ClassLoaderFile.class));
-		this.files.addFile("s1", "n2", mock(ClassLoaderFile.class));
-		this.files.addFile("s2", "n3", mock(ClassLoaderFile.class));
-		this.files.addFile("s2", "n1", mock(ClassLoaderFile.class));
-		assertThat(this.files.size()).isEqualTo(3);
-	}
-
-	@Test
-	void classLoaderFilesMustNotBeNull() {
-		assertThatIllegalArgumentException().isThrownBy(() -> new ClassLoaderFiles(null))
-				.withMessageContaining("ClassLoaderFiles must not be null");
-	}
-
-	@Test
-	void constructFromExistingSet() {
-		this.files.addFile("s1", "n1", mock(ClassLoaderFile.class));
-		this.files.addFile("s1", "n2", mock(ClassLoaderFile.class));
-		ClassLoaderFiles copy = new ClassLoaderFiles(this.files);
-		this.files.addFile("s2", "n3", mock(ClassLoaderFile.class));
-		assertThat(this.files.size()).isEqualTo(3);
-		assertThat(copy.size()).isEqualTo(2);
-	}
-
-}
-=======
 /*
  * Copyright 2012-2020 the original author or authors.
  *
@@ -337,5 +166,4 @@
 		assertThat(copy.size()).isEqualTo(2);
 	}
 
-}
->>>>>>> 6755b480
+}