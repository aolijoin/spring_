[[getting-started.system-requirements]]
== System Requirements
Spring Boot {spring-boot-version} requires https://www.java.com[Java 17] and is compatible up to and including Java 19.
{spring-framework-docs}/[Spring Framework {spring-framework-version}] or above is also required.

Explicit build support is provided for the following build tools:

|===
| Build Tool | Version

| Maven
| 3.5+

| Gradle
<<<<<<< HEAD
| 7.x (7.5 or later)
=======
| 6.8.x, 6.9.x, 7.x, and 8.x
>>>>>>> 68a1dd3a
|===



[[getting-started.system-requirements.servlet-containers]]
=== Servlet Containers
Spring Boot supports the following embedded servlet containers:

|===
| Name | Servlet Version

| Tomcat 10.0
| 5.0

| Jetty 11.0
| 5.1

| Undertow 2.2 (Jakarta EE 9 variant)
| 5.0
|===

You can also deploy Spring Boot applications to any servlet 5.0+ compatible container.



[[getting-started.system-requirements.graal]]
=== GraalVM Native Images
Spring Boot applications can be <<native-image#native-image.introducing-graalvm-native-images,converted into a Native Image>> using GraalVM {graal-version} or above.

Images can be created using the https://github.com/graalvm/native-build-tools[native build tools] Gradle/Maven plugins or `native-image` tool provided by GraalVM.
You can also create native images using the https://github.com/paketo-buildpacks/native-image[native-image Paketo buildpack].

The following versions are supported:

|===
| Name | Version

| GraalVM Community
| {graal-version}

| Native Build Tools
| {native-build-tools-version}
|===<|MERGE_RESOLUTION|>--- conflicted
+++ resolved
@@ -12,11 +12,7 @@
 | 3.5+
 
 | Gradle
-<<<<<<< HEAD
-| 7.x (7.5 or later)
-=======
-| 6.8.x, 6.9.x, 7.x, and 8.x
->>>>>>> 68a1dd3a
+| 7.x (7.5 or later) and 8.x
 |===
 
 
