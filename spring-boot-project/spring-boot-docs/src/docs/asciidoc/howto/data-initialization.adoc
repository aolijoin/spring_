[[howto.data-initialization]]
== Database Initialization
An SQL database can be initialized in different ways depending on what your stack is.
Of course, you can also do it manually, provided the database is a separate process.
It is recommended to use a single mechanism for schema generation.




[[howto.data-initialization.using-hibernate]]
=== Initialize a Database Using Hibernate
<<<<<<< HEAD
You can set `spring.jpa.hibernate.ddl-auto` explicitly to one of the standard Hibernate property values which are `none`, `validate`, `update`, `create`, and `create-drop`.
Spring Boot chooses a default value for you based on whether it thinks your database is embedded.
It defaults to `create-drop` if no schema manager has been detected or `none` in all other cases.
An embedded database is detected by looking at the `Connection` type and JDBC url.
`hsqldb`, `h2`, and `derby` are candidates, while others are not.
=======
You can set configprop:spring.jpa.hibernate.ddl-auto[] to control Hibernate's database initialization.
Supported values are `none`, `validate`, `update`, `create`, and `create-drop`.
Spring Boot chooses a default value for you based on whether you are using an embedded database.
An embedded database is identified by looking at the `Connection` type and JDBC url.
`hsqldb`, `h2`, or `derby` are embedded databases and others are not.
If an embedded database is identified and no schema manager (Flyway or Liquibase) has been detected, `ddl-auto` defaults to `create-drop`.
In all other cases, it defaults to `none`.

>>>>>>> 27418ede
Be careful when switching from in-memory to a '`real`' database that you do not make assumptions about the existence of the tables and data in the new platform.
You either have to set `ddl-auto` explicitly or use one of the other mechanisms to initialize the database.

NOTE: You can output the schema creation by enabling the `org.hibernate.SQL` logger.
This is done for you automatically if you enable the <<features#features.logging.console-output,debug mode>>.

In addition, a file named `import.sql` in the root of the classpath is executed on startup if Hibernate creates the schema from scratch (that is, if the `ddl-auto` property is set to `create` or `create-drop`).
This can be useful for demos and for testing if you are careful but is probably not something you want to be on the classpath in production.
It is a Hibernate feature (and has nothing to do with Spring).



[[howto.data-initialization.using-basic-sql-scripts]]
=== Initialize a Database Using Basic SQL Scripts
Spring Boot can automatically create the schema (DDL scripts) of your JDBC `DataSource` or R2DBC `ConnectionFactory` and initialize its data (DML scripts).

By default, it loads schema scripts from `optional:classpath*:schema.sql` and data scripts from `optional:classpath*:data.sql`.
The locations of these schema and data scripts can be customized using configprop:spring.sql.init.schema-locations[] and configprop:spring.sql.init.data-locations[] respectively.
The `optional:` prefix means that the application will start even when the files do not exist.
To have the application fail to start when the files are absent, remove the `optional:` prefix.

In addition, Spring Boot processes the `optional:classpath*:schema-$\{platform}.sql` and `optional:classpath*:data-$\{platform}.sql` files (if present), where `$\{platform}` is the value of configprop:spring.sql.init.platform[].
This allows you to switch to database-specific scripts if necessary.
For example, you might choose to set it to the vendor name of the database (`hsqldb`, `h2`, `oracle`, `mysql`, `postgresql`, and so on).

By default, SQL database initialization is only performed when using an embedded in-memory database.
To always initialize an SQL database, irrespective of its type, set configprop:spring.sql.init.mode[] to `always`.
Similarly, to disable initialization, set configprop:spring.sql.init.mode[] to `never`.
By default, Spring Boot enables the fail-fast feature of its script-based database initializer.
This means that, if the scripts cause exceptions, the application fails to start.
You can tune that behavior by setting configprop:spring.sql.init.continue-on-error[].

Script-based `DataSource` initialization is performed, by default, before any JPA `EntityManagerFactory` beans are created.
`schema.sql` can be used to create the schema for JPA-managed entities and `data.sql` can be used to populate it.
While we do not recommend using multiple data source initialization technologies, if you want script-based `DataSource` initialization to be able to build upon the schema creation performed by Hibernate, set configprop:spring.jpa.defer-datasource-initialization[] to `true`.
This will defer data source initialization until after any `EntityManagerFactory` beans have been created and initialized.
`schema.sql` can then be used to make additions to any schema creation performed by Hibernate and `data.sql` can be used to populate it.

NOTE: The initialization scripts support `--` for single line comments and `/++*++ ++*++/` for block comments.
Other comment formats are not supported.

If you are using a <<howto#howto.data-initialization.migration-tool,Higher-level Database Migration Tool>>, like Flyway or Liquibase, you should use them alone to create and initialize the schema.
Using the basic `schema.sql` and `data.sql` scripts alongside Flyway or Liquibase is not recommended and support will be removed in a future release.

If you need to initialize test data using a higher-level database migration tool, please see the sections about <<howto#howto.data-initialization.migration-tool.flyway-tests, Flyway>> and <<howto#howto.data-initialization.migration-tool.liquibase-tests, Liquibase>>.



[[howto.data-initialization.batch]]
=== Initialize a Spring Batch Database
If you use Spring Batch, it comes pre-packaged with SQL initialization scripts for most popular database platforms.
Spring Boot can detect your database type and execute those scripts on startup.
If you use an embedded database, this happens by default.
You can also enable it for any database type, as shown in the following example:

[source,yaml,indent=0,subs="verbatim",configprops,configblocks]
----
	spring:
	  batch:
	    jdbc:
	      initialize-schema: "always"
----

You can also switch off the initialization explicitly by setting `spring.batch.jdbc.initialize-schema` to `never`.



[[howto.data-initialization.migration-tool]]
=== Use a Higher-level Database Migration Tool
Spring Boot supports two higher-level migration tools: https://flywaydb.org/[Flyway] and https://www.liquibase.org/[Liquibase].



[[howto.data-initialization.migration-tool.flyway]]
==== Execute Flyway Database Migrations on Startup
To automatically run Flyway database migrations on startup, add the `org.flywaydb:flyway-core` to your classpath.

Typically, migrations are scripts in the form `V<VERSION>__<NAME>.sql` (with `<VERSION>` an underscore-separated version, such as '`1`' or '`2_1`').
By default, they are in a directory called `classpath:db/migration`, but you can modify that location by setting `spring.flyway.locations`.
This is a comma-separated list of one or more `classpath:` or `filesystem:` locations.
For example, the following configuration would search for scripts in both the default classpath location and the `/opt/migration` directory:

[source,yaml,indent=0,subs="verbatim",configprops,configblocks]
----
	spring:
	  flyway:
	    locations: "classpath:db/migration,filesystem:/opt/migration"
----

You can also add a special `\{vendor}` placeholder to use vendor-specific scripts.
Assume the following:

[source,yaml,indent=0,subs="verbatim",configprops,configblocks]
----
	spring:
	  flyway:
	    locations: "classpath:db/migration/{vendor}"
----

Rather than using `db/migration`, the preceding configuration sets the directory to use according to the type of the database (such as `db/migration/mysql` for MySQL).
The list of supported databases is available in {spring-boot-module-code}/jdbc/DatabaseDriver.java[`DatabaseDriver`].

Migrations can also be written in Java.
Flyway will be auto-configured with any beans that implement `JavaMigration`.

{spring-boot-autoconfigure-module-code}/flyway/FlywayProperties.java[`FlywayProperties`] provides most of Flyway's settings and a small set of additional properties that can be used to disable the migrations or switch off the location checking.
If you need more control over the configuration, consider registering a `FlywayConfigurationCustomizer` bean.

Spring Boot calls `Flyway.migrate()` to perform the database migration.
If you would like more control, provide a `@Bean` that implements {spring-boot-autoconfigure-module-code}/flyway/FlywayMigrationStrategy.java[`FlywayMigrationStrategy`].

Flyway supports SQL and Java https://flywaydb.org/documentation/concepts/callbacks[callbacks].
To use SQL-based callbacks, place the callback scripts in the `classpath:db/migration` directory.
To use Java-based callbacks, create one or more beans that implement `Callback`.
Any such beans are automatically registered with `Flyway`.
They can be ordered by using `@Order` or by implementing `Ordered`.
Beans that implement the deprecated `FlywayCallback` interface can also be detected, however they cannot be used alongside `Callback` beans.

By default, Flyway autowires the (`@Primary`) `DataSource` in your context and uses that for migrations.
If you like to use a different `DataSource`, you can create one and mark its `@Bean` as `@FlywayDataSource`.
If you do so and want two data sources, remember to create another one and mark it as `@Primary`.
Alternatively, you can use Flyway's native `DataSource` by setting `spring.flyway.[url,user,password]` in external properties.
Setting either `spring.flyway.url` or `spring.flyway.user` is sufficient to cause Flyway to use its own `DataSource`.
If any of the three properties has not been set, the value of its equivalent `spring.datasource` property will be used.

You can also use Flyway to provide data for specific scenarios.
For example, you can place test-specific migrations in `src/test/resources` and they are run only when your application starts for testing.
Also, you can use profile-specific configuration to customize `spring.flyway.locations` so that certain migrations run only when a particular profile is active.
For example, in `application-dev.properties`, you might specify the following setting:

[source,yaml,indent=0,subs="verbatim",configprops,configblocks]
----
	spring:
	  flyway:
	    locations: "classpath:/db/migration,classpath:/dev/db/migration"
----

With that setup, migrations in `dev/db/migration` run only when the `dev` profile is active.



[[howto.data-initialization.migration-tool.liquibase]]
==== Execute Liquibase Database Migrations on Startup
To automatically run Liquibase database migrations on startup, add the `org.liquibase:liquibase-core` to your classpath.

[NOTE]
====
When you add the `org.liquibase:liquibase-core` to your classpath, database migrations run by default for both during application startup and before your tests run.
This behavior can be customized by using the configprop:spring.liquibase.enabled[] property, setting different values in the `main` and `test` configurations.
It is not possible to use two different ways to initialize the database (for example Liquibase for application startup, JPA for test runs).
====

By default, the master change log is read from `db/changelog/db.changelog-master.yaml`, but you can change the location by setting `spring.liquibase.change-log`.
In addition to YAML, Liquibase also supports JSON, XML, and SQL change log formats.

By default, Liquibase autowires the (`@Primary`) `DataSource` in your context and uses that for migrations.
If you need to use a different `DataSource`, you can create one and mark its `@Bean` as `@LiquibaseDataSource`.
If you do so and you want two data sources, remember to create another one and mark it as `@Primary`.
Alternatively, you can use Liquibase's native `DataSource` by setting `spring.liquibase.[driver-class-name,url,user,password]` in external properties.
Setting either `spring.liquibase.url` or `spring.liquibase.user` is sufficient to cause Liquibase to use its own `DataSource`.
If any of the three properties has not been set, the value of its equivalent `spring.datasource` property will be used.

See {spring-boot-autoconfigure-module-code}/liquibase/LiquibaseProperties.java[`LiquibaseProperties`] for details about available settings such as contexts, the default schema, and others.



[[howto.data-initialization.migration-tool.flyway-tests]]
==== Use Flyway for test-only migrations
If you want to create Flyway migrations which populate your test database, place them in `src/test/resources/db/migration`.
A file named, for example, `src/test/resources/db/migration/V9999__test-data.sql` will be executed after your production migrations and only if you're running the tests.
You can use this file to create the needed test data.
This file will not be packaged in your uber jar or your container.



[[howto.data-initialization.migration-tool.liquibase-tests]]
==== Use Liquibase for test-only migrations
If you want to create Liquibase migrations which populate your test database, you have to create a test changelog which also includes the production changelog.

First, you need to configure Liquibase to use a different changelog when running the tests.
One way to do this is to create a Spring Boot `test` profile and put the Liquibase properties in there.
For that, create a file named `src/test/resources/application-test.properties` and put the following property in there:

[source,yaml,indent=0,subs="verbatim",configprops,configblocks]
----
  spring:
    liquibase:
      change-log: "classpath:/db/changelog/db.changelog-test.yaml"
----

This configures Liquibase to use a different changelog when running in the `test` profile.

Now create the changelog file at `src/test/resources/db/changelog/db.changelog-test.yaml`:

[source,yaml,indent=0,subs="verbatim"]
----
databaseChangeLog:
  - include:
      file: classpath:/db/changelog/db.changelog-master.yaml
  - changeSet:
      runOrder: "last"
      id: "test"
      changes:
        # Insert your changes here
----

This changelog will be used when the tests are run and it will not be packaged in your uber jar or your container.
It includes the production changelog and then declares a new changeset, whose `runOrder: last` setting specifies that it runs after all the production changesets have been run.
You can now use for example the https://docs.liquibase.com/change-types/insert.html[insert changeset] to insert data or the https://docs.liquibase.com/change-types/sql.html[sql changeset] to execute SQL directly.

The last thing to do is to configure Spring Boot to activate the `test` profile when running tests.
To do this, you can add the `@ActiveProfiles("test")` annotation to your `@SpringBootTest` annotated test classes.



[[howto.data-initialization.dependencies]]
=== Depend Upon an Initialized Database
Database initialization is performed while the application is starting up as part of application context refresh.
To allow an initialized database to be accessed during startup, beans that act as database initializers and beans that require that database to have been initialized are detected automatically.
Beans whose initialization depends upon the database having been initialized are configured to depend upon those that initialize it.
If, during startup, your application tries to access the database and it has not been initialized, you can configure additional detection of beans that initialize the database and require the database to have been initialized.



[[howto.data-initialization.dependencies.initializer-detection]]
==== Detect a Database Initializer
Spring Boot will automatically detect beans of the following types that initialize an SQL database:

- `DataSourceScriptDatabaseInitializer`
- `EntityManagerFactory`
- `Flyway`
- `FlywayMigrationInitializer`
- `R2dbcScriptDatabaseInitializer`
- `SpringLiquibase`

If you are using a third-party starter for a database initialization library, it may provide a detector such that beans of other types are also detected automatically.
To have other beans be detected, register an implementation of `DatabaseInitializerDetector` in `META-INF/spring.factories`.



[[howto.data-initialization.dependencies.depends-on-initialization-detection]]
==== Detect a Bean That Depends On Database Initialization
Spring Boot will automatically detect beans of the following types that depends upon database initialization:

- `AbstractEntityManagerFactoryBean` (unless configprop:spring.jpa.defer-datasource-initialization[] is set to `true`)
- `DSLContext` (jOOQ)
- `EntityManagerFactory` (unless configprop:spring.jpa.defer-datasource-initialization[] is set to `true`)
- `JdbcClient`
- `JdbcOperations`
- `NamedParameterJdbcOperations`

If you are using a third-party starter data access library, it may provide a detector such that beans of other types are also detected automatically.
To have other beans be detected, register an implementation of `DependsOnDatabaseInitializationDetector` in `META-INF/spring.factories`.
Alternatively, annotate the bean's class or its `@Bean` method with `@DependsOnDatabaseInitialization`.<|MERGE_RESOLUTION|>--- conflicted
+++ resolved
@@ -9,13 +9,6 @@
 
 [[howto.data-initialization.using-hibernate]]
 === Initialize a Database Using Hibernate
-<<<<<<< HEAD
-You can set `spring.jpa.hibernate.ddl-auto` explicitly to one of the standard Hibernate property values which are `none`, `validate`, `update`, `create`, and `create-drop`.
-Spring Boot chooses a default value for you based on whether it thinks your database is embedded.
-It defaults to `create-drop` if no schema manager has been detected or `none` in all other cases.
-An embedded database is detected by looking at the `Connection` type and JDBC url.
-`hsqldb`, `h2`, and `derby` are candidates, while others are not.
-=======
 You can set configprop:spring.jpa.hibernate.ddl-auto[] to control Hibernate's database initialization.
 Supported values are `none`, `validate`, `update`, `create`, and `create-drop`.
 Spring Boot chooses a default value for you based on whether you are using an embedded database.
@@ -24,7 +17,6 @@
 If an embedded database is identified and no schema manager (Flyway or Liquibase) has been detected, `ddl-auto` defaults to `create-drop`.
 In all other cases, it defaults to `none`.
 
->>>>>>> 27418ede
 Be careful when switching from in-memory to a '`real`' database that you do not make assumptions about the existence of the tables and data in the new platform.
 You either have to set `ddl-auto` explicitly or use one of the other mechanisms to initialize the database.
 
