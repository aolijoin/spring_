<<<<<<< HEAD
/*
 * Copyright 2012-2019 the original author or authors.
 *
 * Licensed under the Apache License, Version 2.0 (the "License");
 * you may not use this file except in compliance with the License.
 * You may obtain a copy of the License at
 *
 *      https://www.apache.org/licenses/LICENSE-2.0
 *
 * Unless required by applicable law or agreed to in writing, software
 * distributed under the License is distributed on an "AS IS" BASIS,
 * WITHOUT WARRANTIES OR CONDITIONS OF ANY KIND, either express or implied.
 * See the License for the specific language governing permissions and
 * limitations under the License.
 */

package org.springframework.boot.context.properties.migrator;

import java.time.Duration;
import java.util.Comparator;
import java.util.Map;

import org.springframework.boot.configurationmetadata.ConfigurationMetadataProperty;
import org.springframework.boot.configurationmetadata.Deprecation;
import org.springframework.boot.context.properties.source.ConfigurationProperty;
import org.springframework.boot.origin.Origin;
import org.springframework.boot.origin.TextResourceOrigin;
import org.springframework.util.StringUtils;

/**
 * Description of a property migration.
 *
 * @author Stephane Nicoll
 */
class PropertyMigration {

	public static final Comparator<PropertyMigration> COMPARATOR = Comparator
			.comparing((property) -> property.getMetadata().getId());

	private final ConfigurationProperty property;

	private final Integer lineNumber;

	private final ConfigurationMetadataProperty metadata;

	private final ConfigurationMetadataProperty replacementMetadata;

	private final boolean compatibleType;

	PropertyMigration(ConfigurationProperty property, ConfigurationMetadataProperty metadata,
			ConfigurationMetadataProperty replacementMetadata) {
		this.property = property;
		this.lineNumber = determineLineNumber(property);
		this.metadata = metadata;
		this.replacementMetadata = replacementMetadata;
		this.compatibleType = determineCompatibleType(metadata, replacementMetadata);
	}

	private static Integer determineLineNumber(ConfigurationProperty property) {
		Origin origin = property.getOrigin();
		if (origin instanceof TextResourceOrigin) {
			TextResourceOrigin textOrigin = (TextResourceOrigin) origin;
			if (textOrigin.getLocation() != null) {
				return textOrigin.getLocation().getLine() + 1;
			}
		}
		return null;
	}

	private static boolean determineCompatibleType(ConfigurationMetadataProperty metadata,
			ConfigurationMetadataProperty replacementMetadata) {
		String currentType = metadata.getType();
		String replacementType = determineReplacementType(replacementMetadata);
		if (replacementType == null || currentType == null) {
			return false;
		}
		if (replacementType.equals(currentType)) {
			return true;
		}
		if (replacementType.equals(Duration.class.getName())
				&& (currentType.equals(Long.class.getName()) || currentType.equals(Integer.class.getName()))) {
			return true;
		}
		return false;
	}

	private static String determineReplacementType(ConfigurationMetadataProperty replacementMetadata) {
		if (replacementMetadata == null || replacementMetadata.getType() == null) {
			return null;
		}
		String candidate = replacementMetadata.getType();
		if (candidate.startsWith(Map.class.getName())) {
			int lastComma = candidate.lastIndexOf(',');
			if (lastComma != -1) {
				return candidate.substring(lastComma + 1, candidate.length() - 1).trim();
			}
		}
		return candidate;
	}

	ConfigurationProperty getProperty() {
		return this.property;
	}

	Integer getLineNumber() {
		return this.lineNumber;
	}

	ConfigurationMetadataProperty getMetadata() {
		return this.metadata;
	}

	boolean isCompatibleType() {
		return this.compatibleType;
	}

	String determineReason() {
		if (this.compatibleType) {
			return "Replacement: " + this.metadata.getDeprecation().getReplacement();
		}
		Deprecation deprecation = this.metadata.getDeprecation();
		if (StringUtils.hasText(deprecation.getShortReason())) {
			return "Reason: " + deprecation.getShortReason();
		}
		if (StringUtils.hasText(deprecation.getReplacement())) {
			if (this.replacementMetadata != null) {
				return String.format("Reason: Replacement key '%s' uses an incompatible target type",
						deprecation.getReplacement());
			}
			else {
				return String.format("Reason: No metadata found for replacement key '%s'",
						deprecation.getReplacement());
			}
		}
		return "Reason: none";
	}

}
=======
/*
 * Copyright 2012-2020 the original author or authors.
 *
 * Licensed under the Apache License, Version 2.0 (the "License");
 * you may not use this file except in compliance with the License.
 * You may obtain a copy of the License at
 *
 *      https://www.apache.org/licenses/LICENSE-2.0
 *
 * Unless required by applicable law or agreed to in writing, software
 * distributed under the License is distributed on an "AS IS" BASIS,
 * WITHOUT WARRANTIES OR CONDITIONS OF ANY KIND, either express or implied.
 * See the License for the specific language governing permissions and
 * limitations under the License.
 */

package org.springframework.boot.context.properties.migrator;

import java.time.Duration;
import java.util.Comparator;
import java.util.Map;

import org.springframework.boot.configurationmetadata.ConfigurationMetadataProperty;
import org.springframework.boot.configurationmetadata.Deprecation;
import org.springframework.boot.context.properties.source.ConfigurationProperty;
import org.springframework.boot.origin.Origin;
import org.springframework.boot.origin.TextResourceOrigin;
import org.springframework.util.StringUtils;

/**
 * Description of a property migration.
 *
 * @author Stephane Nicoll
 */
class PropertyMigration {

	public static final Comparator<PropertyMigration> COMPARATOR = Comparator
			.comparing((property) -> property.getMetadata().getId());

	private final ConfigurationProperty property;

	private final Integer lineNumber;

	private final ConfigurationMetadataProperty metadata;

	private final ConfigurationMetadataProperty replacementMetadata;

	private final boolean compatibleType;

	PropertyMigration(ConfigurationProperty property, ConfigurationMetadataProperty metadata,
			ConfigurationMetadataProperty replacementMetadata) {
		this.property = property;
		this.lineNumber = determineLineNumber(property);
		this.metadata = metadata;
		this.replacementMetadata = replacementMetadata;
		this.compatibleType = determineCompatibleType(metadata, replacementMetadata);
	}

	private static Integer determineLineNumber(ConfigurationProperty property) {
		Origin origin = property.getOrigin();
		if (origin instanceof TextResourceOrigin) {
			TextResourceOrigin textOrigin = (TextResourceOrigin) origin;
			if (textOrigin.getLocation() != null) {
				return textOrigin.getLocation().getLine() + 1;
			}
		}
		return null;
	}

	private static boolean determineCompatibleType(ConfigurationMetadataProperty metadata,
			ConfigurationMetadataProperty replacementMetadata) {
		String currentType = metadata.getType();
		String replacementType = determineReplacementType(replacementMetadata);
		if (replacementType == null || currentType == null) {
			return false;
		}
		if (replacementType.equals(currentType)) {
			return true;
		}
		if (replacementType.equals(Duration.class.getName())
				&& (currentType.equals(Long.class.getName()) || currentType.equals(Integer.class.getName()))) {
			return true;
		}
		return false;
	}

	private static String determineReplacementType(ConfigurationMetadataProperty replacementMetadata) {
		if (replacementMetadata == null || replacementMetadata.getType() == null) {
			return null;
		}
		String candidate = replacementMetadata.getType();
		if (candidate.startsWith(Map.class.getName())) {
			int lastComma = candidate.lastIndexOf(',');
			if (lastComma != -1) {
				return candidate.substring(lastComma + 1, candidate.length() - 1).trim();
			}
		}
		return candidate;
	}

	ConfigurationProperty getProperty() {
		return this.property;
	}

	Integer getLineNumber() {
		return this.lineNumber;
	}

	ConfigurationMetadataProperty getMetadata() {
		return this.metadata;
	}

	boolean isCompatibleType() {
		return this.compatibleType;
	}

	String determineReason() {
		if (this.compatibleType) {
			return "Replacement: " + this.metadata.getDeprecation().getReplacement();
		}
		Deprecation deprecation = this.metadata.getDeprecation();
		if (StringUtils.hasText(deprecation.getShortReason())) {
			return "Reason: " + deprecation.getShortReason();
		}
		if (StringUtils.hasText(deprecation.getReplacement())) {
			if (this.replacementMetadata != null) {
				return String.format("Reason: Replacement key '%s' uses an incompatible target type",
						deprecation.getReplacement());
			}
			return String.format("Reason: No metadata found for replacement key '%s'", deprecation.getReplacement());
		}
		return "Reason: none";
	}

}
>>>>>>> 6755b480
<|MERGE_RESOLUTION|>--- conflicted
+++ resolved
@@ -1,143 +1,3 @@
-<<<<<<< HEAD
-/*
- * Copyright 2012-2019 the original author or authors.
- *
- * Licensed under the Apache License, Version 2.0 (the "License");
- * you may not use this file except in compliance with the License.
- * You may obtain a copy of the License at
- *
- *      https://www.apache.org/licenses/LICENSE-2.0
- *
- * Unless required by applicable law or agreed to in writing, software
- * distributed under the License is distributed on an "AS IS" BASIS,
- * WITHOUT WARRANTIES OR CONDITIONS OF ANY KIND, either express or implied.
- * See the License for the specific language governing permissions and
- * limitations under the License.
- */
-
-package org.springframework.boot.context.properties.migrator;
-
-import java.time.Duration;
-import java.util.Comparator;
-import java.util.Map;
-
-import org.springframework.boot.configurationmetadata.ConfigurationMetadataProperty;
-import org.springframework.boot.configurationmetadata.Deprecation;
-import org.springframework.boot.context.properties.source.ConfigurationProperty;
-import org.springframework.boot.origin.Origin;
-import org.springframework.boot.origin.TextResourceOrigin;
-import org.springframework.util.StringUtils;
-
-/**
- * Description of a property migration.
- *
- * @author Stephane Nicoll
- */
-class PropertyMigration {
-
-	public static final Comparator<PropertyMigration> COMPARATOR = Comparator
-			.comparing((property) -> property.getMetadata().getId());
-
-	private final ConfigurationProperty property;
-
-	private final Integer lineNumber;
-
-	private final ConfigurationMetadataProperty metadata;
-
-	private final ConfigurationMetadataProperty replacementMetadata;
-
-	private final boolean compatibleType;
-
-	PropertyMigration(ConfigurationProperty property, ConfigurationMetadataProperty metadata,
-			ConfigurationMetadataProperty replacementMetadata) {
-		this.property = property;
-		this.lineNumber = determineLineNumber(property);
-		this.metadata = metadata;
-		this.replacementMetadata = replacementMetadata;
-		this.compatibleType = determineCompatibleType(metadata, replacementMetadata);
-	}
-
-	private static Integer determineLineNumber(ConfigurationProperty property) {
-		Origin origin = property.getOrigin();
-		if (origin instanceof TextResourceOrigin) {
-			TextResourceOrigin textOrigin = (TextResourceOrigin) origin;
-			if (textOrigin.getLocation() != null) {
-				return textOrigin.getLocation().getLine() + 1;
-			}
-		}
-		return null;
-	}
-
-	private static boolean determineCompatibleType(ConfigurationMetadataProperty metadata,
-			ConfigurationMetadataProperty replacementMetadata) {
-		String currentType = metadata.getType();
-		String replacementType = determineReplacementType(replacementMetadata);
-		if (replacementType == null || currentType == null) {
-			return false;
-		}
-		if (replacementType.equals(currentType)) {
-			return true;
-		}
-		if (replacementType.equals(Duration.class.getName())
-				&& (currentType.equals(Long.class.getName()) || currentType.equals(Integer.class.getName()))) {
-			return true;
-		}
-		return false;
-	}
-
-	private static String determineReplacementType(ConfigurationMetadataProperty replacementMetadata) {
-		if (replacementMetadata == null || replacementMetadata.getType() == null) {
-			return null;
-		}
-		String candidate = replacementMetadata.getType();
-		if (candidate.startsWith(Map.class.getName())) {
-			int lastComma = candidate.lastIndexOf(',');
-			if (lastComma != -1) {
-				return candidate.substring(lastComma + 1, candidate.length() - 1).trim();
-			}
-		}
-		return candidate;
-	}
-
-	ConfigurationProperty getProperty() {
-		return this.property;
-	}
-
-	Integer getLineNumber() {
-		return this.lineNumber;
-	}
-
-	ConfigurationMetadataProperty getMetadata() {
-		return this.metadata;
-	}
-
-	boolean isCompatibleType() {
-		return this.compatibleType;
-	}
-
-	String determineReason() {
-		if (this.compatibleType) {
-			return "Replacement: " + this.metadata.getDeprecation().getReplacement();
-		}
-		Deprecation deprecation = this.metadata.getDeprecation();
-		if (StringUtils.hasText(deprecation.getShortReason())) {
-			return "Reason: " + deprecation.getShortReason();
-		}
-		if (StringUtils.hasText(deprecation.getReplacement())) {
-			if (this.replacementMetadata != null) {
-				return String.format("Reason: Replacement key '%s' uses an incompatible target type",
-						deprecation.getReplacement());
-			}
-			else {
-				return String.format("Reason: No metadata found for replacement key '%s'",
-						deprecation.getReplacement());
-			}
-		}
-		return "Reason: none";
-	}
-
-}
-=======
 /*
  * Copyright 2012-2020 the original author or authors.
  *
@@ -272,5 +132,4 @@
 		return "Reason: none";
 	}
 
-}
->>>>>>> 6755b480
+}