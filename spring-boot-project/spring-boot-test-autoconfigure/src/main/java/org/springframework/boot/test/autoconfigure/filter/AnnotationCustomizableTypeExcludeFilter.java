<<<<<<< HEAD
/*
 * Copyright 2012-2019 the original author or authors.
 *
 * Licensed under the Apache License, Version 2.0 (the "License");
 * you may not use this file except in compliance with the License.
 * You may obtain a copy of the License at
 *
 *      https://www.apache.org/licenses/LICENSE-2.0
 *
 * Unless required by applicable law or agreed to in writing, software
 * distributed under the License is distributed on an "AS IS" BASIS,
 * WITHOUT WARRANTIES OR CONDITIONS OF ANY KIND, either express or implied.
 * See the License for the specific language governing permissions and
 * limitations under the License.
 */

package org.springframework.boot.test.autoconfigure.filter;

import java.io.IOException;
import java.lang.annotation.Annotation;
import java.util.Set;

import org.springframework.beans.factory.BeanClassLoaderAware;
import org.springframework.boot.context.TypeExcludeFilter;
import org.springframework.context.annotation.ComponentScan.Filter;
import org.springframework.core.type.classreading.MetadataReader;
import org.springframework.core.type.classreading.MetadataReaderFactory;
import org.springframework.core.type.filter.AnnotationTypeFilter;
import org.springframework.core.type.filter.AssignableTypeFilter;
import org.springframework.util.ObjectUtils;

/**
 * Abstract base class for a {@link TypeExcludeFilter} that can be customized using an
 * annotation.
 *
 * @author Phillip Webb
 * @since 1.4.0
 */
public abstract class AnnotationCustomizableTypeExcludeFilter extends TypeExcludeFilter
		implements BeanClassLoaderAware {

	private ClassLoader classLoader;

	@Override
	public void setBeanClassLoader(ClassLoader classLoader) {
		this.classLoader = classLoader;
	}

	@Override
	public boolean match(MetadataReader metadataReader, MetadataReaderFactory metadataReaderFactory)
			throws IOException {
		if (hasAnnotation()) {
			return !(include(metadataReader, metadataReaderFactory) && !exclude(metadataReader, metadataReaderFactory));
		}
		return false;
	}

	protected boolean include(MetadataReader metadataReader, MetadataReaderFactory metadataReaderFactory)
			throws IOException {
		if (new FilterAnnotations(this.classLoader, getFilters(FilterType.INCLUDE)).anyMatches(metadataReader,
				metadataReaderFactory)) {
			return true;
		}
		if (isUseDefaultFilters() && defaultInclude(metadataReader, metadataReaderFactory)) {
			return true;
		}
		return false;
	}

	protected boolean defaultInclude(MetadataReader metadataReader, MetadataReaderFactory metadataReaderFactory)
			throws IOException {
		for (Class<?> include : getDefaultIncludes()) {
			if (isTypeOrAnnotated(metadataReader, metadataReaderFactory, include)) {
				return true;
			}
		}
		for (Class<?> component : getComponentIncludes()) {
			if (isTypeOrAnnotated(metadataReader, metadataReaderFactory, component)) {
				return true;
			}
		}
		return false;
	}

	protected boolean exclude(MetadataReader metadataReader, MetadataReaderFactory metadataReaderFactory)
			throws IOException {
		return new FilterAnnotations(this.classLoader, getFilters(FilterType.EXCLUDE)).anyMatches(metadataReader,
				metadataReaderFactory);
	}

	@SuppressWarnings("unchecked")
	protected final boolean isTypeOrAnnotated(MetadataReader metadataReader,
			MetadataReaderFactory metadataReaderFactory, Class<?> type) throws IOException {
		AnnotationTypeFilter annotationFilter = new AnnotationTypeFilter((Class<? extends Annotation>) type);
		AssignableTypeFilter typeFilter = new AssignableTypeFilter(type);
		return annotationFilter.match(metadataReader, metadataReaderFactory)
				|| typeFilter.match(metadataReader, metadataReaderFactory);
	}

	protected abstract boolean hasAnnotation();

	protected abstract Filter[] getFilters(FilterType type);

	protected abstract boolean isUseDefaultFilters();

	protected abstract Set<Class<?>> getDefaultIncludes();

	protected abstract Set<Class<?>> getComponentIncludes();

	protected enum FilterType {

		INCLUDE, EXCLUDE

	}

	@Override
	public boolean equals(Object obj) {
		if (this == obj) {
			return true;
		}
		if (getClass() != obj.getClass()) {
			return false;
		}
		AnnotationCustomizableTypeExcludeFilter other = (AnnotationCustomizableTypeExcludeFilter) obj;
		boolean result = true;
		result = result && hasAnnotation() == other.hasAnnotation();
		for (FilterType filterType : FilterType.values()) {
			result &= ObjectUtils.nullSafeEquals(getFilters(filterType), other.getFilters(filterType));
		}
		result = result && isUseDefaultFilters() == other.isUseDefaultFilters();
		result = result && ObjectUtils.nullSafeEquals(getDefaultIncludes(), other.getDefaultIncludes());
		result = result && ObjectUtils.nullSafeEquals(getComponentIncludes(), other.getComponentIncludes());
		return result;
	}

	@Override
	public int hashCode() {
		final int prime = 31;
		int result = 0;
		result = prime * result + Boolean.hashCode(hasAnnotation());
		for (FilterType filterType : FilterType.values()) {
			result = prime * result + ObjectUtils.nullSafeHashCode(getFilters(filterType));
		}
		result = prime * result + Boolean.hashCode(isUseDefaultFilters());
		result = prime * result + ObjectUtils.nullSafeHashCode(getDefaultIncludes());
		result = prime * result + ObjectUtils.nullSafeHashCode(getComponentIncludes());
		return result;
	}

}
=======
/*
 * Copyright 2012-2020 the original author or authors.
 *
 * Licensed under the Apache License, Version 2.0 (the "License");
 * you may not use this file except in compliance with the License.
 * You may obtain a copy of the License at
 *
 *      https://www.apache.org/licenses/LICENSE-2.0
 *
 * Unless required by applicable law or agreed to in writing, software
 * distributed under the License is distributed on an "AS IS" BASIS,
 * WITHOUT WARRANTIES OR CONDITIONS OF ANY KIND, either express or implied.
 * See the License for the specific language governing permissions and
 * limitations under the License.
 */

package org.springframework.boot.test.autoconfigure.filter;

import java.io.IOException;
import java.lang.annotation.Annotation;
import java.util.Set;

import org.springframework.beans.factory.BeanClassLoaderAware;
import org.springframework.boot.context.TypeExcludeFilter;
import org.springframework.context.annotation.ComponentScan.Filter;
import org.springframework.core.type.classreading.MetadataReader;
import org.springframework.core.type.classreading.MetadataReaderFactory;
import org.springframework.core.type.filter.AnnotationTypeFilter;
import org.springframework.core.type.filter.AssignableTypeFilter;
import org.springframework.util.ObjectUtils;

/**
 * Abstract base class for a {@link TypeExcludeFilter} that can be customized using an
 * annotation.
 *
 * @author Phillip Webb
 * @since 1.4.0
 */
public abstract class AnnotationCustomizableTypeExcludeFilter extends TypeExcludeFilter
		implements BeanClassLoaderAware {

	private ClassLoader classLoader;

	@Override
	public void setBeanClassLoader(ClassLoader classLoader) {
		this.classLoader = classLoader;
	}

	@Override
	public boolean match(MetadataReader metadataReader, MetadataReaderFactory metadataReaderFactory)
			throws IOException {
		if (hasAnnotation()) {
			return !(include(metadataReader, metadataReaderFactory) && !exclude(metadataReader, metadataReaderFactory));
		}
		return false;
	}

	protected boolean include(MetadataReader metadataReader, MetadataReaderFactory metadataReaderFactory)
			throws IOException {
		if (new FilterAnnotations(this.classLoader, getFilters(FilterType.INCLUDE)).anyMatches(metadataReader,
				metadataReaderFactory)) {
			return true;
		}
		return isUseDefaultFilters() && defaultInclude(metadataReader, metadataReaderFactory);
	}

	protected boolean defaultInclude(MetadataReader metadataReader, MetadataReaderFactory metadataReaderFactory)
			throws IOException {
		for (Class<?> include : getDefaultIncludes()) {
			if (isTypeOrAnnotated(metadataReader, metadataReaderFactory, include)) {
				return true;
			}
		}
		for (Class<?> component : getComponentIncludes()) {
			if (isTypeOrAnnotated(metadataReader, metadataReaderFactory, component)) {
				return true;
			}
		}
		return false;
	}

	protected boolean exclude(MetadataReader metadataReader, MetadataReaderFactory metadataReaderFactory)
			throws IOException {
		return new FilterAnnotations(this.classLoader, getFilters(FilterType.EXCLUDE)).anyMatches(metadataReader,
				metadataReaderFactory);
	}

	@SuppressWarnings("unchecked")
	protected final boolean isTypeOrAnnotated(MetadataReader metadataReader,
			MetadataReaderFactory metadataReaderFactory, Class<?> type) throws IOException {
		AnnotationTypeFilter annotationFilter = new AnnotationTypeFilter((Class<? extends Annotation>) type);
		AssignableTypeFilter typeFilter = new AssignableTypeFilter(type);
		return annotationFilter.match(metadataReader, metadataReaderFactory)
				|| typeFilter.match(metadataReader, metadataReaderFactory);
	}

	protected abstract boolean hasAnnotation();

	protected abstract Filter[] getFilters(FilterType type);

	protected abstract boolean isUseDefaultFilters();

	protected abstract Set<Class<?>> getDefaultIncludes();

	protected abstract Set<Class<?>> getComponentIncludes();

	protected enum FilterType {

		INCLUDE, EXCLUDE

	}

	@Override
	public boolean equals(Object obj) {
		if (this == obj) {
			return true;
		}
		if (getClass() != obj.getClass()) {
			return false;
		}
		AnnotationCustomizableTypeExcludeFilter other = (AnnotationCustomizableTypeExcludeFilter) obj;
		boolean result = true;
		result = result && hasAnnotation() == other.hasAnnotation();
		for (FilterType filterType : FilterType.values()) {
			result &= ObjectUtils.nullSafeEquals(getFilters(filterType), other.getFilters(filterType));
		}
		result = result && isUseDefaultFilters() == other.isUseDefaultFilters();
		result = result && ObjectUtils.nullSafeEquals(getDefaultIncludes(), other.getDefaultIncludes());
		result = result && ObjectUtils.nullSafeEquals(getComponentIncludes(), other.getComponentIncludes());
		return result;
	}

	@Override
	public int hashCode() {
		final int prime = 31;
		int result = 0;
		result = prime * result + Boolean.hashCode(hasAnnotation());
		for (FilterType filterType : FilterType.values()) {
			result = prime * result + ObjectUtils.nullSafeHashCode(getFilters(filterType));
		}
		result = prime * result + Boolean.hashCode(isUseDefaultFilters());
		result = prime * result + ObjectUtils.nullSafeHashCode(getDefaultIncludes());
		result = prime * result + ObjectUtils.nullSafeHashCode(getComponentIncludes());
		return result;
	}

}
>>>>>>> 6755b480
<|MERGE_RESOLUTION|>--- conflicted
+++ resolved
@@ -1,155 +1,3 @@
-<<<<<<< HEAD
-/*
- * Copyright 2012-2019 the original author or authors.
- *
- * Licensed under the Apache License, Version 2.0 (the "License");
- * you may not use this file except in compliance with the License.
- * You may obtain a copy of the License at
- *
- *      https://www.apache.org/licenses/LICENSE-2.0
- *
- * Unless required by applicable law or agreed to in writing, software
- * distributed under the License is distributed on an "AS IS" BASIS,
- * WITHOUT WARRANTIES OR CONDITIONS OF ANY KIND, either express or implied.
- * See the License for the specific language governing permissions and
- * limitations under the License.
- */
-
-package org.springframework.boot.test.autoconfigure.filter;
-
-import java.io.IOException;
-import java.lang.annotation.Annotation;
-import java.util.Set;
-
-import org.springframework.beans.factory.BeanClassLoaderAware;
-import org.springframework.boot.context.TypeExcludeFilter;
-import org.springframework.context.annotation.ComponentScan.Filter;
-import org.springframework.core.type.classreading.MetadataReader;
-import org.springframework.core.type.classreading.MetadataReaderFactory;
-import org.springframework.core.type.filter.AnnotationTypeFilter;
-import org.springframework.core.type.filter.AssignableTypeFilter;
-import org.springframework.util.ObjectUtils;
-
-/**
- * Abstract base class for a {@link TypeExcludeFilter} that can be customized using an
- * annotation.
- *
- * @author Phillip Webb
- * @since 1.4.0
- */
-public abstract class AnnotationCustomizableTypeExcludeFilter extends TypeExcludeFilter
-		implements BeanClassLoaderAware {
-
-	private ClassLoader classLoader;
-
-	@Override
-	public void setBeanClassLoader(ClassLoader classLoader) {
-		this.classLoader = classLoader;
-	}
-
-	@Override
-	public boolean match(MetadataReader metadataReader, MetadataReaderFactory metadataReaderFactory)
-			throws IOException {
-		if (hasAnnotation()) {
-			return !(include(metadataReader, metadataReaderFactory) && !exclude(metadataReader, metadataReaderFactory));
-		}
-		return false;
-	}
-
-	protected boolean include(MetadataReader metadataReader, MetadataReaderFactory metadataReaderFactory)
-			throws IOException {
-		if (new FilterAnnotations(this.classLoader, getFilters(FilterType.INCLUDE)).anyMatches(metadataReader,
-				metadataReaderFactory)) {
-			return true;
-		}
-		if (isUseDefaultFilters() && defaultInclude(metadataReader, metadataReaderFactory)) {
-			return true;
-		}
-		return false;
-	}
-
-	protected boolean defaultInclude(MetadataReader metadataReader, MetadataReaderFactory metadataReaderFactory)
-			throws IOException {
-		for (Class<?> include : getDefaultIncludes()) {
-			if (isTypeOrAnnotated(metadataReader, metadataReaderFactory, include)) {
-				return true;
-			}
-		}
-		for (Class<?> component : getComponentIncludes()) {
-			if (isTypeOrAnnotated(metadataReader, metadataReaderFactory, component)) {
-				return true;
-			}
-		}
-		return false;
-	}
-
-	protected boolean exclude(MetadataReader metadataReader, MetadataReaderFactory metadataReaderFactory)
-			throws IOException {
-		return new FilterAnnotations(this.classLoader, getFilters(FilterType.EXCLUDE)).anyMatches(metadataReader,
-				metadataReaderFactory);
-	}
-
-	@SuppressWarnings("unchecked")
-	protected final boolean isTypeOrAnnotated(MetadataReader metadataReader,
-			MetadataReaderFactory metadataReaderFactory, Class<?> type) throws IOException {
-		AnnotationTypeFilter annotationFilter = new AnnotationTypeFilter((Class<? extends Annotation>) type);
-		AssignableTypeFilter typeFilter = new AssignableTypeFilter(type);
-		return annotationFilter.match(metadataReader, metadataReaderFactory)
-				|| typeFilter.match(metadataReader, metadataReaderFactory);
-	}
-
-	protected abstract boolean hasAnnotation();
-
-	protected abstract Filter[] getFilters(FilterType type);
-
-	protected abstract boolean isUseDefaultFilters();
-
-	protected abstract Set<Class<?>> getDefaultIncludes();
-
-	protected abstract Set<Class<?>> getComponentIncludes();
-
-	protected enum FilterType {
-
-		INCLUDE, EXCLUDE
-
-	}
-
-	@Override
-	public boolean equals(Object obj) {
-		if (this == obj) {
-			return true;
-		}
-		if (getClass() != obj.getClass()) {
-			return false;
-		}
-		AnnotationCustomizableTypeExcludeFilter other = (AnnotationCustomizableTypeExcludeFilter) obj;
-		boolean result = true;
-		result = result && hasAnnotation() == other.hasAnnotation();
-		for (FilterType filterType : FilterType.values()) {
-			result &= ObjectUtils.nullSafeEquals(getFilters(filterType), other.getFilters(filterType));
-		}
-		result = result && isUseDefaultFilters() == other.isUseDefaultFilters();
-		result = result && ObjectUtils.nullSafeEquals(getDefaultIncludes(), other.getDefaultIncludes());
-		result = result && ObjectUtils.nullSafeEquals(getComponentIncludes(), other.getComponentIncludes());
-		return result;
-	}
-
-	@Override
-	public int hashCode() {
-		final int prime = 31;
-		int result = 0;
-		result = prime * result + Boolean.hashCode(hasAnnotation());
-		for (FilterType filterType : FilterType.values()) {
-			result = prime * result + ObjectUtils.nullSafeHashCode(getFilters(filterType));
-		}
-		result = prime * result + Boolean.hashCode(isUseDefaultFilters());
-		result = prime * result + ObjectUtils.nullSafeHashCode(getDefaultIncludes());
-		result = prime * result + ObjectUtils.nullSafeHashCode(getComponentIncludes());
-		return result;
-	}
-
-}
-=======
 /*
  * Copyright 2012-2020 the original author or authors.
  *
@@ -296,5 +144,4 @@
 		return result;
 	}
 
-}
->>>>>>> 6755b480
+}