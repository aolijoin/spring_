<<<<<<< HEAD
/*
 * Copyright 2012-2017 the original author or authors.
 *
 * Licensed under the Apache License, Version 2.0 (the "License");
 * you may not use this file except in compliance with the License.
 * You may obtain a copy of the License at
 *
 *      https://www.apache.org/licenses/LICENSE-2.0
 *
 * Unless required by applicable law or agreed to in writing, software
 * distributed under the License is distributed on an "AS IS" BASIS,
 * WITHOUT WARRANTIES OR CONDITIONS OF ANY KIND, either express or implied.
 * See the License for the specific language governing permissions and
 * limitations under the License.
 */

package org.springframework.boot.test.context;

import java.lang.annotation.Documented;
import java.lang.annotation.ElementType;
import java.lang.annotation.Retention;
import java.lang.annotation.RetentionPolicy;
import java.lang.annotation.Target;

import org.springframework.boot.context.TypeExcludeFilter;
import org.springframework.context.annotation.ComponentScan;
import org.springframework.core.annotation.AliasFor;
import org.springframework.stereotype.Component;

/**
 * {@link Component @Component} that can be used when a bean is intended only for tests,
 * and should be excluded from Spring Boot's component scanning.
 * <p>
 * Note that if you directly use {@link ComponentScan @ComponentScan} rather than relying
 * on {@code @SpringBootApplication} you should ensure that a {@link TypeExcludeFilter} is
 * declared as an {@link ComponentScan#excludeFilters() excludeFilter}.
 *
 * @author Phillip Webb
 * @since 1.4.0
 * @see TypeExcludeFilter
 * @see TestConfiguration
 */
@Target(ElementType.TYPE)
@Retention(RetentionPolicy.RUNTIME)
@Documented
@Component
public @interface TestComponent {

	/**
	 * The value may indicate a suggestion for a logical component name, to be turned into
	 * a Spring bean in case of an auto-detected component.
	 * @return the specified bean name, if any
	 */
	@AliasFor(annotation = Component.class)
	String value() default "";

}
=======
/*
 * Copyright 2012-2019 the original author or authors.
 *
 * Licensed under the Apache License, Version 2.0 (the "License");
 * you may not use this file except in compliance with the License.
 * You may obtain a copy of the License at
 *
 *      https://www.apache.org/licenses/LICENSE-2.0
 *
 * Unless required by applicable law or agreed to in writing, software
 * distributed under the License is distributed on an "AS IS" BASIS,
 * WITHOUT WARRANTIES OR CONDITIONS OF ANY KIND, either express or implied.
 * See the License for the specific language governing permissions and
 * limitations under the License.
 */

package org.springframework.boot.test.context;

import java.lang.annotation.Documented;
import java.lang.annotation.ElementType;
import java.lang.annotation.Retention;
import java.lang.annotation.RetentionPolicy;
import java.lang.annotation.Target;

import org.springframework.boot.context.TypeExcludeFilter;
import org.springframework.context.annotation.ComponentScan;
import org.springframework.core.annotation.AliasFor;
import org.springframework.stereotype.Component;

/**
 * {@link Component @Component} that can be used when a bean is intended only for tests,
 * and should be excluded from Spring Boot's component scanning.
 * <p>
 * Note that if you directly use {@link ComponentScan @ComponentScan} rather than relying
 * on {@code @SpringBootApplication} you should ensure that a {@link TypeExcludeFilter} is
 * declared as an {@link ComponentScan#excludeFilters() excludeFilter}.
 *
 * @author Phillip Webb
 * @since 1.4.0
 * @see TypeExcludeFilter
 * @see TestConfiguration
 */
@Target(ElementType.TYPE)
@Retention(RetentionPolicy.RUNTIME)
@Documented
@Component
public @interface TestComponent {

	/**
	 * The value may indicate a suggestion for a logical component name, to be turned into
	 * a Spring bean in case of an auto-detected component.
	 * @return the specified bean name, if any
	 */
	@AliasFor(annotation = Component.class)
	String value() default "";

}
>>>>>>> 6755b480
<|MERGE_RESOLUTION|>--- conflicted
+++ resolved
@@ -1,62 +1,3 @@
-<<<<<<< HEAD
-/*
- * Copyright 2012-2017 the original author or authors.
- *
- * Licensed under the Apache License, Version 2.0 (the "License");
- * you may not use this file except in compliance with the License.
- * You may obtain a copy of the License at
- *
- *      https://www.apache.org/licenses/LICENSE-2.0
- *
- * Unless required by applicable law or agreed to in writing, software
- * distributed under the License is distributed on an "AS IS" BASIS,
- * WITHOUT WARRANTIES OR CONDITIONS OF ANY KIND, either express or implied.
- * See the License for the specific language governing permissions and
- * limitations under the License.
- */
-
-package org.springframework.boot.test.context;
-
-import java.lang.annotation.Documented;
-import java.lang.annotation.ElementType;
-import java.lang.annotation.Retention;
-import java.lang.annotation.RetentionPolicy;
-import java.lang.annotation.Target;
-
-import org.springframework.boot.context.TypeExcludeFilter;
-import org.springframework.context.annotation.ComponentScan;
-import org.springframework.core.annotation.AliasFor;
-import org.springframework.stereotype.Component;
-
-/**
- * {@link Component @Component} that can be used when a bean is intended only for tests,
- * and should be excluded from Spring Boot's component scanning.
- * <p>
- * Note that if you directly use {@link ComponentScan @ComponentScan} rather than relying
- * on {@code @SpringBootApplication} you should ensure that a {@link TypeExcludeFilter} is
- * declared as an {@link ComponentScan#excludeFilters() excludeFilter}.
- *
- * @author Phillip Webb
- * @since 1.4.0
- * @see TypeExcludeFilter
- * @see TestConfiguration
- */
-@Target(ElementType.TYPE)
-@Retention(RetentionPolicy.RUNTIME)
-@Documented
-@Component
-public @interface TestComponent {
-
-	/**
-	 * The value may indicate a suggestion for a logical component name, to be turned into
-	 * a Spring bean in case of an auto-detected component.
-	 * @return the specified bean name, if any
-	 */
-	@AliasFor(annotation = Component.class)
-	String value() default "";
-
-}
-=======
 /*
  * Copyright 2012-2019 the original author or authors.
  *
@@ -113,5 +54,4 @@
 	@AliasFor(annotation = Component.class)
 	String value() default "";
 
-}
->>>>>>> 6755b480
+}