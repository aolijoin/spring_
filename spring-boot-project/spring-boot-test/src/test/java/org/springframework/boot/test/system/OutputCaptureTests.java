--- conflicted
+++ resolved
@@ -1,184 +1,3 @@
-<<<<<<< HEAD
-/*
- * Copyright 2012-2019 the original author or authors.
- *
- * Licensed under the Apache License, Version 2.0 (the "License");
- * you may not use this file except in compliance with the License.
- * You may obtain a copy of the License at
- *
- *      https://www.apache.org/licenses/LICENSE-2.0
- *
- * Unless required by applicable law or agreed to in writing, software
- * distributed under the License is distributed on an "AS IS" BASIS,
- * WITHOUT WARRANTIES OR CONDITIONS OF ANY KIND, either express or implied.
- * See the License for the specific language governing permissions and
- * limitations under the License.
- */
-
-package org.springframework.boot.test.system;
-
-import java.io.ByteArrayOutputStream;
-import java.io.PrintStream;
-import java.util.NoSuchElementException;
-
-import org.junit.jupiter.api.AfterEach;
-import org.junit.jupiter.api.BeforeEach;
-import org.junit.jupiter.api.Test;
-
-import static org.assertj.core.api.Assertions.assertThat;
-import static org.assertj.core.api.Assertions.assertThatExceptionOfType;
-
-/**
- * Tests for {@link OutputCapture}.
- *
- * @author Phillip Webb
- */
-class OutputCaptureTests {
-
-	private PrintStream originalOut;
-
-	private PrintStream originalErr;
-
-	private TestPrintStream systemOut;
-
-	private TestPrintStream systemErr;
-
-	private OutputCapture output = new OutputCapture();
-
-	@BeforeEach
-	void replaceSystemStreams() {
-		this.originalOut = System.out;
-		this.originalErr = System.err;
-		this.systemOut = new TestPrintStream();
-		this.systemErr = new TestPrintStream();
-		System.setOut(this.systemOut);
-		System.setErr(this.systemErr);
-	}
-
-	@AfterEach
-	void restoreSystemStreams() {
-		System.setOut(this.originalOut);
-		System.setErr(this.originalErr);
-	}
-
-	@Test
-	void pushWhenEmptyStartsCapture() {
-		System.out.print("A");
-		this.output.push();
-		System.out.print("B");
-		assertThat(this.output).isEqualTo("B");
-	}
-
-	@Test
-	void pushWhenHasExistingStartesNewCapture() {
-		System.out.print("A");
-		this.output.push();
-		System.out.print("B");
-		this.output.push();
-		System.out.print("C");
-		assertThat(this.output).isEqualTo("BC");
-	}
-
-	@Test
-	void popWhenEmptyThrowsException() {
-		assertThatExceptionOfType(NoSuchElementException.class).isThrownBy(this.output::pop);
-	}
-
-	@Test
-	void popWhenHasExistingEndsCapture() {
-		this.output.push();
-		System.out.print("A");
-		this.output.pop();
-		System.out.print("B");
-		assertThat(this.systemOut.toString()).isEqualTo("AB");
-	}
-
-	@Test
-	void captureAlsoWritesToSystemOut() {
-		this.output.push();
-		System.out.print("A");
-		assertThat(this.systemOut.toString()).isEqualTo("A");
-	}
-
-	@Test
-	void captureAlsoWritesToSystemErr() {
-		this.output.push();
-		System.err.print("A");
-		assertThat(this.systemErr.toString()).isEqualTo("A");
-	}
-
-	@Test
-	void lengthReturnsCapturedLength() {
-		this.output.push();
-		System.out.print("ABC");
-		assertThat(this.output.length()).isEqualTo(3);
-	}
-
-	@Test
-	void charAtReturnsCapturedCharAt() {
-		this.output.push();
-		System.out.print("ABC");
-		assertThat(this.output.charAt(1)).isEqualTo('B');
-	}
-
-	@Test
-	void subSequenceReturnsCapturedSubSequence() {
-		this.output.push();
-		System.out.print("ABC");
-		assertThat(this.output.subSequence(1, 3)).isEqualTo("BC");
-	}
-
-	@Test
-	void getAllReturnsAllCapturedOutput() {
-		this.output.push();
-		System.out.print("A");
-		System.err.print("B");
-		System.out.print("C");
-		assertThat(this.output.getAll()).isEqualTo("ABC");
-	}
-
-	@Test
-	void toStringReturnsAllCapturedOutput() {
-		this.output.push();
-		System.out.print("A");
-		System.err.print("B");
-		System.out.print("C");
-		assertThat(this.output.toString()).isEqualTo("ABC");
-	}
-
-	@Test
-	void getErrReturnsOnlyCapturedErrOutput() {
-		this.output.push();
-		System.out.print("A");
-		System.err.print("B");
-		System.out.print("C");
-		assertThat(this.output.getErr()).isEqualTo("B");
-	}
-
-	@Test
-	void getOutReturnsOnlyCapturedOutOutput() {
-		this.output.push();
-		System.out.print("A");
-		System.err.print("B");
-		System.out.print("C");
-		assertThat(this.output.getOut()).isEqualTo("AC");
-	}
-
-	static class TestPrintStream extends PrintStream {
-
-		TestPrintStream() {
-			super(new ByteArrayOutputStream());
-		}
-
-		@Override
-		public String toString() {
-			return this.out.toString();
-		}
-
-	}
-
-}
-=======
 /*
  * Copyright 2012-2020 the original author or authors.
  *
@@ -357,5 +176,4 @@
 
 	}
 
-}
->>>>>>> 6755b480
+}