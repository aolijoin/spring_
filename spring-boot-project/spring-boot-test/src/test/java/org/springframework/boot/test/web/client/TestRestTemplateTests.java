--- conflicted
+++ resolved
@@ -133,14 +133,9 @@
 	void options() {
 		TestRestTemplate template = new TestRestTemplate(HttpClientOption.ENABLE_REDIRECTS);
 		CustomHttpComponentsClientHttpRequestFactory factory = (CustomHttpComponentsClientHttpRequestFactory) template
-<<<<<<< HEAD
-				.getRestTemplate().getRequestFactory();
-		RequestConfig config = factory.createRequestConfig();
-=======
 			.getRestTemplate()
 			.getRequestFactory();
-		RequestConfig config = factory.getRequestConfig();
->>>>>>> df5898a1
+		RequestConfig config = factory.createRequestConfig();
 		assertThat(config.isRedirectsEnabled()).isTrue();
 	}
 
@@ -224,17 +219,8 @@
 		assertBasicAuthorizationCredentials(basicAuth, "user", "password");
 	}
 
-<<<<<<< HEAD
 	private Stream<Class<?>> getConverterClasses(TestRestTemplate testRestTemplate) {
 		return testRestTemplate.getRestTemplate().getMessageConverters().stream().map(Object::getClass);
-=======
-	private List<Class<?>> getConverterClasses(TestRestTemplate testRestTemplate) {
-		return testRestTemplate.getRestTemplate()
-			.getMessageConverters()
-			.stream()
-			.map(Object::getClass)
-			.collect(Collectors.toList());
->>>>>>> df5898a1
 	}
 
 	@Test
