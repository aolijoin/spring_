--- conflicted
+++ resolved
@@ -1,294 +1,3 @@
-<<<<<<< HEAD
-/*
- * Copyright 2012-2019 the original author or authors.
- *
- * Licensed under the Apache License, Version 2.0 (the "License");
- * you may not use this file except in compliance with the License.
- * You may obtain a copy of the License at
- *
- *      https://www.apache.org/licenses/LICENSE-2.0
- *
- * Unless required by applicable law or agreed to in writing, software
- * distributed under the License is distributed on an "AS IS" BASIS,
- * WITHOUT WARRANTIES OR CONDITIONS OF ANY KIND, either express or implied.
- * See the License for the specific language governing permissions and
- * limitations under the License.
- */
-
-package org.springframework.boot.autoconfigureprocessor;
-
-import java.io.IOException;
-import java.io.OutputStream;
-import java.util.ArrayList;
-import java.util.Arrays;
-import java.util.Collections;
-import java.util.Comparator;
-import java.util.HashSet;
-import java.util.LinkedHashMap;
-import java.util.List;
-import java.util.Map;
-import java.util.Properties;
-import java.util.Set;
-import java.util.stream.Stream;
-
-import javax.annotation.processing.AbstractProcessor;
-import javax.annotation.processing.RoundEnvironment;
-import javax.annotation.processing.SupportedAnnotationTypes;
-import javax.lang.model.SourceVersion;
-import javax.lang.model.element.AnnotationMirror;
-import javax.lang.model.element.AnnotationValue;
-import javax.lang.model.element.Element;
-import javax.lang.model.element.ElementKind;
-import javax.lang.model.element.TypeElement;
-import javax.lang.model.type.DeclaredType;
-import javax.tools.FileObject;
-import javax.tools.StandardLocation;
-
-/**
- * Annotation processor to store certain annotations from auto-configuration classes in a
- * property file.
- *
- * @author Madhura Bhave
- * @author Phillip Webb
- * @since 1.5.0
- */
-@SupportedAnnotationTypes({ "org.springframework.context.annotation.Configuration",
-		"org.springframework.boot.autoconfigure.condition.ConditionalOnClass",
-		"org.springframework.boot.autoconfigure.condition.ConditionalOnBean",
-		"org.springframework.boot.autoconfigure.condition.ConditionalOnSingleCandidate",
-		"org.springframework.boot.autoconfigure.condition.ConditionalOnWebApplication",
-		"org.springframework.boot.autoconfigure.AutoConfigureBefore",
-		"org.springframework.boot.autoconfigure.AutoConfigureAfter",
-		"org.springframework.boot.autoconfigure.AutoConfigureOrder" })
-public class AutoConfigureAnnotationProcessor extends AbstractProcessor {
-
-	protected static final String PROPERTIES_PATH = "META-INF/" + "spring-autoconfigure-metadata.properties";
-
-	private final Map<String, String> annotations;
-
-	private final Map<String, ValueExtractor> valueExtractors;
-
-	private final Properties properties = new Properties();
-
-	public AutoConfigureAnnotationProcessor() {
-		Map<String, String> annotations = new LinkedHashMap<>();
-		addAnnotations(annotations);
-		this.annotations = Collections.unmodifiableMap(annotations);
-		Map<String, ValueExtractor> valueExtractors = new LinkedHashMap<>();
-		addValueExtractors(valueExtractors);
-		this.valueExtractors = Collections.unmodifiableMap(valueExtractors);
-	}
-
-	protected void addAnnotations(Map<String, String> annotations) {
-		annotations.put("Configuration", "org.springframework.context.annotation.Configuration");
-		annotations.put("ConditionalOnClass", "org.springframework.boot.autoconfigure.condition.ConditionalOnClass");
-		annotations.put("ConditionalOnBean", "org.springframework.boot.autoconfigure.condition.ConditionalOnBean");
-		annotations.put("ConditionalOnSingleCandidate",
-				"org.springframework.boot.autoconfigure.condition.ConditionalOnSingleCandidate");
-		annotations.put("ConditionalOnWebApplication",
-				"org.springframework.boot.autoconfigure.condition.ConditionalOnWebApplication");
-		annotations.put("AutoConfigureBefore", "org.springframework.boot.autoconfigure.AutoConfigureBefore");
-		annotations.put("AutoConfigureAfter", "org.springframework.boot.autoconfigure.AutoConfigureAfter");
-		annotations.put("AutoConfigureOrder", "org.springframework.boot.autoconfigure.AutoConfigureOrder");
-	}
-
-	private void addValueExtractors(Map<String, ValueExtractor> attributes) {
-		attributes.put("Configuration", ValueExtractor.allFrom("value"));
-		attributes.put("ConditionalOnClass", new OnClassConditionValueExtractor());
-		attributes.put("ConditionalOnBean", new OnBeanConditionValueExtractor());
-		attributes.put("ConditionalOnSingleCandidate", new OnBeanConditionValueExtractor());
-		attributes.put("ConditionalOnWebApplication", ValueExtractor.allFrom("type"));
-		attributes.put("AutoConfigureBefore", ValueExtractor.allFrom("value", "name"));
-		attributes.put("AutoConfigureAfter", ValueExtractor.allFrom("value", "name"));
-		attributes.put("AutoConfigureOrder", ValueExtractor.allFrom("value"));
-	}
-
-	@Override
-	public SourceVersion getSupportedSourceVersion() {
-		return SourceVersion.latestSupported();
-	}
-
-	@Override
-	public boolean process(Set<? extends TypeElement> annotations, RoundEnvironment roundEnv) {
-		for (Map.Entry<String, String> entry : this.annotations.entrySet()) {
-			process(roundEnv, entry.getKey(), entry.getValue());
-		}
-		if (roundEnv.processingOver()) {
-			try {
-				writeProperties();
-			}
-			catch (Exception ex) {
-				throw new IllegalStateException("Failed to write metadata", ex);
-			}
-		}
-		return false;
-	}
-
-	private void process(RoundEnvironment roundEnv, String propertyKey, String annotationName) {
-		TypeElement annotationType = this.processingEnv.getElementUtils().getTypeElement(annotationName);
-		if (annotationType != null) {
-			for (Element element : roundEnv.getElementsAnnotatedWith(annotationType)) {
-				Element enclosingElement = element.getEnclosingElement();
-				if (enclosingElement != null && enclosingElement.getKind() == ElementKind.PACKAGE) {
-					processElement(element, propertyKey, annotationName);
-				}
-			}
-		}
-	}
-
-	private void processElement(Element element, String propertyKey, String annotationName) {
-		try {
-			String qualifiedName = Elements.getQualifiedName(element);
-			AnnotationMirror annotation = getAnnotation(element, annotationName);
-			if (qualifiedName != null && annotation != null) {
-				List<Object> values = getValues(propertyKey, annotation);
-				this.properties.put(qualifiedName + "." + propertyKey, toCommaDelimitedString(values));
-				this.properties.put(qualifiedName, "");
-			}
-		}
-		catch (Exception ex) {
-			throw new IllegalStateException("Error processing configuration meta-data on " + element, ex);
-		}
-	}
-
-	private AnnotationMirror getAnnotation(Element element, String type) {
-		if (element != null) {
-			for (AnnotationMirror annotation : element.getAnnotationMirrors()) {
-				if (type.equals(annotation.getAnnotationType().toString())) {
-					return annotation;
-				}
-			}
-		}
-		return null;
-	}
-
-	private String toCommaDelimitedString(List<Object> list) {
-		StringBuilder result = new StringBuilder();
-		for (Object item : list) {
-			result.append((result.length() != 0) ? "," : "");
-			result.append(item);
-		}
-		return result.toString();
-	}
-
-	private List<Object> getValues(String propertyKey, AnnotationMirror annotation) {
-		ValueExtractor extractor = this.valueExtractors.get(propertyKey);
-		if (extractor == null) {
-			return Collections.emptyList();
-		}
-		return extractor.getValues(annotation);
-	}
-
-	private void writeProperties() throws IOException {
-		if (!this.properties.isEmpty()) {
-			FileObject file = this.processingEnv.getFiler().createResource(StandardLocation.CLASS_OUTPUT, "",
-					PROPERTIES_PATH);
-			try (OutputStream outputStream = file.openOutputStream()) {
-				this.properties.store(outputStream, null);
-			}
-		}
-	}
-
-	@FunctionalInterface
-	private interface ValueExtractor {
-
-		List<Object> getValues(AnnotationMirror annotation);
-
-		static ValueExtractor allFrom(String... names) {
-			return new NamedValuesExtractor(names);
-		}
-
-	}
-
-	private abstract static class AbstractValueExtractor implements ValueExtractor {
-
-		@SuppressWarnings("unchecked")
-		protected Stream<Object> extractValues(AnnotationValue annotationValue) {
-			if (annotationValue == null) {
-				return Stream.empty();
-			}
-			Object value = annotationValue.getValue();
-			if (value instanceof List) {
-				return ((List<AnnotationValue>) value).stream()
-						.map((annotation) -> extractValue(annotation.getValue()));
-			}
-			return Stream.of(extractValue(value));
-		}
-
-		private Object extractValue(Object value) {
-			if (value instanceof DeclaredType) {
-				return Elements.getQualifiedName(((DeclaredType) value).asElement());
-			}
-			return value;
-		}
-
-	}
-
-	private static class NamedValuesExtractor extends AbstractValueExtractor {
-
-		private final Set<String> names;
-
-		NamedValuesExtractor(String... names) {
-			this.names = new HashSet<>(Arrays.asList(names));
-		}
-
-		@Override
-		public List<Object> getValues(AnnotationMirror annotation) {
-			List<Object> result = new ArrayList<>();
-			annotation.getElementValues().forEach((key, value) -> {
-				if (this.names.contains(key.getSimpleName().toString())) {
-					extractValues(value).forEach(result::add);
-				}
-			});
-			return result;
-		}
-
-	}
-
-	private static class OnBeanConditionValueExtractor extends AbstractValueExtractor {
-
-		@Override
-		public List<Object> getValues(AnnotationMirror annotation) {
-			Map<String, AnnotationValue> attributes = new LinkedHashMap<>();
-			annotation.getElementValues()
-					.forEach((key, value) -> attributes.put(key.getSimpleName().toString(), value));
-			if (attributes.containsKey("name")) {
-				return Collections.emptyList();
-			}
-			List<Object> result = new ArrayList<>();
-			extractValues(attributes.get("value")).forEach(result::add);
-			extractValues(attributes.get("type")).forEach(result::add);
-			return result;
-		}
-
-	}
-
-	private static class OnClassConditionValueExtractor extends NamedValuesExtractor {
-
-		OnClassConditionValueExtractor() {
-			super("value", "name");
-		}
-
-		@Override
-		public List<Object> getValues(AnnotationMirror annotation) {
-			List<Object> values = super.getValues(annotation);
-			values.sort(this::compare);
-			return values;
-		}
-
-		private int compare(Object o1, Object o2) {
-			return Comparator.comparing(this::isSpringClass).thenComparing(String.CASE_INSENSITIVE_ORDER)
-					.compare(o1.toString(), o2.toString());
-		}
-
-		private boolean isSpringClass(String type) {
-			return type.startsWith("org.springframework");
-		}
-
-	}
-
-}
-=======
 /*
  * Copyright 2012-2020 the original author or authors.
  *
@@ -578,5 +287,4 @@
 
 	}
 
-}
->>>>>>> 6755b480
+}