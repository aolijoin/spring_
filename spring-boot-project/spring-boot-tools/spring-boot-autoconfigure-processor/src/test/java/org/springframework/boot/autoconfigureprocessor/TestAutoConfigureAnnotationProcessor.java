<<<<<<< HEAD
/*
 * Copyright 2012-2019 the original author or authors.
 *
 * Licensed under the Apache License, Version 2.0 (the "License");
 * you may not use this file except in compliance with the License.
 * You may obtain a copy of the License at
 *
 *      https://www.apache.org/licenses/LICENSE-2.0
 *
 * Unless required by applicable law or agreed to in writing, software
 * distributed under the License is distributed on an "AS IS" BASIS,
 * WITHOUT WARRANTIES OR CONDITIONS OF ANY KIND, either express or implied.
 * See the License for the specific language governing permissions and
 * limitations under the License.
 */

package org.springframework.boot.autoconfigureprocessor;

import java.io.File;
import java.io.FileInputStream;
import java.io.IOException;
import java.util.Map;
import java.util.Properties;

import javax.annotation.processing.SupportedAnnotationTypes;

/**
 * Version of {@link AutoConfigureAnnotationProcessor} used for testing.
 *
 * @author Madhura Bhave
 */
@SupportedAnnotationTypes({ "org.springframework.boot.autoconfigureprocessor.TestConfiguration",
		"org.springframework.boot.autoconfigureprocessor.TestConditionalOnClass",
		"org.springframework.boot.autoconfigure.condition.TestConditionalOnBean",
		"org.springframework.boot.autoconfigure.condition.TestConditionalOnSingleCandidate",
		"org.springframework.boot.autoconfigure.condition.TestConditionalOnWebApplication",
		"org.springframework.boot.autoconfigureprocessor.TestAutoConfigureBefore",
		"org.springframework.boot.autoconfigureprocessor.TestAutoConfigureAfter",
		"org.springframework.boot.autoconfigureprocessor.TestAutoConfigureOrder" })
public class TestAutoConfigureAnnotationProcessor extends AutoConfigureAnnotationProcessor {

	private final File outputLocation;

	public TestAutoConfigureAnnotationProcessor(File outputLocation) {
		this.outputLocation = outputLocation;
	}

	@Override
	protected void addAnnotations(Map<String, String> annotations) {
		put(annotations, "Configuration", TestConfiguration.class);
		put(annotations, "ConditionalOnClass", TestConditionalOnClass.class);
		put(annotations, "ConditionalOnBean", TestConditionalOnBean.class);
		put(annotations, "ConditionalOnSingleCandidate", TestConditionalOnSingleCandidate.class);
		put(annotations, "ConditionalOnWebApplication", TestConditionalOnWebApplication.class);
		put(annotations, "AutoConfigureBefore", TestAutoConfigureBefore.class);
		put(annotations, "AutoConfigureAfter", TestAutoConfigureAfter.class);
		put(annotations, "AutoConfigureOrder", TestAutoConfigureOrder.class);
	}

	private void put(Map<String, String> annotations, String key, Class<?> value) {
		annotations.put(key, value.getName());
	}

	public Properties getWrittenProperties() throws IOException {
		File file = new File(this.outputLocation, PROPERTIES_PATH);
		if (!file.exists()) {
			return null;
		}
		try (FileInputStream inputStream = new FileInputStream(file)) {
			Properties properties = new Properties();
			properties.load(inputStream);
			return properties;
		}
	}

}
=======
/*
 * Copyright 2012-2019 the original author or authors.
 *
 * Licensed under the Apache License, Version 2.0 (the "License");
 * you may not use this file except in compliance with the License.
 * You may obtain a copy of the License at
 *
 *      https://www.apache.org/licenses/LICENSE-2.0
 *
 * Unless required by applicable law or agreed to in writing, software
 * distributed under the License is distributed on an "AS IS" BASIS,
 * WITHOUT WARRANTIES OR CONDITIONS OF ANY KIND, either express or implied.
 * See the License for the specific language governing permissions and
 * limitations under the License.
 */

package org.springframework.boot.autoconfigureprocessor;

import java.io.File;
import java.io.FileInputStream;
import java.io.IOException;
import java.util.Map;
import java.util.Properties;

import javax.annotation.processing.SupportedAnnotationTypes;

/**
 * Version of {@link AutoConfigureAnnotationProcessor} used for testing.
 *
 * @author Madhura Bhave
 */
@SupportedAnnotationTypes({ "org.springframework.boot.autoconfigureprocessor.TestConditionalOnClass",
		"org.springframework.boot.autoconfigureprocessor.TestConditionalOnBean",
		"org.springframework.boot.autoconfigureprocessor.TestConditionalOnSingleCandidate",
		"org.springframework.boot.autoconfigureprocessor.TestConditionalOnWebApplication",
		"org.springframework.boot.autoconfigureprocessor.TestAutoConfigureBefore",
		"org.springframework.boot.autoconfigureprocessor.TestAutoConfigureAfter",
		"org.springframework.boot.autoconfigureprocessor.TestAutoConfigureOrder" })
public class TestAutoConfigureAnnotationProcessor extends AutoConfigureAnnotationProcessor {

	private final File outputLocation;

	public TestAutoConfigureAnnotationProcessor(File outputLocation) {
		this.outputLocation = outputLocation;
	}

	@Override
	protected void addAnnotations(Map<String, String> annotations) {
		put(annotations, "ConditionalOnClass", TestConditionalOnClass.class);
		put(annotations, "ConditionalOnBean", TestConditionalOnBean.class);
		put(annotations, "ConditionalOnSingleCandidate", TestConditionalOnSingleCandidate.class);
		put(annotations, "ConditionalOnWebApplication", TestConditionalOnWebApplication.class);
		put(annotations, "AutoConfigureBefore", TestAutoConfigureBefore.class);
		put(annotations, "AutoConfigureAfter", TestAutoConfigureAfter.class);
		put(annotations, "AutoConfigureOrder", TestAutoConfigureOrder.class);
	}

	private void put(Map<String, String> annotations, String key, Class<?> value) {
		annotations.put(key, value.getName());
	}

	public Properties getWrittenProperties() throws IOException {
		File file = getWrittenFile();
		if (!file.exists()) {
			return null;
		}
		try (FileInputStream inputStream = new FileInputStream(file)) {
			Properties properties = new Properties();
			properties.load(inputStream);
			return properties;
		}
	}

	public File getWrittenFile() {
		return new File(this.outputLocation, PROPERTIES_PATH);
	}

}
>>>>>>> 6755b480
<|MERGE_RESOLUTION|>--- conflicted
+++ resolved
@@ -1,81 +1,3 @@
-<<<<<<< HEAD
-/*
- * Copyright 2012-2019 the original author or authors.
- *
- * Licensed under the Apache License, Version 2.0 (the "License");
- * you may not use this file except in compliance with the License.
- * You may obtain a copy of the License at
- *
- *      https://www.apache.org/licenses/LICENSE-2.0
- *
- * Unless required by applicable law or agreed to in writing, software
- * distributed under the License is distributed on an "AS IS" BASIS,
- * WITHOUT WARRANTIES OR CONDITIONS OF ANY KIND, either express or implied.
- * See the License for the specific language governing permissions and
- * limitations under the License.
- */
-
-package org.springframework.boot.autoconfigureprocessor;
-
-import java.io.File;
-import java.io.FileInputStream;
-import java.io.IOException;
-import java.util.Map;
-import java.util.Properties;
-
-import javax.annotation.processing.SupportedAnnotationTypes;
-
-/**
- * Version of {@link AutoConfigureAnnotationProcessor} used for testing.
- *
- * @author Madhura Bhave
- */
-@SupportedAnnotationTypes({ "org.springframework.boot.autoconfigureprocessor.TestConfiguration",
-		"org.springframework.boot.autoconfigureprocessor.TestConditionalOnClass",
-		"org.springframework.boot.autoconfigure.condition.TestConditionalOnBean",
-		"org.springframework.boot.autoconfigure.condition.TestConditionalOnSingleCandidate",
-		"org.springframework.boot.autoconfigure.condition.TestConditionalOnWebApplication",
-		"org.springframework.boot.autoconfigureprocessor.TestAutoConfigureBefore",
-		"org.springframework.boot.autoconfigureprocessor.TestAutoConfigureAfter",
-		"org.springframework.boot.autoconfigureprocessor.TestAutoConfigureOrder" })
-public class TestAutoConfigureAnnotationProcessor extends AutoConfigureAnnotationProcessor {
-
-	private final File outputLocation;
-
-	public TestAutoConfigureAnnotationProcessor(File outputLocation) {
-		this.outputLocation = outputLocation;
-	}
-
-	@Override
-	protected void addAnnotations(Map<String, String> annotations) {
-		put(annotations, "Configuration", TestConfiguration.class);
-		put(annotations, "ConditionalOnClass", TestConditionalOnClass.class);
-		put(annotations, "ConditionalOnBean", TestConditionalOnBean.class);
-		put(annotations, "ConditionalOnSingleCandidate", TestConditionalOnSingleCandidate.class);
-		put(annotations, "ConditionalOnWebApplication", TestConditionalOnWebApplication.class);
-		put(annotations, "AutoConfigureBefore", TestAutoConfigureBefore.class);
-		put(annotations, "AutoConfigureAfter", TestAutoConfigureAfter.class);
-		put(annotations, "AutoConfigureOrder", TestAutoConfigureOrder.class);
-	}
-
-	private void put(Map<String, String> annotations, String key, Class<?> value) {
-		annotations.put(key, value.getName());
-	}
-
-	public Properties getWrittenProperties() throws IOException {
-		File file = new File(this.outputLocation, PROPERTIES_PATH);
-		if (!file.exists()) {
-			return null;
-		}
-		try (FileInputStream inputStream = new FileInputStream(file)) {
-			Properties properties = new Properties();
-			properties.load(inputStream);
-			return properties;
-		}
-	}
-
-}
-=======
 /*
  * Copyright 2012-2019 the original author or authors.
  *
@@ -153,5 +75,4 @@
 		return new File(this.outputLocation, PROPERTIES_PATH);
 	}
 
-}
->>>>>>> 6755b480
+}