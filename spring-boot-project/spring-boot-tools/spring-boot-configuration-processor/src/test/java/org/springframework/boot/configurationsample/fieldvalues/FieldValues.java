<<<<<<< HEAD
/*
 * Copyright 2012-2018 the original author or authors.
 *
 * Licensed under the Apache License, Version 2.0 (the "License");
 * you may not use this file except in compliance with the License.
 * You may obtain a copy of the License at
 *
 *      https://www.apache.org/licenses/LICENSE-2.0
 *
 * Unless required by applicable law or agreed to in writing, software
 * distributed under the License is distributed on an "AS IS" BASIS,
 * WITHOUT WARRANTIES OR CONDITIONS OF ANY KIND, either express or implied.
 * See the License for the specific language governing permissions and
 * limitations under the License.
 */

package org.springframework.boot.configurationsample.fieldvalues;

import java.nio.charset.Charset;
import java.nio.charset.StandardCharsets;
import java.time.Duration;

import org.springframework.boot.configurationsample.ConfigurationProperties;
import org.springframework.util.MimeType;
import org.springframework.util.unit.DataSize;

/**
 * Sample object containing fields with initial values.
 *
 * @author Phillip Webb
 * @author Stephane Nicoll
 */
@SuppressWarnings("unused")
@ConfigurationProperties
public class FieldValues {

	private static final String STRING_CONST = "c";

	private static final boolean BOOLEAN_CONST = true;

	private static final Boolean BOOLEAN_OBJ_CONST = true;

	private static final int INTEGER_CONST = 2;

	private static final Integer INTEGER_OBJ_CONST = 4;

	private static final Charset DEFAULT_CHARSET = StandardCharsets.UTF_8;

	private static final MimeType DEFAULT_MIME_TYPE = MimeType.valueOf("text/plain");

	private static final String[] STRING_ARRAY_CONST = new String[] { "OK", "KO" };

	private String string = "1";

	private String stringNone;

	private String stringConst = STRING_CONST;

	private boolean bool = true;

	private boolean boolNone;

	private boolean boolConst = BOOLEAN_CONST;

	private Boolean boolObject = Boolean.TRUE;

	private Boolean boolObjectNone;

	private Boolean boolObjectConst = BOOLEAN_OBJ_CONST;

	private int integer = 1;

	private int integerNone;

	private int integerConst = INTEGER_CONST;

	private Integer integerObject = 3;

	private Integer integerObjectNone;

	private Integer integerObjectConst = INTEGER_OBJ_CONST;

	private Charset charset = StandardCharsets.US_ASCII;

	private Charset charsetConst = DEFAULT_CHARSET;

	private MimeType mimeType = MimeType.valueOf("text/html");

	private MimeType mimeTypeConst = DEFAULT_MIME_TYPE;

	private Object object = 123;

	private Object objectNone;

	private Object objectConst = STRING_CONST;

	private Object objectInstance = new StringBuffer();

	private String[] stringArray = new String[] { "FOO", "BAR" };

	private String[] stringArrayNone;

	private String[] stringEmptyArray = new String[0];

	private String[] stringArrayConst = STRING_ARRAY_CONST;

	private String[] stringArrayConstElements = new String[] { STRING_CONST };

	private Integer[] integerArray = new Integer[] { 42, 24 };

	private FieldValues[] unknownArray = new FieldValues[] { new FieldValues() };

	private Duration durationNone;

	private Duration durationNanos = Duration.ofNanos(5);

	private Duration durationMillis = Duration.ofMillis(10);

	private Duration durationSeconds = Duration.ofSeconds(20);

	private Duration durationMinutes = Duration.ofMinutes(30);

	private Duration durationHours = Duration.ofHours(40);

	private Duration durationDays = Duration.ofDays(50);

	private DataSize dataSizeNone;

	private DataSize dataSizeBytes = DataSize.ofBytes(5);

	private DataSize dataSizeKilobytes = DataSize.ofKilobytes(10);

	private DataSize dataSizeMegabytes = DataSize.ofMegabytes(20);

	private DataSize dataSizeGigabytes = DataSize.ofGigabytes(30);

	private DataSize dataSizeTerabytes = DataSize.ofTerabytes(40);

}
=======
/*
 * Copyright 2012-2020 the original author or authors.
 *
 * Licensed under the Apache License, Version 2.0 (the "License");
 * you may not use this file except in compliance with the License.
 * You may obtain a copy of the License at
 *
 *      https://www.apache.org/licenses/LICENSE-2.0
 *
 * Unless required by applicable law or agreed to in writing, software
 * distributed under the License is distributed on an "AS IS" BASIS,
 * WITHOUT WARRANTIES OR CONDITIONS OF ANY KIND, either express or implied.
 * See the License for the specific language governing permissions and
 * limitations under the License.
 */

package org.springframework.boot.configurationsample.fieldvalues;

import java.nio.charset.Charset;
import java.nio.charset.StandardCharsets;
import java.time.Duration;
import java.time.Period;

import org.springframework.boot.configurationsample.ConfigurationProperties;
import org.springframework.util.MimeType;
import org.springframework.util.unit.DataSize;

/**
 * Sample object containing fields with initial values.
 *
 * @author Phillip Webb
 * @author Stephane Nicoll
 */
@SuppressWarnings("unused")
@ConfigurationProperties
public class FieldValues {

	private static final String STRING_CONST = "c";

	private static final boolean BOOLEAN_CONST = true;

	private static final Boolean BOOLEAN_OBJ_CONST = true;

	private static final int INTEGER_CONST = 2;

	private static final Integer INTEGER_OBJ_CONST = 4;

	private static final Charset DEFAULT_CHARSET = StandardCharsets.UTF_8;

	private static final MimeType DEFAULT_MIME_TYPE = MimeType.valueOf("text/plain");

	private static final String[] STRING_ARRAY_CONST = new String[] { "OK", "KO" };

	private String string = "1";

	private String stringNone;

	private String stringConst = STRING_CONST;

	private boolean bool = true;

	private boolean boolNone;

	private boolean boolConst = BOOLEAN_CONST;

	private Boolean boolObject = Boolean.TRUE;

	private Boolean boolObjectNone;

	private Boolean boolObjectConst = BOOLEAN_OBJ_CONST;

	private int integer = 1;

	private int integerNone;

	private int integerConst = INTEGER_CONST;

	private Integer integerObject = 3;

	private Integer integerObjectNone;

	private Integer integerObjectConst = INTEGER_OBJ_CONST;

	private Charset charset = StandardCharsets.US_ASCII;

	private Charset charsetConst = DEFAULT_CHARSET;

	private MimeType mimeType = MimeType.valueOf("text/html");

	private MimeType mimeTypeConst = DEFAULT_MIME_TYPE;

	private Object object = 123;

	private Object objectNone;

	private Object objectConst = STRING_CONST;

	private Object objectInstance = new StringBuffer();

	private String[] stringArray = new String[] { "FOO", "BAR" };

	private String[] stringArrayNone;

	private String[] stringEmptyArray = new String[0];

	private String[] stringArrayConst = STRING_ARRAY_CONST;

	private String[] stringArrayConstElements = new String[] { STRING_CONST };

	private Integer[] integerArray = new Integer[] { 42, 24 };

	private UnknownElementType[] unknownArray = new UnknownElementType[] { new UnknownElementType() };

	private Duration durationNone;

	private Duration durationNanos = Duration.ofNanos(5);

	private Duration durationMillis = Duration.ofMillis(10);

	private Duration durationSeconds = Duration.ofSeconds(20);

	private Duration durationMinutes = Duration.ofMinutes(30);

	private Duration durationHours = Duration.ofHours(40);

	private Duration durationDays = Duration.ofDays(50);

	private Duration durationZero = Duration.ZERO;

	private DataSize dataSizeNone;

	private DataSize dataSizeBytes = DataSize.ofBytes(5);

	private DataSize dataSizeKilobytes = DataSize.ofKilobytes(10);

	private DataSize dataSizeMegabytes = DataSize.ofMegabytes(20);

	private DataSize dataSizeGigabytes = DataSize.ofGigabytes(30);

	private DataSize dataSizeTerabytes = DataSize.ofTerabytes(40);

	private Period periodNone;

	private Period periodDays = Period.ofDays(3);

	private Period periodWeeks = Period.ofWeeks(2);

	private Period periodMonths = Period.ofMonths(10);

	private Period periodYears = Period.ofYears(15);

	private Period periodZero = Period.ZERO;

}
>>>>>>> 6755b480
<|MERGE_RESOLUTION|>--- conflicted
+++ resolved
@@ -1,144 +1,3 @@
-<<<<<<< HEAD
-/*
- * Copyright 2012-2018 the original author or authors.
- *
- * Licensed under the Apache License, Version 2.0 (the "License");
- * you may not use this file except in compliance with the License.
- * You may obtain a copy of the License at
- *
- *      https://www.apache.org/licenses/LICENSE-2.0
- *
- * Unless required by applicable law or agreed to in writing, software
- * distributed under the License is distributed on an "AS IS" BASIS,
- * WITHOUT WARRANTIES OR CONDITIONS OF ANY KIND, either express or implied.
- * See the License for the specific language governing permissions and
- * limitations under the License.
- */
-
-package org.springframework.boot.configurationsample.fieldvalues;
-
-import java.nio.charset.Charset;
-import java.nio.charset.StandardCharsets;
-import java.time.Duration;
-
-import org.springframework.boot.configurationsample.ConfigurationProperties;
-import org.springframework.util.MimeType;
-import org.springframework.util.unit.DataSize;
-
-/**
- * Sample object containing fields with initial values.
- *
- * @author Phillip Webb
- * @author Stephane Nicoll
- */
-@SuppressWarnings("unused")
-@ConfigurationProperties
-public class FieldValues {
-
-	private static final String STRING_CONST = "c";
-
-	private static final boolean BOOLEAN_CONST = true;
-
-	private static final Boolean BOOLEAN_OBJ_CONST = true;
-
-	private static final int INTEGER_CONST = 2;
-
-	private static final Integer INTEGER_OBJ_CONST = 4;
-
-	private static final Charset DEFAULT_CHARSET = StandardCharsets.UTF_8;
-
-	private static final MimeType DEFAULT_MIME_TYPE = MimeType.valueOf("text/plain");
-
-	private static final String[] STRING_ARRAY_CONST = new String[] { "OK", "KO" };
-
-	private String string = "1";
-
-	private String stringNone;
-
-	private String stringConst = STRING_CONST;
-
-	private boolean bool = true;
-
-	private boolean boolNone;
-
-	private boolean boolConst = BOOLEAN_CONST;
-
-	private Boolean boolObject = Boolean.TRUE;
-
-	private Boolean boolObjectNone;
-
-	private Boolean boolObjectConst = BOOLEAN_OBJ_CONST;
-
-	private int integer = 1;
-
-	private int integerNone;
-
-	private int integerConst = INTEGER_CONST;
-
-	private Integer integerObject = 3;
-
-	private Integer integerObjectNone;
-
-	private Integer integerObjectConst = INTEGER_OBJ_CONST;
-
-	private Charset charset = StandardCharsets.US_ASCII;
-
-	private Charset charsetConst = DEFAULT_CHARSET;
-
-	private MimeType mimeType = MimeType.valueOf("text/html");
-
-	private MimeType mimeTypeConst = DEFAULT_MIME_TYPE;
-
-	private Object object = 123;
-
-	private Object objectNone;
-
-	private Object objectConst = STRING_CONST;
-
-	private Object objectInstance = new StringBuffer();
-
-	private String[] stringArray = new String[] { "FOO", "BAR" };
-
-	private String[] stringArrayNone;
-
-	private String[] stringEmptyArray = new String[0];
-
-	private String[] stringArrayConst = STRING_ARRAY_CONST;
-
-	private String[] stringArrayConstElements = new String[] { STRING_CONST };
-
-	private Integer[] integerArray = new Integer[] { 42, 24 };
-
-	private FieldValues[] unknownArray = new FieldValues[] { new FieldValues() };
-
-	private Duration durationNone;
-
-	private Duration durationNanos = Duration.ofNanos(5);
-
-	private Duration durationMillis = Duration.ofMillis(10);
-
-	private Duration durationSeconds = Duration.ofSeconds(20);
-
-	private Duration durationMinutes = Duration.ofMinutes(30);
-
-	private Duration durationHours = Duration.ofHours(40);
-
-	private Duration durationDays = Duration.ofDays(50);
-
-	private DataSize dataSizeNone;
-
-	private DataSize dataSizeBytes = DataSize.ofBytes(5);
-
-	private DataSize dataSizeKilobytes = DataSize.ofKilobytes(10);
-
-	private DataSize dataSizeMegabytes = DataSize.ofMegabytes(20);
-
-	private DataSize dataSizeGigabytes = DataSize.ofGigabytes(30);
-
-	private DataSize dataSizeTerabytes = DataSize.ofTerabytes(40);
-
-}
-=======
 /*
  * Copyright 2012-2020 the original author or authors.
  *
@@ -292,5 +151,4 @@
 
 	private Period periodZero = Period.ZERO;
 
-}
->>>>>>> 6755b480
+}