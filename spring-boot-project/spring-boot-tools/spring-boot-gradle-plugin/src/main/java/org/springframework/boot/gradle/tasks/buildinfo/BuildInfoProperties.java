--- conflicted
+++ resolved
@@ -1,212 +1,3 @@
-<<<<<<< HEAD
-/*
- * Copyright 2012-2019 the original author or authors.
- *
- * Licensed under the Apache License, Version 2.0 (the "License");
- * you may not use this file except in compliance with the License.
- * You may obtain a copy of the License at
- *
- *      https://www.apache.org/licenses/LICENSE-2.0
- *
- * Unless required by applicable law or agreed to in writing, software
- * distributed under the License is distributed on an "AS IS" BASIS,
- * WITHOUT WARRANTIES OR CONDITIONS OF ANY KIND, either express or implied.
- * See the License for the specific language governing permissions and
- * limitations under the License.
- */
-
-package org.springframework.boot.gradle.tasks.buildinfo;
-
-import java.io.Serializable;
-import java.time.Instant;
-import java.util.HashMap;
-import java.util.Map;
-
-import org.gradle.api.Project;
-
-/**
- * The properties that are written into the {@code build-info.properties} file.
- *
- * @author Andy Wilkinson
- * @since 2.0.0
- */
-@SuppressWarnings("serial")
-public class BuildInfoProperties implements Serializable {
-
-	private final transient Project project;
-
-	private String group;
-
-	private String artifact;
-
-	private String version;
-
-	private String name;
-
-	private Instant time;
-
-	private Map<String, Object> additionalProperties = new HashMap<>();
-
-	BuildInfoProperties(Project project) {
-		this.project = project;
-		this.time = Instant.now();
-	}
-
-	/**
-	 * Returns the value used for the {@code build.group} property. Defaults to the
-	 * {@link Project#getGroup() Project's group}.
-	 * @return the group
-	 */
-	public String getGroup() {
-		if (this.group == null) {
-			this.group = this.project.getGroup().toString();
-		}
-		return this.group;
-	}
-
-	/**
-	 * Sets the value used for the {@code build.group} property.
-	 * @param group the group name
-	 */
-	public void setGroup(String group) {
-		this.group = group;
-	}
-
-	/**
-	 * Returns the value used for the {@code build.artifact} property.
-	 * @return the artifact
-	 */
-	public String getArtifact() {
-		return this.artifact;
-	}
-
-	/**
-	 * Sets the value used for the {@code build.artifact} property.
-	 * @param artifact the artifact
-	 */
-	public void setArtifact(String artifact) {
-		this.artifact = artifact;
-	}
-
-	/**
-	 * Returns the value used for the {@code build.version} property. Defaults to the
-	 * {@link Project#getVersion() Project's version}.
-	 * @return the version
-	 */
-	public String getVersion() {
-		if (this.version == null) {
-			this.version = this.project.getVersion().toString();
-		}
-		return this.version;
-	}
-
-	/**
-	 * Sets the value used for the {@code build.version} property.
-	 * @param version the version
-	 */
-	public void setVersion(String version) {
-		this.version = version;
-	}
-
-	/**
-	 * Returns the value used for the {@code build.name} property. Defaults to the
-	 * {@link Project#getDisplayName() Project's display name}.
-	 * @return the name
-	 */
-	public String getName() {
-		if (this.name == null) {
-			this.name = this.project.getName();
-		}
-		return this.name;
-	}
-
-	/**
-	 * Sets the value used for the {@code build.name} property.
-	 * @param name the name
-	 */
-	public void setName(String name) {
-		this.name = name;
-	}
-
-	/**
-	 * Returns the value used for the {@code build.time} property. Defaults to
-	 * {@link Instant#now} when the {@code BuildInfoProperties} instance was created.
-	 * @return the time
-	 */
-	public Instant getTime() {
-		return this.time;
-	}
-
-	/**
-	 * Sets the value used for the {@code build.time} property.
-	 * @param time the build time
-	 */
-	public void setTime(Instant time) {
-		this.time = time;
-	}
-
-	/**
-	 * Returns the additional properties that will be included. When written, the name of
-	 * each additional property is prefixed with {@code build.}.
-	 * @return the additional properties
-	 */
-	public Map<String, Object> getAdditional() {
-		return this.additionalProperties;
-	}
-
-	/**
-	 * Sets the additional properties that will be included. When written, the name of
-	 * each additional property is prefixed with {@code build.}.
-	 * @param additionalProperties the additional properties
-	 */
-	public void setAdditional(Map<String, Object> additionalProperties) {
-		this.additionalProperties = additionalProperties;
-	}
-
-	@Override
-	public boolean equals(Object obj) {
-		if (this == obj) {
-			return true;
-		}
-		if (obj == null || getClass() != obj.getClass()) {
-			return false;
-		}
-		BuildInfoProperties other = (BuildInfoProperties) obj;
-		boolean result = true;
-		result = result && nullSafeEquals(this.additionalProperties, other.additionalProperties);
-		result = result && nullSafeEquals(this.artifact, other.artifact);
-		result = result && nullSafeEquals(this.group, other.group);
-		result = result && nullSafeEquals(this.name, other.name);
-		result = result && nullSafeEquals(this.version, other.version);
-		result = result && nullSafeEquals(this.time, other.time);
-		return result;
-	}
-
-	private boolean nullSafeEquals(Object o1, Object o2) {
-		if (o1 == o2) {
-			return true;
-		}
-		if (o1 == null || o2 == null) {
-			return false;
-		}
-		return (o1.equals(o2));
-	}
-
-	@Override
-	public int hashCode() {
-		final int prime = 31;
-		int result = 1;
-		result = prime * result + ((this.additionalProperties == null) ? 0 : this.additionalProperties.hashCode());
-		result = prime * result + ((this.artifact == null) ? 0 : this.artifact.hashCode());
-		result = prime * result + ((this.group == null) ? 0 : this.group.hashCode());
-		result = prime * result + ((this.name == null) ? 0 : this.name.hashCode());
-		result = prime * result + ((this.version == null) ? 0 : this.version.hashCode());
-		result = prime * result + ((this.time == null) ? 0 : this.time.hashCode());
-		return result;
-	}
-
-}
-=======
 /*
  * Copyright 2012-2020 the original author or authors.
  *
@@ -413,5 +204,4 @@
 		this.creationTime = Instant.now();
 	}
 
-}
->>>>>>> 6755b480
+}