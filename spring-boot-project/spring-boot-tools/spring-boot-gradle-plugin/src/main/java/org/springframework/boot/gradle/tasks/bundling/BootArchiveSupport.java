<<<<<<< HEAD
/*
 * Copyright 2012-2019 the original author or authors.
 *
 * Licensed under the Apache License, Version 2.0 (the "License");
 * you may not use this file except in compliance with the License.
 * You may obtain a copy of the License at
 *
 *      https://www.apache.org/licenses/LICENSE-2.0
 *
 * Unless required by applicable law or agreed to in writing, software
 * distributed under the License is distributed on an "AS IS" BASIS,
 * WITHOUT WARRANTIES OR CONDITIONS OF ANY KIND, either express or implied.
 * See the License for the specific language governing permissions and
 * limitations under the License.
 */

package org.springframework.boot.gradle.tasks.bundling;

import java.io.File;
import java.io.FileInputStream;
import java.io.IOException;
import java.io.InputStream;
import java.util.Collections;
import java.util.HashSet;
import java.util.Map;
import java.util.Set;
import java.util.TreeMap;
import java.util.function.Function;

import org.gradle.api.file.FileCopyDetails;
import org.gradle.api.file.FileTreeElement;
import org.gradle.api.file.RelativePath;
import org.gradle.api.internal.file.copy.CopyAction;
import org.gradle.api.internal.file.copy.CopyActionProcessingStream;
import org.gradle.api.internal.file.copy.FileCopyDetailsInternal;
import org.gradle.api.java.archives.Attributes;
import org.gradle.api.specs.Spec;
import org.gradle.api.specs.Specs;
import org.gradle.api.tasks.WorkResult;
import org.gradle.api.tasks.bundling.Jar;
import org.gradle.api.tasks.util.PatternSet;

/**
 * Support class for implementations of {@link BootArchive}.
 *
 * @author Andy Wilkinson
 */
class BootArchiveSupport {

	private static final byte[] ZIP_FILE_HEADER = new byte[] { 'P', 'K', 3, 4 };

	private static final Set<String> DEFAULT_LAUNCHER_CLASSES;

	static {
		Set<String> defaultLauncherClasses = new HashSet<>();
		defaultLauncherClasses.add("org.springframework.boot.loader.JarLauncher");
		defaultLauncherClasses.add("org.springframework.boot.loader.PropertiesLauncher");
		defaultLauncherClasses.add("org.springframework.boot.loader.WarLauncher");
		DEFAULT_LAUNCHER_CLASSES = Collections.unmodifiableSet(defaultLauncherClasses);
	}

	private final PatternSet requiresUnpack = new PatternSet();

	private final Function<FileCopyDetails, ZipCompression> compressionResolver;

	private final PatternSet exclusions = new PatternSet();

	private final String loaderMainClass;

	private LaunchScriptConfiguration launchScript;

	private boolean excludeDevtools = true;

	BootArchiveSupport(String loaderMainClass, Function<FileCopyDetails, ZipCompression> compressionResolver) {
		this.loaderMainClass = loaderMainClass;
		this.compressionResolver = compressionResolver;
		this.requiresUnpack.include(Specs.satisfyNone());
		configureExclusions();
	}

	void configureManifest(Jar jar, String mainClassName, String springBootClasses, String springBootLib) {
		Attributes attributes = jar.getManifest().getAttributes();
		attributes.putIfAbsent("Main-Class", this.loaderMainClass);
		attributes.putIfAbsent("Start-Class", mainClassName);
		attributes.computeIfAbsent("Spring-Boot-Version", (key) -> determineSpringBootVersion());
		attributes.putIfAbsent("Spring-Boot-Classes", springBootClasses);
		attributes.putIfAbsent("Spring-Boot-Lib", springBootLib);
	}

	private String determineSpringBootVersion() {
		String implementationVersion = getClass().getPackage().getImplementationVersion();
		return (implementationVersion != null) ? implementationVersion : "unknown";
	}

	CopyAction createCopyAction(Jar jar) {
		CopyAction copyAction = new BootZipCopyAction(jar.getArchivePath(), jar.isPreserveFileTimestamps(),
				isUsingDefaultLoader(jar), this.requiresUnpack.getAsSpec(), this.exclusions.getAsExcludeSpec(),
				this.launchScript, this.compressionResolver, jar.getMetadataCharset());
		if (!jar.isReproducibleFileOrder()) {
			return copyAction;
		}
		return new ReproducibleOrderingCopyAction(copyAction);
	}

	private boolean isUsingDefaultLoader(Jar jar) {
		return DEFAULT_LAUNCHER_CLASSES.contains(jar.getManifest().getAttributes().get("Main-Class"));
	}

	LaunchScriptConfiguration getLaunchScript() {
		return this.launchScript;
	}

	void setLaunchScript(LaunchScriptConfiguration launchScript) {
		this.launchScript = launchScript;
	}

	void requiresUnpack(String... patterns) {
		this.requiresUnpack.include(patterns);
	}

	void requiresUnpack(Spec<FileTreeElement> spec) {
		this.requiresUnpack.include(spec);
	}

	boolean isExcludeDevtools() {
		return this.excludeDevtools;
	}

	void setExcludeDevtools(boolean excludeDevtools) {
		this.excludeDevtools = excludeDevtools;
		configureExclusions();
	}

	boolean isZip(File file) {
		try {
			try (FileInputStream fileInputStream = new FileInputStream(file)) {
				return isZip(fileInputStream);
			}
		}
		catch (IOException ex) {
			return false;
		}
	}

	private boolean isZip(InputStream inputStream) throws IOException {
		for (int i = 0; i < ZIP_FILE_HEADER.length; i++) {
			if (inputStream.read() != ZIP_FILE_HEADER[i]) {
				return false;
			}
		}
		return true;
	}

	private void configureExclusions() {
		Set<String> excludes = new HashSet<>();
		if (this.excludeDevtools) {
			excludes.add("**/spring-boot-devtools-*.jar");
		}
		this.exclusions.setExcludes(excludes);
	}

	private static final class ReproducibleOrderingCopyAction implements CopyAction {

		private final CopyAction delegate;

		private ReproducibleOrderingCopyAction(CopyAction delegate) {
			this.delegate = delegate;
		}

		@Override
		public WorkResult execute(CopyActionProcessingStream stream) {
			return this.delegate.execute((action) -> {
				Map<RelativePath, FileCopyDetailsInternal> detailsByPath = new TreeMap<>();
				stream.process((details) -> detailsByPath.put(details.getRelativePath(), details));
				detailsByPath.values().forEach(action::processFile);
			});
		}

	}

}
=======
/*
 * Copyright 2012-2021 the original author or authors.
 *
 * Licensed under the Apache License, Version 2.0 (the "License");
 * you may not use this file except in compliance with the License.
 * You may obtain a copy of the License at
 *
 *      https://www.apache.org/licenses/LICENSE-2.0
 *
 * Unless required by applicable law or agreed to in writing, software
 * distributed under the License is distributed on an "AS IS" BASIS,
 * WITHOUT WARRANTIES OR CONDITIONS OF ANY KIND, either express or implied.
 * See the License for the specific language governing permissions and
 * limitations under the License.
 */

package org.springframework.boot.gradle.tasks.bundling;

import java.io.File;
import java.io.FileInputStream;
import java.io.IOException;
import java.io.InputStream;
import java.util.Collections;
import java.util.HashSet;
import java.util.Map;
import java.util.Set;
import java.util.TreeMap;
import java.util.function.Function;

import org.gradle.api.file.CopySpec;
import org.gradle.api.file.FileCopyDetails;
import org.gradle.api.file.FileTreeElement;
import org.gradle.api.file.RelativePath;
import org.gradle.api.internal.file.copy.CopyAction;
import org.gradle.api.internal.file.copy.CopyActionProcessingStream;
import org.gradle.api.internal.file.copy.FileCopyDetailsInternal;
import org.gradle.api.java.archives.Attributes;
import org.gradle.api.java.archives.Manifest;
import org.gradle.api.specs.Spec;
import org.gradle.api.specs.Specs;
import org.gradle.api.tasks.WorkResult;
import org.gradle.api.tasks.bundling.Jar;
import org.gradle.api.tasks.util.PatternSet;

/**
 * Support class for implementations of {@link BootArchive}.
 *
 * @author Andy Wilkinson
 * @author Phillip Webb
 * @see BootJar
 * @see BootWar
 */
class BootArchiveSupport {

	private static final byte[] ZIP_FILE_HEADER = new byte[] { 'P', 'K', 3, 4 };

	private static final Set<String> DEFAULT_LAUNCHER_CLASSES;

	static {
		Set<String> defaultLauncherClasses = new HashSet<>();
		defaultLauncherClasses.add("org.springframework.boot.loader.JarLauncher");
		defaultLauncherClasses.add("org.springframework.boot.loader.PropertiesLauncher");
		defaultLauncherClasses.add("org.springframework.boot.loader.WarLauncher");
		DEFAULT_LAUNCHER_CLASSES = Collections.unmodifiableSet(defaultLauncherClasses);
	}

	private final PatternSet requiresUnpack = new PatternSet();

	private final PatternSet exclusions = new PatternSet();

	private final String loaderMainClass;

	private final Spec<FileCopyDetails> librarySpec;

	private final Function<FileCopyDetails, ZipCompression> compressionResolver;

	private LaunchScriptConfiguration launchScript;

	BootArchiveSupport(String loaderMainClass, Spec<FileCopyDetails> librarySpec,
			Function<FileCopyDetails, ZipCompression> compressionResolver) {
		this.loaderMainClass = loaderMainClass;
		this.librarySpec = librarySpec;
		this.compressionResolver = compressionResolver;
		this.requiresUnpack.include(Specs.satisfyNone());
	}

	void configureManifest(Manifest manifest, String mainClass, String classes, String lib, String classPathIndex,
			String layersIndex) {
		Attributes attributes = manifest.getAttributes();
		attributes.putIfAbsent("Main-Class", this.loaderMainClass);
		attributes.putIfAbsent("Start-Class", mainClass);
		attributes.computeIfAbsent("Spring-Boot-Version", (name) -> determineSpringBootVersion());
		attributes.putIfAbsent("Spring-Boot-Classes", classes);
		attributes.putIfAbsent("Spring-Boot-Lib", lib);
		if (classPathIndex != null) {
			attributes.putIfAbsent("Spring-Boot-Classpath-Index", classPathIndex);
		}
		if (layersIndex != null) {
			attributes.putIfAbsent("Spring-Boot-Layers-Index", layersIndex);
		}
	}

	private String determineSpringBootVersion() {
		String version = getClass().getPackage().getImplementationVersion();
		return (version != null) ? version : "unknown";
	}

	CopyAction createCopyAction(Jar jar) {
		return createCopyAction(jar, null, null);
	}

	CopyAction createCopyAction(Jar jar, LayerResolver layerResolver, String layerToolsLocation) {
		File output = jar.getArchiveFile().get().getAsFile();
		Manifest manifest = jar.getManifest();
		boolean preserveFileTimestamps = jar.isPreserveFileTimestamps();
		boolean includeDefaultLoader = isUsingDefaultLoader(jar);
		Spec<FileTreeElement> requiresUnpack = this.requiresUnpack.getAsSpec();
		Spec<FileTreeElement> exclusions = this.exclusions.getAsExcludeSpec();
		LaunchScriptConfiguration launchScript = this.launchScript;
		Spec<FileCopyDetails> librarySpec = this.librarySpec;
		Function<FileCopyDetails, ZipCompression> compressionResolver = this.compressionResolver;
		String encoding = jar.getMetadataCharset();
		CopyAction action = new BootZipCopyAction(output, manifest, preserveFileTimestamps, includeDefaultLoader,
				layerToolsLocation, requiresUnpack, exclusions, launchScript, librarySpec, compressionResolver,
				encoding, layerResolver);
		return jar.isReproducibleFileOrder() ? new ReproducibleOrderingCopyAction(action) : action;
	}

	private boolean isUsingDefaultLoader(Jar jar) {
		return DEFAULT_LAUNCHER_CLASSES.contains(jar.getManifest().getAttributes().get("Main-Class"));
	}

	LaunchScriptConfiguration getLaunchScript() {
		return this.launchScript;
	}

	void setLaunchScript(LaunchScriptConfiguration launchScript) {
		this.launchScript = launchScript;
	}

	void requiresUnpack(String... patterns) {
		this.requiresUnpack.include(patterns);
	}

	void requiresUnpack(Spec<FileTreeElement> spec) {
		this.requiresUnpack.include(spec);
	}

	void excludeNonZipLibraryFiles(FileCopyDetails details) {
		if (this.librarySpec.isSatisfiedBy(details)) {
			excludeNonZipFiles(details);
		}
	}

	void excludeNonZipFiles(FileCopyDetails details) {
		if (!isZip(details.getFile())) {
			details.exclude();
		}
	}

	private boolean isZip(File file) {
		try {
			try (FileInputStream fileInputStream = new FileInputStream(file)) {
				return isZip(fileInputStream);
			}
		}
		catch (IOException ex) {
			return false;
		}
	}

	private boolean isZip(InputStream inputStream) throws IOException {
		for (byte headerByte : ZIP_FILE_HEADER) {
			if (inputStream.read() != headerByte) {
				return false;
			}
		}
		return true;
	}

	void moveModuleInfoToRoot(CopySpec spec) {
		spec.filesMatching("module-info.class", BootArchiveSupport::moveToRoot);
	}

	private static void moveToRoot(FileCopyDetails details) {
		details.setRelativePath(details.getRelativeSourcePath());
	}

	/**
	 * {@link CopyAction} variant that sorts entries to ensure reproducible ordering.
	 */
	private static final class ReproducibleOrderingCopyAction implements CopyAction {

		private final CopyAction delegate;

		private ReproducibleOrderingCopyAction(CopyAction delegate) {
			this.delegate = delegate;
		}

		@Override
		public WorkResult execute(CopyActionProcessingStream stream) {
			return this.delegate.execute((action) -> {
				Map<RelativePath, FileCopyDetailsInternal> detailsByPath = new TreeMap<>();
				stream.process((details) -> detailsByPath.put(details.getRelativePath(), details));
				detailsByPath.values().forEach(action::processFile);
			});
		}

	}

}
>>>>>>> 6755b480
<|MERGE_RESOLUTION|>--- conflicted
+++ resolved
@@ -1,186 +1,3 @@
-<<<<<<< HEAD
-/*
- * Copyright 2012-2019 the original author or authors.
- *
- * Licensed under the Apache License, Version 2.0 (the "License");
- * you may not use this file except in compliance with the License.
- * You may obtain a copy of the License at
- *
- *      https://www.apache.org/licenses/LICENSE-2.0
- *
- * Unless required by applicable law or agreed to in writing, software
- * distributed under the License is distributed on an "AS IS" BASIS,
- * WITHOUT WARRANTIES OR CONDITIONS OF ANY KIND, either express or implied.
- * See the License for the specific language governing permissions and
- * limitations under the License.
- */
-
-package org.springframework.boot.gradle.tasks.bundling;
-
-import java.io.File;
-import java.io.FileInputStream;
-import java.io.IOException;
-import java.io.InputStream;
-import java.util.Collections;
-import java.util.HashSet;
-import java.util.Map;
-import java.util.Set;
-import java.util.TreeMap;
-import java.util.function.Function;
-
-import org.gradle.api.file.FileCopyDetails;
-import org.gradle.api.file.FileTreeElement;
-import org.gradle.api.file.RelativePath;
-import org.gradle.api.internal.file.copy.CopyAction;
-import org.gradle.api.internal.file.copy.CopyActionProcessingStream;
-import org.gradle.api.internal.file.copy.FileCopyDetailsInternal;
-import org.gradle.api.java.archives.Attributes;
-import org.gradle.api.specs.Spec;
-import org.gradle.api.specs.Specs;
-import org.gradle.api.tasks.WorkResult;
-import org.gradle.api.tasks.bundling.Jar;
-import org.gradle.api.tasks.util.PatternSet;
-
-/**
- * Support class for implementations of {@link BootArchive}.
- *
- * @author Andy Wilkinson
- */
-class BootArchiveSupport {
-
-	private static final byte[] ZIP_FILE_HEADER = new byte[] { 'P', 'K', 3, 4 };
-
-	private static final Set<String> DEFAULT_LAUNCHER_CLASSES;
-
-	static {
-		Set<String> defaultLauncherClasses = new HashSet<>();
-		defaultLauncherClasses.add("org.springframework.boot.loader.JarLauncher");
-		defaultLauncherClasses.add("org.springframework.boot.loader.PropertiesLauncher");
-		defaultLauncherClasses.add("org.springframework.boot.loader.WarLauncher");
-		DEFAULT_LAUNCHER_CLASSES = Collections.unmodifiableSet(defaultLauncherClasses);
-	}
-
-	private final PatternSet requiresUnpack = new PatternSet();
-
-	private final Function<FileCopyDetails, ZipCompression> compressionResolver;
-
-	private final PatternSet exclusions = new PatternSet();
-
-	private final String loaderMainClass;
-
-	private LaunchScriptConfiguration launchScript;
-
-	private boolean excludeDevtools = true;
-
-	BootArchiveSupport(String loaderMainClass, Function<FileCopyDetails, ZipCompression> compressionResolver) {
-		this.loaderMainClass = loaderMainClass;
-		this.compressionResolver = compressionResolver;
-		this.requiresUnpack.include(Specs.satisfyNone());
-		configureExclusions();
-	}
-
-	void configureManifest(Jar jar, String mainClassName, String springBootClasses, String springBootLib) {
-		Attributes attributes = jar.getManifest().getAttributes();
-		attributes.putIfAbsent("Main-Class", this.loaderMainClass);
-		attributes.putIfAbsent("Start-Class", mainClassName);
-		attributes.computeIfAbsent("Spring-Boot-Version", (key) -> determineSpringBootVersion());
-		attributes.putIfAbsent("Spring-Boot-Classes", springBootClasses);
-		attributes.putIfAbsent("Spring-Boot-Lib", springBootLib);
-	}
-
-	private String determineSpringBootVersion() {
-		String implementationVersion = getClass().getPackage().getImplementationVersion();
-		return (implementationVersion != null) ? implementationVersion : "unknown";
-	}
-
-	CopyAction createCopyAction(Jar jar) {
-		CopyAction copyAction = new BootZipCopyAction(jar.getArchivePath(), jar.isPreserveFileTimestamps(),
-				isUsingDefaultLoader(jar), this.requiresUnpack.getAsSpec(), this.exclusions.getAsExcludeSpec(),
-				this.launchScript, this.compressionResolver, jar.getMetadataCharset());
-		if (!jar.isReproducibleFileOrder()) {
-			return copyAction;
-		}
-		return new ReproducibleOrderingCopyAction(copyAction);
-	}
-
-	private boolean isUsingDefaultLoader(Jar jar) {
-		return DEFAULT_LAUNCHER_CLASSES.contains(jar.getManifest().getAttributes().get("Main-Class"));
-	}
-
-	LaunchScriptConfiguration getLaunchScript() {
-		return this.launchScript;
-	}
-
-	void setLaunchScript(LaunchScriptConfiguration launchScript) {
-		this.launchScript = launchScript;
-	}
-
-	void requiresUnpack(String... patterns) {
-		this.requiresUnpack.include(patterns);
-	}
-
-	void requiresUnpack(Spec<FileTreeElement> spec) {
-		this.requiresUnpack.include(spec);
-	}
-
-	boolean isExcludeDevtools() {
-		return this.excludeDevtools;
-	}
-
-	void setExcludeDevtools(boolean excludeDevtools) {
-		this.excludeDevtools = excludeDevtools;
-		configureExclusions();
-	}
-
-	boolean isZip(File file) {
-		try {
-			try (FileInputStream fileInputStream = new FileInputStream(file)) {
-				return isZip(fileInputStream);
-			}
-		}
-		catch (IOException ex) {
-			return false;
-		}
-	}
-
-	private boolean isZip(InputStream inputStream) throws IOException {
-		for (int i = 0; i < ZIP_FILE_HEADER.length; i++) {
-			if (inputStream.read() != ZIP_FILE_HEADER[i]) {
-				return false;
-			}
-		}
-		return true;
-	}
-
-	private void configureExclusions() {
-		Set<String> excludes = new HashSet<>();
-		if (this.excludeDevtools) {
-			excludes.add("**/spring-boot-devtools-*.jar");
-		}
-		this.exclusions.setExcludes(excludes);
-	}
-
-	private static final class ReproducibleOrderingCopyAction implements CopyAction {
-
-		private final CopyAction delegate;
-
-		private ReproducibleOrderingCopyAction(CopyAction delegate) {
-			this.delegate = delegate;
-		}
-
-		@Override
-		public WorkResult execute(CopyActionProcessingStream stream) {
-			return this.delegate.execute((action) -> {
-				Map<RelativePath, FileCopyDetailsInternal> detailsByPath = new TreeMap<>();
-				stream.process((details) -> detailsByPath.put(details.getRelativePath(), details));
-				detailsByPath.values().forEach(action::processFile);
-			});
-		}
-
-	}
-
-}
-=======
 /*
  * Copyright 2012-2021 the original author or authors.
  *
@@ -391,5 +208,4 @@
 
 	}
 
-}
->>>>>>> 6755b480
+}