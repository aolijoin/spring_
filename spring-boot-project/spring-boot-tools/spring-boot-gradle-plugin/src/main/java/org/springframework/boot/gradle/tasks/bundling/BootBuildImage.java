--- conflicted
+++ resolved
@@ -131,21 +131,6 @@
 	}
 
 	/**
-<<<<<<< HEAD
-=======
-	 * Returns the property for the archive file from which the image will be built.
-	 * @return the archive file property
-	 * @deprecated since 2.5.0 for removal in 2.7.0 in favor of {@link #getArchiveFile()}
-	 */
-	@Deprecated
-	@InputFile
-	@PathSensitive(PathSensitivity.RELATIVE)
-	public RegularFileProperty getJar() {
-		return this.archiveFile;
-	}
-
-	/**
->>>>>>> cfac7f55
 	 * Returns the target Java version of the project (e.g. as provided by the
 	 * {@code targetCompatibility} build property).
 	 * @return the target Java version
