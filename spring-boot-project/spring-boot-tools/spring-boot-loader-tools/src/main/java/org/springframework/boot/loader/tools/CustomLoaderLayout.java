--- conflicted
+++ resolved
@@ -1,43 +1,3 @@
-<<<<<<< HEAD
-/*
- * Copyright 2012-2017 the original author or authors.
- *
- * Licensed under the Apache License, Version 2.0 (the "License");
- * you may not use this file except in compliance with the License.
- * You may obtain a copy of the License at
- *
- *      https://www.apache.org/licenses/LICENSE-2.0
- *
- * Unless required by applicable law or agreed to in writing, software
- * distributed under the License is distributed on an "AS IS" BASIS,
- * WITHOUT WARRANTIES OR CONDITIONS OF ANY KIND, either express or implied.
- * See the License for the specific language governing permissions and
- * limitations under the License.
- */
-
-package org.springframework.boot.loader.tools;
-
-import java.io.IOException;
-
-/**
- * Additional interface that can be implemented by {@link Layout Layouts} that write their
- * own loader classes.
- *
- * @author Phillip Webb
- * @since 1.5.0
- */
-@FunctionalInterface
-public interface CustomLoaderLayout {
-
-	/**
-	 * Write the required loader classes into the JAR.
-	 * @param writer the writer used to write the classes
-	 * @throws IOException if the classes cannot be written
-	 */
-	void writeLoadedClasses(LoaderClassesWriter writer) throws IOException;
-
-}
-=======
 /*
  * Copyright 2012-2019 the original author or authors.
  *
@@ -75,5 +35,4 @@
 	 */
 	void writeLoadedClasses(LoaderClassesWriter writer) throws IOException;
 
-}
->>>>>>> 6755b480
+}