<<<<<<< HEAD
/*
 * Copyright 2012-2019 the original author or authors.
 *
 * Licensed under the Apache License, Version 2.0 (the "License");
 * you may not use this file except in compliance with the License.
 * You may obtain a copy of the License at
 *
 *      https://www.apache.org/licenses/LICENSE-2.0
 *
 * Unless required by applicable law or agreed to in writing, software
 * distributed under the License is distributed on an "AS IS" BASIS,
 * WITHOUT WARRANTIES OR CONDITIONS OF ANY KIND, either express or implied.
 * See the License for the specific language governing permissions and
 * limitations under the License.
 */

package org.springframework.boot.loader;

import java.io.File;
import java.io.FileInputStream;
import java.io.IOException;
import java.io.InputStream;
import java.io.UnsupportedEncodingException;
import java.lang.reflect.Constructor;
import java.net.HttpURLConnection;
import java.net.URL;
import java.net.URLConnection;
import java.net.URLDecoder;
import java.util.ArrayList;
import java.util.Collections;
import java.util.LinkedHashSet;
import java.util.List;
import java.util.Locale;
import java.util.Properties;
import java.util.Set;
import java.util.jar.Manifest;
import java.util.regex.Matcher;
import java.util.regex.Pattern;

import org.springframework.boot.loader.archive.Archive;
import org.springframework.boot.loader.archive.Archive.Entry;
import org.springframework.boot.loader.archive.Archive.EntryFilter;
import org.springframework.boot.loader.archive.ExplodedArchive;
import org.springframework.boot.loader.archive.JarFileArchive;
import org.springframework.boot.loader.util.SystemPropertyUtils;
import org.springframework.util.Assert;

/**
 * {@link Launcher} for archives with user-configured classpath and main class via a
 * properties file. This model is often more flexible and more amenable to creating
 * well-behaved OS-level services than a model based on executable jars.
 * <p>
 * Looks in various places for a properties file to extract loader settings, defaulting to
 * {@code loader.properties} either on the current classpath or in the current working
 * directory. The name of the properties file can be changed by setting a System property
 * {@code loader.config.name} (e.g. {@code -Dloader.config.name=foo} will look for
 * {@code foo.properties}. If that file doesn't exist then tries
 * {@code loader.config.location} (with allowed prefixes {@code classpath:} and
 * {@code file:} or any valid URL). Once that file is located turns it into Properties and
 * extracts optional values (which can also be provided overridden as System properties in
 * case the file doesn't exist):
 * <ul>
 * <li>{@code loader.path}: a comma-separated list of directories (containing file
 * resources and/or nested archives in *.jar or *.zip or archives) or archives to append
 * to the classpath. {@code BOOT-INF/classes,BOOT-INF/lib} in the application archive are
 * always used</li>
 * <li>{@code loader.main}: the main method to delegate execution to once the class loader
 * is set up. No default, but will fall back to looking for a {@code Start-Class} in a
 * {@code MANIFEST.MF}, if there is one in <code>${loader.home}/META-INF</code>.</li>
 * </ul>
 *
 * @author Dave Syer
 * @author Janne Valkealahti
 * @author Andy Wilkinson
 * @since 1.0.0
 */
public class PropertiesLauncher extends Launcher {

	private static final Class<?>[] PARENT_ONLY_PARAMS = new Class<?>[] { ClassLoader.class };

	private static final Class<?>[] URLS_AND_PARENT_PARAMS = new Class<?>[] { URL[].class, ClassLoader.class };

	private static final Class<?>[] NO_PARAMS = new Class<?>[] {};

	private static final URL[] NO_URLS = new URL[0];

	private static final String DEBUG = "loader.debug";

	/**
	 * Properties key for main class. As a manifest entry can also be specified as
	 * {@code Start-Class}.
	 */
	public static final String MAIN = "loader.main";

	/**
	 * Properties key for classpath entries (directories possibly containing jars or
	 * jars). Multiple entries can be specified using a comma-separated list. {@code
	 * BOOT-INF/classes,BOOT-INF/lib} in the application archive are always used.
	 */
	public static final String PATH = "loader.path";

	/**
	 * Properties key for home directory. This is the location of external configuration
	 * if not on classpath, and also the base path for any relative paths in the
	 * {@link #PATH loader path}. Defaults to current working directory (
	 * <code>${user.dir}</code>).
	 */
	public static final String HOME = "loader.home";

	/**
	 * Properties key for default command line arguments. These arguments (if present) are
	 * prepended to the main method arguments before launching.
	 */
	public static final String ARGS = "loader.args";

	/**
	 * Properties key for name of external configuration file (excluding suffix). Defaults
	 * to "application". Ignored if {@link #CONFIG_LOCATION loader config location} is
	 * provided instead.
	 */
	public static final String CONFIG_NAME = "loader.config.name";

	/**
	 * Properties key for config file location (including optional classpath:, file: or
	 * URL prefix).
	 */
	public static final String CONFIG_LOCATION = "loader.config.location";

	/**
	 * Properties key for boolean flag (default false) which if set will cause the
	 * external configuration properties to be copied to System properties (assuming that
	 * is allowed by Java security).
	 */
	public static final String SET_SYSTEM_PROPERTIES = "loader.system";

	private static final Pattern WORD_SEPARATOR = Pattern.compile("\\W+");

	private static final String NESTED_ARCHIVE_SEPARATOR = "!" + File.separator;

	private final File home;

	private List<String> paths = new ArrayList<>();

	private final Properties properties = new Properties();

	private Archive parent;

	public PropertiesLauncher() {
		try {
			this.home = getHomeDirectory();
			initializeProperties();
			initializePaths();
			this.parent = createArchive();
		}
		catch (Exception ex) {
			throw new IllegalStateException(ex);
		}
	}

	protected File getHomeDirectory() {
		try {
			return new File(getPropertyWithDefault(HOME, "${user.dir}"));
		}
		catch (Exception ex) {
			throw new IllegalStateException(ex);
		}
	}

	private void initializeProperties() throws Exception, IOException {
		List<String> configs = new ArrayList<>();
		if (getProperty(CONFIG_LOCATION) != null) {
			configs.add(getProperty(CONFIG_LOCATION));
		}
		else {
			String[] names = getPropertyWithDefault(CONFIG_NAME, "loader").split(",");
			for (String name : names) {
				configs.add("file:" + getHomeDirectory() + "/" + name + ".properties");
				configs.add("classpath:" + name + ".properties");
				configs.add("classpath:BOOT-INF/classes/" + name + ".properties");
			}
		}
		for (String config : configs) {
			try (InputStream resource = getResource(config)) {
				if (resource != null) {
					debug("Found: " + config);
					loadResource(resource);
					// Load the first one we find
					return;
				}
				else {
					debug("Not found: " + config);
				}
			}
		}
	}

	private void loadResource(InputStream resource) throws IOException, Exception {
		this.properties.load(resource);
		for (Object key : Collections.list(this.properties.propertyNames())) {
			String text = this.properties.getProperty((String) key);
			String value = SystemPropertyUtils.resolvePlaceholders(this.properties, text);
			if (value != null) {
				this.properties.put(key, value);
			}
		}
		if ("true".equals(getProperty(SET_SYSTEM_PROPERTIES))) {
			debug("Adding resolved properties to System properties");
			for (Object key : Collections.list(this.properties.propertyNames())) {
				String value = this.properties.getProperty((String) key);
				System.setProperty((String) key, value);
			}
		}
	}

	private InputStream getResource(String config) throws Exception {
		if (config.startsWith("classpath:")) {
			return getClasspathResource(config.substring("classpath:".length()));
		}
		config = handleUrl(config);
		if (isUrl(config)) {
			return getURLResource(config);
		}
		return getFileResource(config);
	}

	private String handleUrl(String path) throws UnsupportedEncodingException {
		if (path.startsWith("jar:file:") || path.startsWith("file:")) {
			path = URLDecoder.decode(path, "UTF-8");
			if (path.startsWith("file:")) {
				path = path.substring("file:".length());
				if (path.startsWith("//")) {
					path = path.substring(2);
				}
			}
		}
		return path;
	}

	private boolean isUrl(String config) {
		return config.contains("://");
	}

	private InputStream getClasspathResource(String config) {
		while (config.startsWith("/")) {
			config = config.substring(1);
		}
		config = "/" + config;
		debug("Trying classpath: " + config);
		return getClass().getResourceAsStream(config);
	}

	private InputStream getFileResource(String config) throws Exception {
		File file = new File(config);
		debug("Trying file: " + config);
		if (file.canRead()) {
			return new FileInputStream(file);
		}
		return null;
	}

	private InputStream getURLResource(String config) throws Exception {
		URL url = new URL(config);
		if (exists(url)) {
			URLConnection con = url.openConnection();
			try {
				return con.getInputStream();
			}
			catch (IOException ex) {
				// Close the HTTP connection (if applicable).
				if (con instanceof HttpURLConnection) {
					((HttpURLConnection) con).disconnect();
				}
				throw ex;
			}
		}
		return null;
	}

	private boolean exists(URL url) throws IOException {
		// Try a URL connection content-length header...
		URLConnection connection = url.openConnection();
		try {
			connection.setUseCaches(connection.getClass().getSimpleName().startsWith("JNLP"));
			if (connection instanceof HttpURLConnection) {
				HttpURLConnection httpConnection = (HttpURLConnection) connection;
				httpConnection.setRequestMethod("HEAD");
				int responseCode = httpConnection.getResponseCode();
				if (responseCode == HttpURLConnection.HTTP_OK) {
					return true;
				}
				else if (responseCode == HttpURLConnection.HTTP_NOT_FOUND) {
					return false;
				}
			}
			return (connection.getContentLength() >= 0);
		}
		finally {
			if (connection instanceof HttpURLConnection) {
				((HttpURLConnection) connection).disconnect();
			}
		}
	}

	private void initializePaths() throws Exception {
		String path = getProperty(PATH);
		if (path != null) {
			this.paths = parsePathsProperty(path);
		}
		debug("Nested archive paths: " + this.paths);
	}

	private List<String> parsePathsProperty(String commaSeparatedPaths) {
		List<String> paths = new ArrayList<>();
		for (String path : commaSeparatedPaths.split(",")) {
			path = cleanupPath(path);
			// "" means the user wants root of archive but not current directory
			path = "".equals(path) ? "/" : path;
			paths.add(path);
		}
		if (paths.isEmpty()) {
			paths.add("lib");
		}
		return paths;
	}

	protected String[] getArgs(String... args) throws Exception {
		String loaderArgs = getProperty(ARGS);
		if (loaderArgs != null) {
			String[] defaultArgs = loaderArgs.split("\\s+");
			String[] additionalArgs = args;
			args = new String[defaultArgs.length + additionalArgs.length];
			System.arraycopy(defaultArgs, 0, args, 0, defaultArgs.length);
			System.arraycopy(additionalArgs, 0, args, defaultArgs.length, additionalArgs.length);
		}
		return args;
	}

	@Override
	protected String getMainClass() throws Exception {
		String mainClass = getProperty(MAIN, "Start-Class");
		if (mainClass == null) {
			throw new IllegalStateException("No '" + MAIN + "' or 'Start-Class' specified");
		}
		return mainClass;
	}

	@Override
	protected ClassLoader createClassLoader(List<Archive> archives) throws Exception {
		Set<URL> urls = new LinkedHashSet<>(archives.size());
		for (Archive archive : archives) {
			urls.add(archive.getUrl());
		}
		ClassLoader loader = new LaunchedURLClassLoader(urls.toArray(NO_URLS), getClass().getClassLoader());
		debug("Classpath: " + urls);
		String customLoaderClassName = getProperty("loader.classLoader");
		if (customLoaderClassName != null) {
			loader = wrapWithCustomClassLoader(loader, customLoaderClassName);
			debug("Using custom class loader: " + customLoaderClassName);
		}
		return loader;
	}

	@SuppressWarnings("unchecked")
	private ClassLoader wrapWithCustomClassLoader(ClassLoader parent, String className) throws Exception {
		Class<ClassLoader> type = (Class<ClassLoader>) Class.forName(className, true, parent);
		ClassLoader classLoader = newClassLoader(type, PARENT_ONLY_PARAMS, parent);
		if (classLoader == null) {
			classLoader = newClassLoader(type, URLS_AND_PARENT_PARAMS, NO_URLS, parent);
		}
		if (classLoader == null) {
			classLoader = newClassLoader(type, NO_PARAMS);
		}
		Assert.notNull(classLoader, "Unable to create class loader for " + className);
		return classLoader;
	}

	private ClassLoader newClassLoader(Class<ClassLoader> loaderClass, Class<?>[] parameterTypes, Object... initargs)
			throws Exception {
		try {
			Constructor<ClassLoader> constructor = loaderClass.getDeclaredConstructor(parameterTypes);
			constructor.setAccessible(true);
			return constructor.newInstance(initargs);
		}
		catch (NoSuchMethodException ex) {
			return null;
		}
	}

	private String getProperty(String propertyKey) throws Exception {
		return getProperty(propertyKey, null, null);
	}

	private String getProperty(String propertyKey, String manifestKey) throws Exception {
		return getProperty(propertyKey, manifestKey, null);
	}

	private String getPropertyWithDefault(String propertyKey, String defaultValue) throws Exception {
		return getProperty(propertyKey, null, defaultValue);
	}

	private String getProperty(String propertyKey, String manifestKey, String defaultValue) throws Exception {
		if (manifestKey == null) {
			manifestKey = propertyKey.replace('.', '-');
			manifestKey = toCamelCase(manifestKey);
		}
		String property = SystemPropertyUtils.getProperty(propertyKey);
		if (property != null) {
			String value = SystemPropertyUtils.resolvePlaceholders(this.properties, property);
			debug("Property '" + propertyKey + "' from environment: " + value);
			return value;
		}
		if (this.properties.containsKey(propertyKey)) {
			String value = SystemPropertyUtils.resolvePlaceholders(this.properties,
					this.properties.getProperty(propertyKey));
			debug("Property '" + propertyKey + "' from properties: " + value);
			return value;
		}
		try {
			if (this.home != null) {
				// Prefer home dir for MANIFEST if there is one
				try (ExplodedArchive archive = new ExplodedArchive(this.home, false)) {
					Manifest manifest = archive.getManifest();
					if (manifest != null) {
						String value = manifest.getMainAttributes().getValue(manifestKey);
						if (value != null) {
							debug("Property '" + manifestKey + "' from home directory manifest: " + value);
							return SystemPropertyUtils.resolvePlaceholders(this.properties, value);
						}
					}
				}
			}
		}
		catch (IllegalStateException ex) {
			// Ignore
		}
		// Otherwise try the parent archive
		Manifest manifest = createArchive().getManifest();
		if (manifest != null) {
			String value = manifest.getMainAttributes().getValue(manifestKey);
			if (value != null) {
				debug("Property '" + manifestKey + "' from archive manifest: " + value);
				return SystemPropertyUtils.resolvePlaceholders(this.properties, value);
			}
		}
		return (defaultValue != null) ? SystemPropertyUtils.resolvePlaceholders(this.properties, defaultValue)
				: defaultValue;
	}

	@Override
	protected List<Archive> getClassPathArchives() throws Exception {
		List<Archive> lib = new ArrayList<>();
		for (String path : this.paths) {
			for (Archive archive : getClassPathArchives(path)) {
				if (archive instanceof ExplodedArchive) {
					List<Archive> nested = new ArrayList<>(archive.getNestedArchives(new ArchiveEntryFilter()));
					nested.add(0, archive);
					lib.addAll(nested);
				}
				else {
					lib.add(archive);
				}
			}
		}
		addNestedEntries(lib);
		return lib;
	}

	private List<Archive> getClassPathArchives(String path) throws Exception {
		String root = cleanupPath(handleUrl(path));
		List<Archive> lib = new ArrayList<>();
		File file = new File(root);
		if (!"/".equals(root)) {
			if (!isAbsolutePath(root)) {
				file = new File(this.home, root);
			}
			if (file.isDirectory()) {
				debug("Adding classpath entries from " + file);
				Archive archive = new ExplodedArchive(file, false);
				lib.add(archive);
			}
		}
		Archive archive = getArchive(file);
		if (archive != null) {
			debug("Adding classpath entries from archive " + archive.getUrl() + root);
			lib.add(archive);
		}
		List<Archive> nestedArchives = getNestedArchives(root);
		if (nestedArchives != null) {
			debug("Adding classpath entries from nested " + root);
			lib.addAll(nestedArchives);
		}
		return lib;
	}

	private boolean isAbsolutePath(String root) {
		// Windows contains ":" others start with "/"
		return root.contains(":") || root.startsWith("/");
	}

	private Archive getArchive(File file) throws IOException {
		if (isNestedArchivePath(file)) {
			return null;
		}
		String name = file.getName().toLowerCase(Locale.ENGLISH);
		if (name.endsWith(".jar") || name.endsWith(".zip")) {
			return new JarFileArchive(file);
		}
		return null;
	}

	private boolean isNestedArchivePath(File file) {
		return file.getPath().contains(NESTED_ARCHIVE_SEPARATOR);
	}

	private List<Archive> getNestedArchives(String path) throws Exception {
		Archive parent = this.parent;
		String root = path;
		if (!root.equals("/") && root.startsWith("/") || parent.getUrl().equals(this.home.toURI().toURL())) {
			// If home dir is same as parent archive, no need to add it twice.
			return null;
		}
		int index = root.indexOf('!');
		if (index != -1) {
			File file = new File(this.home, root.substring(0, index));
			if (root.startsWith("jar:file:")) {
				file = new File(root.substring("jar:file:".length(), index));
			}
			parent = new JarFileArchive(file);
			root = root.substring(index + 1);
			while (root.startsWith("/")) {
				root = root.substring(1);
			}
		}
		if (root.endsWith(".jar")) {
			File file = new File(this.home, root);
			if (file.exists()) {
				parent = new JarFileArchive(file);
				root = "";
			}
		}
		if (root.equals("/") || root.equals("./") || root.equals(".")) {
			// The prefix for nested jars is actually empty if it's at the root
			root = "";
		}
		EntryFilter filter = new PrefixMatchingArchiveFilter(root);
		List<Archive> archives = new ArrayList<>(parent.getNestedArchives(filter));
		if (("".equals(root) || ".".equals(root)) && !path.endsWith(".jar") && parent != this.parent) {
			// You can't find the root with an entry filter so it has to be added
			// explicitly. But don't add the root of the parent archive.
			archives.add(parent);
		}
		return archives;
	}

	private void addNestedEntries(List<Archive> lib) {
		// The parent archive might have "BOOT-INF/lib/" and "BOOT-INF/classes/"
		// directories, meaning we are running from an executable JAR. We add nested
		// entries from there with low priority (i.e. at end).
		try {
			lib.addAll(this.parent.getNestedArchives((entry) -> {
				if (entry.isDirectory()) {
					return entry.getName().equals(JarLauncher.BOOT_INF_CLASSES);
				}
				return entry.getName().startsWith(JarLauncher.BOOT_INF_LIB);
			}));
		}
		catch (IOException ex) {
			// Ignore
		}
	}

	private String cleanupPath(String path) {
		path = path.trim();
		// No need for current dir path
		if (path.startsWith("./")) {
			path = path.substring(2);
		}
		String lowerCasePath = path.toLowerCase(Locale.ENGLISH);
		if (lowerCasePath.endsWith(".jar") || lowerCasePath.endsWith(".zip")) {
			return path;
		}
		if (path.endsWith("/*")) {
			path = path.substring(0, path.length() - 1);
		}
		else {
			// It's a directory
			if (!path.endsWith("/") && !path.equals(".")) {
				path = path + "/";
			}
		}
		return path;
	}

	public static void main(String[] args) throws Exception {
		PropertiesLauncher launcher = new PropertiesLauncher();
		args = launcher.getArgs(args);
		launcher.launch(args);
	}

	public static String toCamelCase(CharSequence string) {
		if (string == null) {
			return null;
		}
		StringBuilder builder = new StringBuilder();
		Matcher matcher = WORD_SEPARATOR.matcher(string);
		int pos = 0;
		while (matcher.find()) {
			builder.append(capitalize(string.subSequence(pos, matcher.end()).toString()));
			pos = matcher.end();
		}
		builder.append(capitalize(string.subSequence(pos, string.length()).toString()));
		return builder.toString();
	}

	private static String capitalize(String str) {
		return Character.toUpperCase(str.charAt(0)) + str.substring(1);
	}

	private void debug(String message) {
		if (Boolean.getBoolean(DEBUG)) {
			System.out.println(message);
		}
	}

	/**
	 * Convenience class for finding nested archives that have a prefix in their file path
	 * (e.g. "lib/").
	 */
	private static final class PrefixMatchingArchiveFilter implements EntryFilter {

		private final String prefix;

		private final ArchiveEntryFilter filter = new ArchiveEntryFilter();

		private PrefixMatchingArchiveFilter(String prefix) {
			this.prefix = prefix;
		}

		@Override
		public boolean matches(Entry entry) {
			if (entry.isDirectory()) {
				return entry.getName().equals(this.prefix);
			}
			return entry.getName().startsWith(this.prefix) && this.filter.matches(entry);
		}

	}

	/**
	 * Convenience class for finding nested archives (archive entries that can be
	 * classpath entries).
	 */
	private static final class ArchiveEntryFilter implements EntryFilter {

		private static final String DOT_JAR = ".jar";

		private static final String DOT_ZIP = ".zip";

		@Override
		public boolean matches(Entry entry) {
			return entry.getName().endsWith(DOT_JAR) || entry.getName().endsWith(DOT_ZIP);
		}

	}

}
=======
/*
 * Copyright 2012-2020 the original author or authors.
 *
 * Licensed under the Apache License, Version 2.0 (the "License");
 * you may not use this file except in compliance with the License.
 * You may obtain a copy of the License at
 *
 *      https://www.apache.org/licenses/LICENSE-2.0
 *
 * Unless required by applicable law or agreed to in writing, software
 * distributed under the License is distributed on an "AS IS" BASIS,
 * WITHOUT WARRANTIES OR CONDITIONS OF ANY KIND, either express or implied.
 * See the License for the specific language governing permissions and
 * limitations under the License.
 */

package org.springframework.boot.loader;

import java.io.File;
import java.io.FileInputStream;
import java.io.IOException;
import java.io.InputStream;
import java.io.UnsupportedEncodingException;
import java.lang.reflect.Constructor;
import java.net.HttpURLConnection;
import java.net.URL;
import java.net.URLConnection;
import java.net.URLDecoder;
import java.util.ArrayList;
import java.util.Collections;
import java.util.Iterator;
import java.util.LinkedHashSet;
import java.util.List;
import java.util.Locale;
import java.util.Properties;
import java.util.Set;
import java.util.jar.Manifest;
import java.util.regex.Matcher;
import java.util.regex.Pattern;

import org.springframework.boot.loader.archive.Archive;
import org.springframework.boot.loader.archive.Archive.Entry;
import org.springframework.boot.loader.archive.Archive.EntryFilter;
import org.springframework.boot.loader.archive.ExplodedArchive;
import org.springframework.boot.loader.archive.JarFileArchive;
import org.springframework.boot.loader.util.SystemPropertyUtils;

/**
 * {@link Launcher} for archives with user-configured classpath and main class via a
 * properties file. This model is often more flexible and more amenable to creating
 * well-behaved OS-level services than a model based on executable jars.
 * <p>
 * Looks in various places for a properties file to extract loader settings, defaulting to
 * {@code loader.properties} either on the current classpath or in the current working
 * directory. The name of the properties file can be changed by setting a System property
 * {@code loader.config.name} (e.g. {@code -Dloader.config.name=foo} will look for
 * {@code foo.properties}. If that file doesn't exist then tries
 * {@code loader.config.location} (with allowed prefixes {@code classpath:} and
 * {@code file:} or any valid URL). Once that file is located turns it into Properties and
 * extracts optional values (which can also be provided overridden as System properties in
 * case the file doesn't exist):
 * <ul>
 * <li>{@code loader.path}: a comma-separated list of directories (containing file
 * resources and/or nested archives in *.jar or *.zip or archives) or archives to append
 * to the classpath. {@code BOOT-INF/classes,BOOT-INF/lib} in the application archive are
 * always used</li>
 * <li>{@code loader.main}: the main method to delegate execution to once the class loader
 * is set up. No default, but will fall back to looking for a {@code Start-Class} in a
 * {@code MANIFEST.MF}, if there is one in <code>${loader.home}/META-INF</code>.</li>
 * </ul>
 *
 * @author Dave Syer
 * @author Janne Valkealahti
 * @author Andy Wilkinson
 * @since 1.0.0
 */
public class PropertiesLauncher extends Launcher {

	private static final Class<?>[] PARENT_ONLY_PARAMS = new Class<?>[] { ClassLoader.class };

	private static final Class<?>[] URLS_AND_PARENT_PARAMS = new Class<?>[] { URL[].class, ClassLoader.class };

	private static final Class<?>[] NO_PARAMS = new Class<?>[] {};

	private static final URL[] NO_URLS = new URL[0];

	private static final String DEBUG = "loader.debug";

	/**
	 * Properties key for main class. As a manifest entry can also be specified as
	 * {@code Start-Class}.
	 */
	public static final String MAIN = "loader.main";

	/**
	 * Properties key for classpath entries (directories possibly containing jars or
	 * jars). Multiple entries can be specified using a comma-separated list. {@code
	 * BOOT-INF/classes,BOOT-INF/lib} in the application archive are always used.
	 */
	public static final String PATH = "loader.path";

	/**
	 * Properties key for home directory. This is the location of external configuration
	 * if not on classpath, and also the base path for any relative paths in the
	 * {@link #PATH loader path}. Defaults to current working directory (
	 * <code>${user.dir}</code>).
	 */
	public static final String HOME = "loader.home";

	/**
	 * Properties key for default command line arguments. These arguments (if present) are
	 * prepended to the main method arguments before launching.
	 */
	public static final String ARGS = "loader.args";

	/**
	 * Properties key for name of external configuration file (excluding suffix). Defaults
	 * to "application". Ignored if {@link #CONFIG_LOCATION loader config location} is
	 * provided instead.
	 */
	public static final String CONFIG_NAME = "loader.config.name";

	/**
	 * Properties key for config file location (including optional classpath:, file: or
	 * URL prefix).
	 */
	public static final String CONFIG_LOCATION = "loader.config.location";

	/**
	 * Properties key for boolean flag (default false) which if set will cause the
	 * external configuration properties to be copied to System properties (assuming that
	 * is allowed by Java security).
	 */
	public static final String SET_SYSTEM_PROPERTIES = "loader.system";

	private static final Pattern WORD_SEPARATOR = Pattern.compile("\\W+");

	private static final String NESTED_ARCHIVE_SEPARATOR = "!" + File.separator;

	private final File home;

	private List<String> paths = new ArrayList<>();

	private final Properties properties = new Properties();

	private final Archive parent;

	private volatile ClassPathArchives classPathArchives;

	public PropertiesLauncher() {
		try {
			this.home = getHomeDirectory();
			initializeProperties();
			initializePaths();
			this.parent = createArchive();
		}
		catch (Exception ex) {
			throw new IllegalStateException(ex);
		}
	}

	protected File getHomeDirectory() {
		try {
			return new File(getPropertyWithDefault(HOME, "${user.dir}"));
		}
		catch (Exception ex) {
			throw new IllegalStateException(ex);
		}
	}

	private void initializeProperties() throws Exception {
		List<String> configs = new ArrayList<>();
		if (getProperty(CONFIG_LOCATION) != null) {
			configs.add(getProperty(CONFIG_LOCATION));
		}
		else {
			String[] names = getPropertyWithDefault(CONFIG_NAME, "loader").split(",");
			for (String name : names) {
				configs.add("file:" + getHomeDirectory() + "/" + name + ".properties");
				configs.add("classpath:" + name + ".properties");
				configs.add("classpath:BOOT-INF/classes/" + name + ".properties");
			}
		}
		for (String config : configs) {
			try (InputStream resource = getResource(config)) {
				if (resource != null) {
					debug("Found: " + config);
					loadResource(resource);
					// Load the first one we find
					return;
				}
				else {
					debug("Not found: " + config);
				}
			}
		}
	}

	private void loadResource(InputStream resource) throws Exception {
		this.properties.load(resource);
		for (Object key : Collections.list(this.properties.propertyNames())) {
			String text = this.properties.getProperty((String) key);
			String value = SystemPropertyUtils.resolvePlaceholders(this.properties, text);
			if (value != null) {
				this.properties.put(key, value);
			}
		}
		if ("true".equals(getProperty(SET_SYSTEM_PROPERTIES))) {
			debug("Adding resolved properties to System properties");
			for (Object key : Collections.list(this.properties.propertyNames())) {
				String value = this.properties.getProperty((String) key);
				System.setProperty((String) key, value);
			}
		}
	}

	private InputStream getResource(String config) throws Exception {
		if (config.startsWith("classpath:")) {
			return getClasspathResource(config.substring("classpath:".length()));
		}
		config = handleUrl(config);
		if (isUrl(config)) {
			return getURLResource(config);
		}
		return getFileResource(config);
	}

	private String handleUrl(String path) throws UnsupportedEncodingException {
		if (path.startsWith("jar:file:") || path.startsWith("file:")) {
			path = URLDecoder.decode(path, "UTF-8");
			if (path.startsWith("file:")) {
				path = path.substring("file:".length());
				if (path.startsWith("//")) {
					path = path.substring(2);
				}
			}
		}
		return path;
	}

	private boolean isUrl(String config) {
		return config.contains("://");
	}

	private InputStream getClasspathResource(String config) {
		while (config.startsWith("/")) {
			config = config.substring(1);
		}
		config = "/" + config;
		debug("Trying classpath: " + config);
		return getClass().getResourceAsStream(config);
	}

	private InputStream getFileResource(String config) throws Exception {
		File file = new File(config);
		debug("Trying file: " + config);
		if (file.canRead()) {
			return new FileInputStream(file);
		}
		return null;
	}

	private InputStream getURLResource(String config) throws Exception {
		URL url = new URL(config);
		if (exists(url)) {
			URLConnection con = url.openConnection();
			try {
				return con.getInputStream();
			}
			catch (IOException ex) {
				// Close the HTTP connection (if applicable).
				if (con instanceof HttpURLConnection) {
					((HttpURLConnection) con).disconnect();
				}
				throw ex;
			}
		}
		return null;
	}

	private boolean exists(URL url) throws IOException {
		// Try a URL connection content-length header...
		URLConnection connection = url.openConnection();
		try {
			connection.setUseCaches(connection.getClass().getSimpleName().startsWith("JNLP"));
			if (connection instanceof HttpURLConnection) {
				HttpURLConnection httpConnection = (HttpURLConnection) connection;
				httpConnection.setRequestMethod("HEAD");
				int responseCode = httpConnection.getResponseCode();
				if (responseCode == HttpURLConnection.HTTP_OK) {
					return true;
				}
				else if (responseCode == HttpURLConnection.HTTP_NOT_FOUND) {
					return false;
				}
			}
			return (connection.getContentLength() >= 0);
		}
		finally {
			if (connection instanceof HttpURLConnection) {
				((HttpURLConnection) connection).disconnect();
			}
		}
	}

	private void initializePaths() throws Exception {
		String path = getProperty(PATH);
		if (path != null) {
			this.paths = parsePathsProperty(path);
		}
		debug("Nested archive paths: " + this.paths);
	}

	private List<String> parsePathsProperty(String commaSeparatedPaths) {
		List<String> paths = new ArrayList<>();
		for (String path : commaSeparatedPaths.split(",")) {
			path = cleanupPath(path);
			// "" means the user wants root of archive but not current directory
			path = (path == null || path.isEmpty()) ? "/" : path;
			paths.add(path);
		}
		if (paths.isEmpty()) {
			paths.add("lib");
		}
		return paths;
	}

	protected String[] getArgs(String... args) throws Exception {
		String loaderArgs = getProperty(ARGS);
		if (loaderArgs != null) {
			String[] defaultArgs = loaderArgs.split("\\s+");
			String[] additionalArgs = args;
			args = new String[defaultArgs.length + additionalArgs.length];
			System.arraycopy(defaultArgs, 0, args, 0, defaultArgs.length);
			System.arraycopy(additionalArgs, 0, args, defaultArgs.length, additionalArgs.length);
		}
		return args;
	}

	@Override
	protected String getMainClass() throws Exception {
		String mainClass = getProperty(MAIN, "Start-Class");
		if (mainClass == null) {
			throw new IllegalStateException("No '" + MAIN + "' or 'Start-Class' specified");
		}
		return mainClass;
	}

	@Override
	protected ClassLoader createClassLoader(Iterator<Archive> archives) throws Exception {
		String customLoaderClassName = getProperty("loader.classLoader");
		if (customLoaderClassName == null) {
			return super.createClassLoader(archives);
		}
		Set<URL> urls = new LinkedHashSet<>();
		while (archives.hasNext()) {
			urls.add(archives.next().getUrl());
		}
		ClassLoader loader = new LaunchedURLClassLoader(urls.toArray(NO_URLS), getClass().getClassLoader());
		debug("Classpath for custom loader: " + urls);
		loader = wrapWithCustomClassLoader(loader, customLoaderClassName);
		debug("Using custom class loader: " + customLoaderClassName);
		return loader;
	}

	@SuppressWarnings("unchecked")
	private ClassLoader wrapWithCustomClassLoader(ClassLoader parent, String className) throws Exception {
		Class<ClassLoader> type = (Class<ClassLoader>) Class.forName(className, true, parent);
		ClassLoader classLoader = newClassLoader(type, PARENT_ONLY_PARAMS, parent);
		if (classLoader == null) {
			classLoader = newClassLoader(type, URLS_AND_PARENT_PARAMS, NO_URLS, parent);
		}
		if (classLoader == null) {
			classLoader = newClassLoader(type, NO_PARAMS);
		}
		if (classLoader == null) {
			throw new IllegalArgumentException("Unable to create class loader for " + className);
		}
		return classLoader;
	}

	private ClassLoader newClassLoader(Class<ClassLoader> loaderClass, Class<?>[] parameterTypes, Object... initargs)
			throws Exception {
		try {
			Constructor<ClassLoader> constructor = loaderClass.getDeclaredConstructor(parameterTypes);
			constructor.setAccessible(true);
			return constructor.newInstance(initargs);
		}
		catch (NoSuchMethodException ex) {
			return null;
		}
	}

	private String getProperty(String propertyKey) throws Exception {
		return getProperty(propertyKey, null, null);
	}

	private String getProperty(String propertyKey, String manifestKey) throws Exception {
		return getProperty(propertyKey, manifestKey, null);
	}

	private String getPropertyWithDefault(String propertyKey, String defaultValue) throws Exception {
		return getProperty(propertyKey, null, defaultValue);
	}

	private String getProperty(String propertyKey, String manifestKey, String defaultValue) throws Exception {
		if (manifestKey == null) {
			manifestKey = propertyKey.replace('.', '-');
			manifestKey = toCamelCase(manifestKey);
		}
		String property = SystemPropertyUtils.getProperty(propertyKey);
		if (property != null) {
			String value = SystemPropertyUtils.resolvePlaceholders(this.properties, property);
			debug("Property '" + propertyKey + "' from environment: " + value);
			return value;
		}
		if (this.properties.containsKey(propertyKey)) {
			String value = SystemPropertyUtils.resolvePlaceholders(this.properties,
					this.properties.getProperty(propertyKey));
			debug("Property '" + propertyKey + "' from properties: " + value);
			return value;
		}
		try {
			if (this.home != null) {
				// Prefer home dir for MANIFEST if there is one
				try (ExplodedArchive archive = new ExplodedArchive(this.home, false)) {
					Manifest manifest = archive.getManifest();
					if (manifest != null) {
						String value = manifest.getMainAttributes().getValue(manifestKey);
						if (value != null) {
							debug("Property '" + manifestKey + "' from home directory manifest: " + value);
							return SystemPropertyUtils.resolvePlaceholders(this.properties, value);
						}
					}
				}
			}
		}
		catch (IllegalStateException ex) {
			// Ignore
		}
		// Otherwise try the parent archive
		Manifest manifest = createArchive().getManifest();
		if (manifest != null) {
			String value = manifest.getMainAttributes().getValue(manifestKey);
			if (value != null) {
				debug("Property '" + manifestKey + "' from archive manifest: " + value);
				return SystemPropertyUtils.resolvePlaceholders(this.properties, value);
			}
		}
		return (defaultValue != null) ? SystemPropertyUtils.resolvePlaceholders(this.properties, defaultValue)
				: defaultValue;
	}

	@Override
	protected Iterator<Archive> getClassPathArchivesIterator() throws Exception {
		ClassPathArchives classPathArchives = this.classPathArchives;
		if (classPathArchives == null) {
			classPathArchives = new ClassPathArchives();
			this.classPathArchives = classPathArchives;
		}
		return classPathArchives.iterator();
	}

	public static void main(String[] args) throws Exception {
		PropertiesLauncher launcher = new PropertiesLauncher();
		args = launcher.getArgs(args);
		launcher.launch(args);
	}

	public static String toCamelCase(CharSequence string) {
		if (string == null) {
			return null;
		}
		StringBuilder builder = new StringBuilder();
		Matcher matcher = WORD_SEPARATOR.matcher(string);
		int pos = 0;
		while (matcher.find()) {
			builder.append(capitalize(string.subSequence(pos, matcher.end()).toString()));
			pos = matcher.end();
		}
		builder.append(capitalize(string.subSequence(pos, string.length()).toString()));
		return builder.toString();
	}

	private static String capitalize(String str) {
		return Character.toUpperCase(str.charAt(0)) + str.substring(1);
	}

	private void debug(String message) {
		if (Boolean.getBoolean(DEBUG)) {
			System.out.println(message);
		}
	}

	private String cleanupPath(String path) {
		path = path.trim();
		// No need for current dir path
		if (path.startsWith("./")) {
			path = path.substring(2);
		}
		String lowerCasePath = path.toLowerCase(Locale.ENGLISH);
		if (lowerCasePath.endsWith(".jar") || lowerCasePath.endsWith(".zip")) {
			return path;
		}
		if (path.endsWith("/*")) {
			path = path.substring(0, path.length() - 1);
		}
		else {
			// It's a directory
			if (!path.endsWith("/") && !path.equals(".")) {
				path = path + "/";
			}
		}
		return path;
	}

	void close() throws Exception {
		if (this.classPathArchives != null) {
			this.classPathArchives.close();
		}
		if (this.parent != null) {
			this.parent.close();
		}
	}

	/**
	 * An iterable collection of the classpath archives.
	 */
	private class ClassPathArchives implements Iterable<Archive> {

		private final List<Archive> classPathArchives;

		private final List<JarFileArchive> jarFileArchives = new ArrayList<>();

		ClassPathArchives() throws Exception {
			this.classPathArchives = new ArrayList<>();
			for (String path : PropertiesLauncher.this.paths) {
				for (Archive archive : getClassPathArchives(path)) {
					addClassPathArchive(archive);
				}
			}
			addNestedEntries();
		}

		private void addClassPathArchive(Archive archive) throws IOException {
			if (!(archive instanceof ExplodedArchive)) {
				this.classPathArchives.add(archive);
				return;
			}
			this.classPathArchives.add(archive);
			this.classPathArchives.addAll(asList(archive.getNestedArchives(null, new ArchiveEntryFilter())));
		}

		private List<Archive> getClassPathArchives(String path) throws Exception {
			String root = cleanupPath(handleUrl(path));
			List<Archive> lib = new ArrayList<>();
			File file = new File(root);
			if (!"/".equals(root)) {
				if (!isAbsolutePath(root)) {
					file = new File(PropertiesLauncher.this.home, root);
				}
				if (file.isDirectory()) {
					debug("Adding classpath entries from " + file);
					Archive archive = new ExplodedArchive(file, false);
					lib.add(archive);
				}
			}
			Archive archive = getArchive(file);
			if (archive != null) {
				debug("Adding classpath entries from archive " + archive.getUrl() + root);
				lib.add(archive);
			}
			List<Archive> nestedArchives = getNestedArchives(root);
			if (nestedArchives != null) {
				debug("Adding classpath entries from nested " + root);
				lib.addAll(nestedArchives);
			}
			return lib;
		}

		private boolean isAbsolutePath(String root) {
			// Windows contains ":" others start with "/"
			return root.contains(":") || root.startsWith("/");
		}

		private Archive getArchive(File file) throws IOException {
			if (isNestedArchivePath(file)) {
				return null;
			}
			String name = file.getName().toLowerCase(Locale.ENGLISH);
			if (name.endsWith(".jar") || name.endsWith(".zip")) {
				return getJarFileArchive(file);
			}
			return null;
		}

		private boolean isNestedArchivePath(File file) {
			return file.getPath().contains(NESTED_ARCHIVE_SEPARATOR);
		}

		private List<Archive> getNestedArchives(String path) throws Exception {
			Archive parent = PropertiesLauncher.this.parent;
			String root = path;
			if (!root.equals("/") && root.startsWith("/")
					|| parent.getUrl().toURI().equals(PropertiesLauncher.this.home.toURI())) {
				// If home dir is same as parent archive, no need to add it twice.
				return null;
			}
			int index = root.indexOf('!');
			if (index != -1) {
				File file = new File(PropertiesLauncher.this.home, root.substring(0, index));
				if (root.startsWith("jar:file:")) {
					file = new File(root.substring("jar:file:".length(), index));
				}
				parent = getJarFileArchive(file);
				root = root.substring(index + 1);
				while (root.startsWith("/")) {
					root = root.substring(1);
				}
			}
			if (root.endsWith(".jar")) {
				File file = new File(PropertiesLauncher.this.home, root);
				if (file.exists()) {
					parent = getJarFileArchive(file);
					root = "";
				}
			}
			if (root.equals("/") || root.equals("./") || root.equals(".")) {
				// The prefix for nested jars is actually empty if it's at the root
				root = "";
			}
			EntryFilter filter = new PrefixMatchingArchiveFilter(root);
			List<Archive> archives = asList(parent.getNestedArchives(null, filter));
			if ((root == null || root.isEmpty() || ".".equals(root)) && !path.endsWith(".jar")
					&& parent != PropertiesLauncher.this.parent) {
				// You can't find the root with an entry filter so it has to be added
				// explicitly. But don't add the root of the parent archive.
				archives.add(parent);
			}
			return archives;
		}

		private void addNestedEntries() {
			// The parent archive might have "BOOT-INF/lib/" and "BOOT-INF/classes/"
			// directories, meaning we are running from an executable JAR. We add nested
			// entries from there with low priority (i.e. at end).
			try {
				Iterator<Archive> archives = PropertiesLauncher.this.parent.getNestedArchives(null,
						JarLauncher.NESTED_ARCHIVE_ENTRY_FILTER);
				while (archives.hasNext()) {
					this.classPathArchives.add(archives.next());
				}
			}
			catch (IOException ex) {
				// Ignore
			}
		}

		private List<Archive> asList(Iterator<Archive> iterator) {
			List<Archive> list = new ArrayList<>();
			while (iterator.hasNext()) {
				list.add(iterator.next());
			}
			return list;
		}

		private JarFileArchive getJarFileArchive(File file) throws IOException {
			JarFileArchive archive = new JarFileArchive(file);
			this.jarFileArchives.add(archive);
			return archive;
		}

		@Override
		public Iterator<Archive> iterator() {
			return this.classPathArchives.iterator();
		}

		void close() throws IOException {
			for (JarFileArchive archive : this.jarFileArchives) {
				archive.close();
			}
		}

	}

	/**
	 * Convenience class for finding nested archives that have a prefix in their file path
	 * (e.g. "lib/").
	 */
	private static final class PrefixMatchingArchiveFilter implements EntryFilter {

		private final String prefix;

		private final ArchiveEntryFilter filter = new ArchiveEntryFilter();

		private PrefixMatchingArchiveFilter(String prefix) {
			this.prefix = prefix;
		}

		@Override
		public boolean matches(Entry entry) {
			if (entry.isDirectory()) {
				return entry.getName().equals(this.prefix);
			}
			return entry.getName().startsWith(this.prefix) && this.filter.matches(entry);
		}

	}

	/**
	 * Convenience class for finding nested archives (archive entries that can be
	 * classpath entries).
	 */
	private static final class ArchiveEntryFilter implements EntryFilter {

		private static final String DOT_JAR = ".jar";

		private static final String DOT_ZIP = ".zip";

		@Override
		public boolean matches(Entry entry) {
			return entry.getName().endsWith(DOT_JAR) || entry.getName().endsWith(DOT_ZIP);
		}

	}

}
>>>>>>> 6755b480
<|MERGE_RESOLUTION|>--- conflicted
+++ resolved
@@ -1,6 +1,5 @@
-<<<<<<< HEAD
 /*
- * Copyright 2012-2019 the original author or authors.
+ * Copyright 2012-2020 the original author or authors.
  *
  * Licensed under the Apache License, Version 2.0 (the "License");
  * you may not use this file except in compliance with the License.
@@ -29,6 +28,7 @@
 import java.net.URLDecoder;
 import java.util.ArrayList;
 import java.util.Collections;
+import java.util.Iterator;
 import java.util.LinkedHashSet;
 import java.util.List;
 import java.util.Locale;
@@ -44,7 +44,6 @@
 import org.springframework.boot.loader.archive.ExplodedArchive;
 import org.springframework.boot.loader.archive.JarFileArchive;
 import org.springframework.boot.loader.util.SystemPropertyUtils;
-import org.springframework.util.Assert;
 
 /**
  * {@link Launcher} for archives with user-configured classpath and main class via a
@@ -144,7 +143,9 @@
 
 	private final Properties properties = new Properties();
 
-	private Archive parent;
+	private final Archive parent;
+
+	private volatile ClassPathArchives classPathArchives;
 
 	public PropertiesLauncher() {
 		try {
@@ -167,7 +168,7 @@
 		}
 	}
 
-	private void initializeProperties() throws Exception, IOException {
+	private void initializeProperties() throws Exception {
 		List<String> configs = new ArrayList<>();
 		if (getProperty(CONFIG_LOCATION) != null) {
 			configs.add(getProperty(CONFIG_LOCATION));
@@ -195,7 +196,7 @@
 		}
 	}
 
-	private void loadResource(InputStream resource) throws IOException, Exception {
+	private void loadResource(InputStream resource) throws Exception {
 		this.properties.load(resource);
 		for (Object key : Collections.list(this.properties.propertyNames())) {
 			String text = this.properties.getProperty((String) key);
@@ -315,7 +316,7 @@
 		for (String path : commaSeparatedPaths.split(",")) {
 			path = cleanupPath(path);
 			// "" means the user wants root of archive but not current directory
-			path = "".equals(path) ? "/" : path;
+			path = (path == null || path.isEmpty()) ? "/" : path;
 			paths.add(path);
 		}
 		if (paths.isEmpty()) {
@@ -346,18 +347,19 @@
 	}
 
 	@Override
-	protected ClassLoader createClassLoader(List<Archive> archives) throws Exception {
-		Set<URL> urls = new LinkedHashSet<>(archives.size());
-		for (Archive archive : archives) {
-			urls.add(archive.getUrl());
+	protected ClassLoader createClassLoader(Iterator<Archive> archives) throws Exception {
+		String customLoaderClassName = getProperty("loader.classLoader");
+		if (customLoaderClassName == null) {
+			return super.createClassLoader(archives);
+		}
+		Set<URL> urls = new LinkedHashSet<>();
+		while (archives.hasNext()) {
+			urls.add(archives.next().getUrl());
 		}
 		ClassLoader loader = new LaunchedURLClassLoader(urls.toArray(NO_URLS), getClass().getClassLoader());
-		debug("Classpath: " + urls);
-		String customLoaderClassName = getProperty("loader.classLoader");
-		if (customLoaderClassName != null) {
-			loader = wrapWithCustomClassLoader(loader, customLoaderClassName);
-			debug("Using custom class loader: " + customLoaderClassName);
-		}
+		debug("Classpath for custom loader: " + urls);
+		loader = wrapWithCustomClassLoader(loader, customLoaderClassName);
+		debug("Using custom class loader: " + customLoaderClassName);
 		return loader;
 	}
 
@@ -371,7 +373,9 @@
 		if (classLoader == null) {
 			classLoader = newClassLoader(type, NO_PARAMS);
 		}
-		Assert.notNull(classLoader, "Unable to create class loader for " + className);
+		if (classLoader == null) {
+			throw new IllegalArgumentException("Unable to create class loader for " + className);
+		}
 		return classLoader;
 	}
 
@@ -448,678 +452,6 @@
 	}
 
 	@Override
-	protected List<Archive> getClassPathArchives() throws Exception {
-		List<Archive> lib = new ArrayList<>();
-		for (String path : this.paths) {
-			for (Archive archive : getClassPathArchives(path)) {
-				if (archive instanceof ExplodedArchive) {
-					List<Archive> nested = new ArrayList<>(archive.getNestedArchives(new ArchiveEntryFilter()));
-					nested.add(0, archive);
-					lib.addAll(nested);
-				}
-				else {
-					lib.add(archive);
-				}
-			}
-		}
-		addNestedEntries(lib);
-		return lib;
-	}
-
-	private List<Archive> getClassPathArchives(String path) throws Exception {
-		String root = cleanupPath(handleUrl(path));
-		List<Archive> lib = new ArrayList<>();
-		File file = new File(root);
-		if (!"/".equals(root)) {
-			if (!isAbsolutePath(root)) {
-				file = new File(this.home, root);
-			}
-			if (file.isDirectory()) {
-				debug("Adding classpath entries from " + file);
-				Archive archive = new ExplodedArchive(file, false);
-				lib.add(archive);
-			}
-		}
-		Archive archive = getArchive(file);
-		if (archive != null) {
-			debug("Adding classpath entries from archive " + archive.getUrl() + root);
-			lib.add(archive);
-		}
-		List<Archive> nestedArchives = getNestedArchives(root);
-		if (nestedArchives != null) {
-			debug("Adding classpath entries from nested " + root);
-			lib.addAll(nestedArchives);
-		}
-		return lib;
-	}
-
-	private boolean isAbsolutePath(String root) {
-		// Windows contains ":" others start with "/"
-		return root.contains(":") || root.startsWith("/");
-	}
-
-	private Archive getArchive(File file) throws IOException {
-		if (isNestedArchivePath(file)) {
-			return null;
-		}
-		String name = file.getName().toLowerCase(Locale.ENGLISH);
-		if (name.endsWith(".jar") || name.endsWith(".zip")) {
-			return new JarFileArchive(file);
-		}
-		return null;
-	}
-
-	private boolean isNestedArchivePath(File file) {
-		return file.getPath().contains(NESTED_ARCHIVE_SEPARATOR);
-	}
-
-	private List<Archive> getNestedArchives(String path) throws Exception {
-		Archive parent = this.parent;
-		String root = path;
-		if (!root.equals("/") && root.startsWith("/") || parent.getUrl().equals(this.home.toURI().toURL())) {
-			// If home dir is same as parent archive, no need to add it twice.
-			return null;
-		}
-		int index = root.indexOf('!');
-		if (index != -1) {
-			File file = new File(this.home, root.substring(0, index));
-			if (root.startsWith("jar:file:")) {
-				file = new File(root.substring("jar:file:".length(), index));
-			}
-			parent = new JarFileArchive(file);
-			root = root.substring(index + 1);
-			while (root.startsWith("/")) {
-				root = root.substring(1);
-			}
-		}
-		if (root.endsWith(".jar")) {
-			File file = new File(this.home, root);
-			if (file.exists()) {
-				parent = new JarFileArchive(file);
-				root = "";
-			}
-		}
-		if (root.equals("/") || root.equals("./") || root.equals(".")) {
-			// The prefix for nested jars is actually empty if it's at the root
-			root = "";
-		}
-		EntryFilter filter = new PrefixMatchingArchiveFilter(root);
-		List<Archive> archives = new ArrayList<>(parent.getNestedArchives(filter));
-		if (("".equals(root) || ".".equals(root)) && !path.endsWith(".jar") && parent != this.parent) {
-			// You can't find the root with an entry filter so it has to be added
-			// explicitly. But don't add the root of the parent archive.
-			archives.add(parent);
-		}
-		return archives;
-	}
-
-	private void addNestedEntries(List<Archive> lib) {
-		// The parent archive might have "BOOT-INF/lib/" and "BOOT-INF/classes/"
-		// directories, meaning we are running from an executable JAR. We add nested
-		// entries from there with low priority (i.e. at end).
-		try {
-			lib.addAll(this.parent.getNestedArchives((entry) -> {
-				if (entry.isDirectory()) {
-					return entry.getName().equals(JarLauncher.BOOT_INF_CLASSES);
-				}
-				return entry.getName().startsWith(JarLauncher.BOOT_INF_LIB);
-			}));
-		}
-		catch (IOException ex) {
-			// Ignore
-		}
-	}
-
-	private String cleanupPath(String path) {
-		path = path.trim();
-		// No need for current dir path
-		if (path.startsWith("./")) {
-			path = path.substring(2);
-		}
-		String lowerCasePath = path.toLowerCase(Locale.ENGLISH);
-		if (lowerCasePath.endsWith(".jar") || lowerCasePath.endsWith(".zip")) {
-			return path;
-		}
-		if (path.endsWith("/*")) {
-			path = path.substring(0, path.length() - 1);
-		}
-		else {
-			// It's a directory
-			if (!path.endsWith("/") && !path.equals(".")) {
-				path = path + "/";
-			}
-		}
-		return path;
-	}
-
-	public static void main(String[] args) throws Exception {
-		PropertiesLauncher launcher = new PropertiesLauncher();
-		args = launcher.getArgs(args);
-		launcher.launch(args);
-	}
-
-	public static String toCamelCase(CharSequence string) {
-		if (string == null) {
-			return null;
-		}
-		StringBuilder builder = new StringBuilder();
-		Matcher matcher = WORD_SEPARATOR.matcher(string);
-		int pos = 0;
-		while (matcher.find()) {
-			builder.append(capitalize(string.subSequence(pos, matcher.end()).toString()));
-			pos = matcher.end();
-		}
-		builder.append(capitalize(string.subSequence(pos, string.length()).toString()));
-		return builder.toString();
-	}
-
-	private static String capitalize(String str) {
-		return Character.toUpperCase(str.charAt(0)) + str.substring(1);
-	}
-
-	private void debug(String message) {
-		if (Boolean.getBoolean(DEBUG)) {
-			System.out.println(message);
-		}
-	}
-
-	/**
-	 * Convenience class for finding nested archives that have a prefix in their file path
-	 * (e.g. "lib/").
-	 */
-	private static final class PrefixMatchingArchiveFilter implements EntryFilter {
-
-		private final String prefix;
-
-		private final ArchiveEntryFilter filter = new ArchiveEntryFilter();
-
-		private PrefixMatchingArchiveFilter(String prefix) {
-			this.prefix = prefix;
-		}
-
-		@Override
-		public boolean matches(Entry entry) {
-			if (entry.isDirectory()) {
-				return entry.getName().equals(this.prefix);
-			}
-			return entry.getName().startsWith(this.prefix) && this.filter.matches(entry);
-		}
-
-	}
-
-	/**
-	 * Convenience class for finding nested archives (archive entries that can be
-	 * classpath entries).
-	 */
-	private static final class ArchiveEntryFilter implements EntryFilter {
-
-		private static final String DOT_JAR = ".jar";
-
-		private static final String DOT_ZIP = ".zip";
-
-		@Override
-		public boolean matches(Entry entry) {
-			return entry.getName().endsWith(DOT_JAR) || entry.getName().endsWith(DOT_ZIP);
-		}
-
-	}
-
-}
-=======
-/*
- * Copyright 2012-2020 the original author or authors.
- *
- * Licensed under the Apache License, Version 2.0 (the "License");
- * you may not use this file except in compliance with the License.
- * You may obtain a copy of the License at
- *
- *      https://www.apache.org/licenses/LICENSE-2.0
- *
- * Unless required by applicable law or agreed to in writing, software
- * distributed under the License is distributed on an "AS IS" BASIS,
- * WITHOUT WARRANTIES OR CONDITIONS OF ANY KIND, either express or implied.
- * See the License for the specific language governing permissions and
- * limitations under the License.
- */
-
-package org.springframework.boot.loader;
-
-import java.io.File;
-import java.io.FileInputStream;
-import java.io.IOException;
-import java.io.InputStream;
-import java.io.UnsupportedEncodingException;
-import java.lang.reflect.Constructor;
-import java.net.HttpURLConnection;
-import java.net.URL;
-import java.net.URLConnection;
-import java.net.URLDecoder;
-import java.util.ArrayList;
-import java.util.Collections;
-import java.util.Iterator;
-import java.util.LinkedHashSet;
-import java.util.List;
-import java.util.Locale;
-import java.util.Properties;
-import java.util.Set;
-import java.util.jar.Manifest;
-import java.util.regex.Matcher;
-import java.util.regex.Pattern;
-
-import org.springframework.boot.loader.archive.Archive;
-import org.springframework.boot.loader.archive.Archive.Entry;
-import org.springframework.boot.loader.archive.Archive.EntryFilter;
-import org.springframework.boot.loader.archive.ExplodedArchive;
-import org.springframework.boot.loader.archive.JarFileArchive;
-import org.springframework.boot.loader.util.SystemPropertyUtils;
-
-/**
- * {@link Launcher} for archives with user-configured classpath and main class via a
- * properties file. This model is often more flexible and more amenable to creating
- * well-behaved OS-level services than a model based on executable jars.
- * <p>
- * Looks in various places for a properties file to extract loader settings, defaulting to
- * {@code loader.properties} either on the current classpath or in the current working
- * directory. The name of the properties file can be changed by setting a System property
- * {@code loader.config.name} (e.g. {@code -Dloader.config.name=foo} will look for
- * {@code foo.properties}. If that file doesn't exist then tries
- * {@code loader.config.location} (with allowed prefixes {@code classpath:} and
- * {@code file:} or any valid URL). Once that file is located turns it into Properties and
- * extracts optional values (which can also be provided overridden as System properties in
- * case the file doesn't exist):
- * <ul>
- * <li>{@code loader.path}: a comma-separated list of directories (containing file
- * resources and/or nested archives in *.jar or *.zip or archives) or archives to append
- * to the classpath. {@code BOOT-INF/classes,BOOT-INF/lib} in the application archive are
- * always used</li>
- * <li>{@code loader.main}: the main method to delegate execution to once the class loader
- * is set up. No default, but will fall back to looking for a {@code Start-Class} in a
- * {@code MANIFEST.MF}, if there is one in <code>${loader.home}/META-INF</code>.</li>
- * </ul>
- *
- * @author Dave Syer
- * @author Janne Valkealahti
- * @author Andy Wilkinson
- * @since 1.0.0
- */
-public class PropertiesLauncher extends Launcher {
-
-	private static final Class<?>[] PARENT_ONLY_PARAMS = new Class<?>[] { ClassLoader.class };
-
-	private static final Class<?>[] URLS_AND_PARENT_PARAMS = new Class<?>[] { URL[].class, ClassLoader.class };
-
-	private static final Class<?>[] NO_PARAMS = new Class<?>[] {};
-
-	private static final URL[] NO_URLS = new URL[0];
-
-	private static final String DEBUG = "loader.debug";
-
-	/**
-	 * Properties key for main class. As a manifest entry can also be specified as
-	 * {@code Start-Class}.
-	 */
-	public static final String MAIN = "loader.main";
-
-	/**
-	 * Properties key for classpath entries (directories possibly containing jars or
-	 * jars). Multiple entries can be specified using a comma-separated list. {@code
-	 * BOOT-INF/classes,BOOT-INF/lib} in the application archive are always used.
-	 */
-	public static final String PATH = "loader.path";
-
-	/**
-	 * Properties key for home directory. This is the location of external configuration
-	 * if not on classpath, and also the base path for any relative paths in the
-	 * {@link #PATH loader path}. Defaults to current working directory (
-	 * <code>${user.dir}</code>).
-	 */
-	public static final String HOME = "loader.home";
-
-	/**
-	 * Properties key for default command line arguments. These arguments (if present) are
-	 * prepended to the main method arguments before launching.
-	 */
-	public static final String ARGS = "loader.args";
-
-	/**
-	 * Properties key for name of external configuration file (excluding suffix). Defaults
-	 * to "application". Ignored if {@link #CONFIG_LOCATION loader config location} is
-	 * provided instead.
-	 */
-	public static final String CONFIG_NAME = "loader.config.name";
-
-	/**
-	 * Properties key for config file location (including optional classpath:, file: or
-	 * URL prefix).
-	 */
-	public static final String CONFIG_LOCATION = "loader.config.location";
-
-	/**
-	 * Properties key for boolean flag (default false) which if set will cause the
-	 * external configuration properties to be copied to System properties (assuming that
-	 * is allowed by Java security).
-	 */
-	public static final String SET_SYSTEM_PROPERTIES = "loader.system";
-
-	private static final Pattern WORD_SEPARATOR = Pattern.compile("\\W+");
-
-	private static final String NESTED_ARCHIVE_SEPARATOR = "!" + File.separator;
-
-	private final File home;
-
-	private List<String> paths = new ArrayList<>();
-
-	private final Properties properties = new Properties();
-
-	private final Archive parent;
-
-	private volatile ClassPathArchives classPathArchives;
-
-	public PropertiesLauncher() {
-		try {
-			this.home = getHomeDirectory();
-			initializeProperties();
-			initializePaths();
-			this.parent = createArchive();
-		}
-		catch (Exception ex) {
-			throw new IllegalStateException(ex);
-		}
-	}
-
-	protected File getHomeDirectory() {
-		try {
-			return new File(getPropertyWithDefault(HOME, "${user.dir}"));
-		}
-		catch (Exception ex) {
-			throw new IllegalStateException(ex);
-		}
-	}
-
-	private void initializeProperties() throws Exception {
-		List<String> configs = new ArrayList<>();
-		if (getProperty(CONFIG_LOCATION) != null) {
-			configs.add(getProperty(CONFIG_LOCATION));
-		}
-		else {
-			String[] names = getPropertyWithDefault(CONFIG_NAME, "loader").split(",");
-			for (String name : names) {
-				configs.add("file:" + getHomeDirectory() + "/" + name + ".properties");
-				configs.add("classpath:" + name + ".properties");
-				configs.add("classpath:BOOT-INF/classes/" + name + ".properties");
-			}
-		}
-		for (String config : configs) {
-			try (InputStream resource = getResource(config)) {
-				if (resource != null) {
-					debug("Found: " + config);
-					loadResource(resource);
-					// Load the first one we find
-					return;
-				}
-				else {
-					debug("Not found: " + config);
-				}
-			}
-		}
-	}
-
-	private void loadResource(InputStream resource) throws Exception {
-		this.properties.load(resource);
-		for (Object key : Collections.list(this.properties.propertyNames())) {
-			String text = this.properties.getProperty((String) key);
-			String value = SystemPropertyUtils.resolvePlaceholders(this.properties, text);
-			if (value != null) {
-				this.properties.put(key, value);
-			}
-		}
-		if ("true".equals(getProperty(SET_SYSTEM_PROPERTIES))) {
-			debug("Adding resolved properties to System properties");
-			for (Object key : Collections.list(this.properties.propertyNames())) {
-				String value = this.properties.getProperty((String) key);
-				System.setProperty((String) key, value);
-			}
-		}
-	}
-
-	private InputStream getResource(String config) throws Exception {
-		if (config.startsWith("classpath:")) {
-			return getClasspathResource(config.substring("classpath:".length()));
-		}
-		config = handleUrl(config);
-		if (isUrl(config)) {
-			return getURLResource(config);
-		}
-		return getFileResource(config);
-	}
-
-	private String handleUrl(String path) throws UnsupportedEncodingException {
-		if (path.startsWith("jar:file:") || path.startsWith("file:")) {
-			path = URLDecoder.decode(path, "UTF-8");
-			if (path.startsWith("file:")) {
-				path = path.substring("file:".length());
-				if (path.startsWith("//")) {
-					path = path.substring(2);
-				}
-			}
-		}
-		return path;
-	}
-
-	private boolean isUrl(String config) {
-		return config.contains("://");
-	}
-
-	private InputStream getClasspathResource(String config) {
-		while (config.startsWith("/")) {
-			config = config.substring(1);
-		}
-		config = "/" + config;
-		debug("Trying classpath: " + config);
-		return getClass().getResourceAsStream(config);
-	}
-
-	private InputStream getFileResource(String config) throws Exception {
-		File file = new File(config);
-		debug("Trying file: " + config);
-		if (file.canRead()) {
-			return new FileInputStream(file);
-		}
-		return null;
-	}
-
-	private InputStream getURLResource(String config) throws Exception {
-		URL url = new URL(config);
-		if (exists(url)) {
-			URLConnection con = url.openConnection();
-			try {
-				return con.getInputStream();
-			}
-			catch (IOException ex) {
-				// Close the HTTP connection (if applicable).
-				if (con instanceof HttpURLConnection) {
-					((HttpURLConnection) con).disconnect();
-				}
-				throw ex;
-			}
-		}
-		return null;
-	}
-
-	private boolean exists(URL url) throws IOException {
-		// Try a URL connection content-length header...
-		URLConnection connection = url.openConnection();
-		try {
-			connection.setUseCaches(connection.getClass().getSimpleName().startsWith("JNLP"));
-			if (connection instanceof HttpURLConnection) {
-				HttpURLConnection httpConnection = (HttpURLConnection) connection;
-				httpConnection.setRequestMethod("HEAD");
-				int responseCode = httpConnection.getResponseCode();
-				if (responseCode == HttpURLConnection.HTTP_OK) {
-					return true;
-				}
-				else if (responseCode == HttpURLConnection.HTTP_NOT_FOUND) {
-					return false;
-				}
-			}
-			return (connection.getContentLength() >= 0);
-		}
-		finally {
-			if (connection instanceof HttpURLConnection) {
-				((HttpURLConnection) connection).disconnect();
-			}
-		}
-	}
-
-	private void initializePaths() throws Exception {
-		String path = getProperty(PATH);
-		if (path != null) {
-			this.paths = parsePathsProperty(path);
-		}
-		debug("Nested archive paths: " + this.paths);
-	}
-
-	private List<String> parsePathsProperty(String commaSeparatedPaths) {
-		List<String> paths = new ArrayList<>();
-		for (String path : commaSeparatedPaths.split(",")) {
-			path = cleanupPath(path);
-			// "" means the user wants root of archive but not current directory
-			path = (path == null || path.isEmpty()) ? "/" : path;
-			paths.add(path);
-		}
-		if (paths.isEmpty()) {
-			paths.add("lib");
-		}
-		return paths;
-	}
-
-	protected String[] getArgs(String... args) throws Exception {
-		String loaderArgs = getProperty(ARGS);
-		if (loaderArgs != null) {
-			String[] defaultArgs = loaderArgs.split("\\s+");
-			String[] additionalArgs = args;
-			args = new String[defaultArgs.length + additionalArgs.length];
-			System.arraycopy(defaultArgs, 0, args, 0, defaultArgs.length);
-			System.arraycopy(additionalArgs, 0, args, defaultArgs.length, additionalArgs.length);
-		}
-		return args;
-	}
-
-	@Override
-	protected String getMainClass() throws Exception {
-		String mainClass = getProperty(MAIN, "Start-Class");
-		if (mainClass == null) {
-			throw new IllegalStateException("No '" + MAIN + "' or 'Start-Class' specified");
-		}
-		return mainClass;
-	}
-
-	@Override
-	protected ClassLoader createClassLoader(Iterator<Archive> archives) throws Exception {
-		String customLoaderClassName = getProperty("loader.classLoader");
-		if (customLoaderClassName == null) {
-			return super.createClassLoader(archives);
-		}
-		Set<URL> urls = new LinkedHashSet<>();
-		while (archives.hasNext()) {
-			urls.add(archives.next().getUrl());
-		}
-		ClassLoader loader = new LaunchedURLClassLoader(urls.toArray(NO_URLS), getClass().getClassLoader());
-		debug("Classpath for custom loader: " + urls);
-		loader = wrapWithCustomClassLoader(loader, customLoaderClassName);
-		debug("Using custom class loader: " + customLoaderClassName);
-		return loader;
-	}
-
-	@SuppressWarnings("unchecked")
-	private ClassLoader wrapWithCustomClassLoader(ClassLoader parent, String className) throws Exception {
-		Class<ClassLoader> type = (Class<ClassLoader>) Class.forName(className, true, parent);
-		ClassLoader classLoader = newClassLoader(type, PARENT_ONLY_PARAMS, parent);
-		if (classLoader == null) {
-			classLoader = newClassLoader(type, URLS_AND_PARENT_PARAMS, NO_URLS, parent);
-		}
-		if (classLoader == null) {
-			classLoader = newClassLoader(type, NO_PARAMS);
-		}
-		if (classLoader == null) {
-			throw new IllegalArgumentException("Unable to create class loader for " + className);
-		}
-		return classLoader;
-	}
-
-	private ClassLoader newClassLoader(Class<ClassLoader> loaderClass, Class<?>[] parameterTypes, Object... initargs)
-			throws Exception {
-		try {
-			Constructor<ClassLoader> constructor = loaderClass.getDeclaredConstructor(parameterTypes);
-			constructor.setAccessible(true);
-			return constructor.newInstance(initargs);
-		}
-		catch (NoSuchMethodException ex) {
-			return null;
-		}
-	}
-
-	private String getProperty(String propertyKey) throws Exception {
-		return getProperty(propertyKey, null, null);
-	}
-
-	private String getProperty(String propertyKey, String manifestKey) throws Exception {
-		return getProperty(propertyKey, manifestKey, null);
-	}
-
-	private String getPropertyWithDefault(String propertyKey, String defaultValue) throws Exception {
-		return getProperty(propertyKey, null, defaultValue);
-	}
-
-	private String getProperty(String propertyKey, String manifestKey, String defaultValue) throws Exception {
-		if (manifestKey == null) {
-			manifestKey = propertyKey.replace('.', '-');
-			manifestKey = toCamelCase(manifestKey);
-		}
-		String property = SystemPropertyUtils.getProperty(propertyKey);
-		if (property != null) {
-			String value = SystemPropertyUtils.resolvePlaceholders(this.properties, property);
-			debug("Property '" + propertyKey + "' from environment: " + value);
-			return value;
-		}
-		if (this.properties.containsKey(propertyKey)) {
-			String value = SystemPropertyUtils.resolvePlaceholders(this.properties,
-					this.properties.getProperty(propertyKey));
-			debug("Property '" + propertyKey + "' from properties: " + value);
-			return value;
-		}
-		try {
-			if (this.home != null) {
-				// Prefer home dir for MANIFEST if there is one
-				try (ExplodedArchive archive = new ExplodedArchive(this.home, false)) {
-					Manifest manifest = archive.getManifest();
-					if (manifest != null) {
-						String value = manifest.getMainAttributes().getValue(manifestKey);
-						if (value != null) {
-							debug("Property '" + manifestKey + "' from home directory manifest: " + value);
-							return SystemPropertyUtils.resolvePlaceholders(this.properties, value);
-						}
-					}
-				}
-			}
-		}
-		catch (IllegalStateException ex) {
-			// Ignore
-		}
-		// Otherwise try the parent archive
-		Manifest manifest = createArchive().getManifest();
-		if (manifest != null) {
-			String value = manifest.getMainAttributes().getValue(manifestKey);
-			if (value != null) {
-				debug("Property '" + manifestKey + "' from archive manifest: " + value);
-				return SystemPropertyUtils.resolvePlaceholders(this.properties, value);
-			}
-		}
-		return (defaultValue != null) ? SystemPropertyUtils.resolvePlaceholders(this.properties, defaultValue)
-				: defaultValue;
-	}
-
-	@Override
 	protected Iterator<Archive> getClassPathArchivesIterator() throws Exception {
 		ClassPathArchives classPathArchives = this.classPathArchives;
 		if (classPathArchives == null) {
@@ -1392,5 +724,4 @@
 
 	}
 
-}
->>>>>>> 6755b480
+}