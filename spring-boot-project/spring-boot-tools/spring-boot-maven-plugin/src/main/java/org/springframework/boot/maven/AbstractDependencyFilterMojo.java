--- conflicted
+++ resolved
@@ -63,18 +63,6 @@
 	@Parameter(property = "spring-boot.excludeGroupIds", defaultValue = "")
 	private String excludeGroupIds;
 
-<<<<<<< HEAD
-=======
-	/**
-	 * Comma separated list of artifact names to exclude (exact match).
-	 * @since 1.1.0
-	 * @deprecated as of 2.0.2 in favour of {@code excludes}
-	 */
-	@Parameter(property = "spring-boot.excludeArtifactIds", defaultValue = "")
-	@Deprecated
-	private String excludeArtifactIds;
-
->>>>>>> cfeb0239
 	protected void setExcludes(List<Exclude> excludes) {
 		this.excludes = excludes;
 	}
