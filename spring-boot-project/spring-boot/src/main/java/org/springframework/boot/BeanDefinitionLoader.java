<<<<<<< HEAD
/*
 * Copyright 2012-2019 the original author or authors.
 *
 * Licensed under the Apache License, Version 2.0 (the "License");
 * you may not use this file except in compliance with the License.
 * You may obtain a copy of the License at
 *
 *      https://www.apache.org/licenses/LICENSE-2.0
 *
 * Unless required by applicable law or agreed to in writing, software
 * distributed under the License is distributed on an "AS IS" BASIS,
 * WITHOUT WARRANTIES OR CONDITIONS OF ANY KIND, either express or implied.
 * See the License for the specific language governing permissions and
 * limitations under the License.
 */

package org.springframework.boot;

import java.io.IOException;
import java.util.HashSet;
import java.util.Set;

import groovy.lang.Closure;

import org.springframework.beans.BeanUtils;
import org.springframework.beans.factory.BeanDefinitionStoreException;
import org.springframework.beans.factory.groovy.GroovyBeanDefinitionReader;
import org.springframework.beans.factory.support.BeanDefinitionReader;
import org.springframework.beans.factory.support.BeanDefinitionRegistry;
import org.springframework.beans.factory.support.BeanNameGenerator;
import org.springframework.beans.factory.xml.XmlBeanDefinitionReader;
import org.springframework.context.annotation.AnnotatedBeanDefinitionReader;
import org.springframework.context.annotation.ClassPathBeanDefinitionScanner;
import org.springframework.core.annotation.MergedAnnotations;
import org.springframework.core.annotation.MergedAnnotations.SearchStrategy;
import org.springframework.core.env.ConfigurableEnvironment;
import org.springframework.core.io.ClassPathResource;
import org.springframework.core.io.Resource;
import org.springframework.core.io.ResourceLoader;
import org.springframework.core.io.support.PathMatchingResourcePatternResolver;
import org.springframework.core.io.support.ResourcePatternResolver;
import org.springframework.core.type.filter.AbstractTypeHierarchyTraversingFilter;
import org.springframework.core.type.filter.TypeFilter;
import org.springframework.stereotype.Component;
import org.springframework.util.Assert;
import org.springframework.util.ClassUtils;
import org.springframework.util.StringUtils;

/**
 * Loads bean definitions from underlying sources, including XML and JavaConfig. Acts as a
 * simple facade over {@link AnnotatedBeanDefinitionReader},
 * {@link XmlBeanDefinitionReader} and {@link ClassPathBeanDefinitionScanner}. See
 * {@link SpringApplication} for the types of sources that are supported.
 *
 * @author Phillip Webb
 * @see #setBeanNameGenerator(BeanNameGenerator)
 */
class BeanDefinitionLoader {

	private final Object[] sources;

	private final AnnotatedBeanDefinitionReader annotatedReader;

	private final XmlBeanDefinitionReader xmlReader;

	private BeanDefinitionReader groovyReader;

	private final ClassPathBeanDefinitionScanner scanner;

	private ResourceLoader resourceLoader;

	/**
	 * Create a new {@link BeanDefinitionLoader} that will load beans into the specified
	 * {@link BeanDefinitionRegistry}.
	 * @param registry the bean definition registry that will contain the loaded beans
	 * @param sources the bean sources
	 */
	BeanDefinitionLoader(BeanDefinitionRegistry registry, Object... sources) {
		Assert.notNull(registry, "Registry must not be null");
		Assert.notEmpty(sources, "Sources must not be empty");
		this.sources = sources;
		this.annotatedReader = new AnnotatedBeanDefinitionReader(registry);
		this.xmlReader = new XmlBeanDefinitionReader(registry);
		if (isGroovyPresent()) {
			this.groovyReader = new GroovyBeanDefinitionReader(registry);
		}
		this.scanner = new ClassPathBeanDefinitionScanner(registry);
		this.scanner.addExcludeFilter(new ClassExcludeFilter(sources));
	}

	/**
	 * Set the bean name generator to be used by the underlying readers and scanner.
	 * @param beanNameGenerator the bean name generator
	 */
	void setBeanNameGenerator(BeanNameGenerator beanNameGenerator) {
		this.annotatedReader.setBeanNameGenerator(beanNameGenerator);
		this.xmlReader.setBeanNameGenerator(beanNameGenerator);
		this.scanner.setBeanNameGenerator(beanNameGenerator);
	}

	/**
	 * Set the resource loader to be used by the underlying readers and scanner.
	 * @param resourceLoader the resource loader
	 */
	void setResourceLoader(ResourceLoader resourceLoader) {
		this.resourceLoader = resourceLoader;
		this.xmlReader.setResourceLoader(resourceLoader);
		this.scanner.setResourceLoader(resourceLoader);
	}

	/**
	 * Set the environment to be used by the underlying readers and scanner.
	 * @param environment the environment
	 */
	void setEnvironment(ConfigurableEnvironment environment) {
		this.annotatedReader.setEnvironment(environment);
		this.xmlReader.setEnvironment(environment);
		this.scanner.setEnvironment(environment);
	}

	/**
	 * Load the sources into the reader.
	 * @return the number of loaded beans
	 */
	int load() {
		int count = 0;
		for (Object source : this.sources) {
			count += load(source);
		}
		return count;
	}

	private int load(Object source) {
		Assert.notNull(source, "Source must not be null");
		if (source instanceof Class<?>) {
			return load((Class<?>) source);
		}
		if (source instanceof Resource) {
			return load((Resource) source);
		}
		if (source instanceof Package) {
			return load((Package) source);
		}
		if (source instanceof CharSequence) {
			return load((CharSequence) source);
		}
		throw new IllegalArgumentException("Invalid source type " + source.getClass());
	}

	private int load(Class<?> source) {
		if (isGroovyPresent() && GroovyBeanDefinitionSource.class.isAssignableFrom(source)) {
			// Any GroovyLoaders added in beans{} DSL can contribute beans here
			GroovyBeanDefinitionSource loader = BeanUtils.instantiateClass(source, GroovyBeanDefinitionSource.class);
			load(loader);
		}
		if (isComponent(source)) {
			this.annotatedReader.register(source);
			return 1;
		}
		return 0;
	}

	private int load(GroovyBeanDefinitionSource source) {
		int before = this.xmlReader.getRegistry().getBeanDefinitionCount();
		((GroovyBeanDefinitionReader) this.groovyReader).beans(source.getBeans());
		int after = this.xmlReader.getRegistry().getBeanDefinitionCount();
		return after - before;
	}

	private int load(Resource source) {
		if (source.getFilename().endsWith(".groovy")) {
			if (this.groovyReader == null) {
				throw new BeanDefinitionStoreException("Cannot load Groovy beans without Groovy on classpath");
			}
			return this.groovyReader.loadBeanDefinitions(source);
		}
		return this.xmlReader.loadBeanDefinitions(source);
	}

	private int load(Package source) {
		return this.scanner.scan(source.getName());
	}

	private int load(CharSequence source) {
		String resolvedSource = this.xmlReader.getEnvironment().resolvePlaceholders(source.toString());
		// Attempt as a Class
		try {
			return load(ClassUtils.forName(resolvedSource, null));
		}
		catch (IllegalArgumentException | ClassNotFoundException ex) {
			// swallow exception and continue
		}
		// Attempt as resources
		Resource[] resources = findResources(resolvedSource);
		int loadCount = 0;
		boolean atLeastOneResourceExists = false;
		for (Resource resource : resources) {
			if (isLoadCandidate(resource)) {
				atLeastOneResourceExists = true;
				loadCount += load(resource);
			}
		}
		if (atLeastOneResourceExists) {
			return loadCount;
		}
		// Attempt as package
		Package packageResource = findPackage(resolvedSource);
		if (packageResource != null) {
			return load(packageResource);
		}
		throw new IllegalArgumentException("Invalid source '" + resolvedSource + "'");
	}

	private boolean isGroovyPresent() {
		return ClassUtils.isPresent("groovy.lang.MetaClass", null);
	}

	private Resource[] findResources(String source) {
		ResourceLoader loader = (this.resourceLoader != null) ? this.resourceLoader
				: new PathMatchingResourcePatternResolver();
		try {
			if (loader instanceof ResourcePatternResolver) {
				return ((ResourcePatternResolver) loader).getResources(source);
			}
			return new Resource[] { loader.getResource(source) };
		}
		catch (IOException ex) {
			throw new IllegalStateException("Error reading source '" + source + "'");
		}
	}

	private boolean isLoadCandidate(Resource resource) {
		if (resource == null || !resource.exists()) {
			return false;
		}
		if (resource instanceof ClassPathResource) {
			// A simple package without a '.' may accidentally get loaded as an XML
			// document if we're not careful. The result of getInputStream() will be
			// a file list of the package content. We double check here that it's not
			// actually a package.
			String path = ((ClassPathResource) resource).getPath();
			if (path.indexOf('.') == -1) {
				try {
					return Package.getPackage(path) == null;
				}
				catch (Exception ex) {
					// Ignore
				}
			}
		}
		return true;
	}

	private Package findPackage(CharSequence source) {
		Package pkg = Package.getPackage(source.toString());
		if (pkg != null) {
			return pkg;
		}
		try {
			// Attempt to find a class in this package
			ResourcePatternResolver resolver = new PathMatchingResourcePatternResolver(getClass().getClassLoader());
			Resource[] resources = resolver
					.getResources(ClassUtils.convertClassNameToResourcePath(source.toString()) + "/*.class");
			for (Resource resource : resources) {
				String className = StringUtils.stripFilenameExtension(resource.getFilename());
				load(Class.forName(source.toString() + "." + className));
				break;
			}
		}
		catch (Exception ex) {
			// swallow exception and continue
		}
		return Package.getPackage(source.toString());
	}

	private boolean isComponent(Class<?> type) {
		// This has to be a bit of a guess. The only way to be sure that this type is
		// eligible is to make a bean definition out of it and try to instantiate it.
		if (MergedAnnotations.from(type, SearchStrategy.EXHAUSTIVE).isPresent(Component.class)) {
			return true;
		}
		// Nested anonymous classes are not eligible for registration, nor are groovy
		// closures
		if (type.getName().matches(".*\\$_.*closure.*") || type.isAnonymousClass() || type.getConstructors() == null
				|| type.getConstructors().length == 0) {
			return false;
		}
		return true;
	}

	/**
	 * Simple {@link TypeFilter} used to ensure that specified {@link Class} sources are
	 * not accidentally re-added during scanning.
	 */
	private static class ClassExcludeFilter extends AbstractTypeHierarchyTraversingFilter {

		private final Set<String> classNames = new HashSet<>();

		ClassExcludeFilter(Object... sources) {
			super(false, false);
			for (Object source : sources) {
				if (source instanceof Class<?>) {
					this.classNames.add(((Class<?>) source).getName());
				}
			}
		}

		@Override
		protected boolean matchClassName(String className) {
			return this.classNames.contains(className);
		}

	}

	/**
	 * Source for Bean definitions defined in Groovy.
	 */
	@FunctionalInterface
	protected interface GroovyBeanDefinitionSource {

		Closure<?> getBeans();

	}

}
=======
/*
 * Copyright 2012-2020 the original author or authors.
 *
 * Licensed under the Apache License, Version 2.0 (the "License");
 * you may not use this file except in compliance with the License.
 * You may obtain a copy of the License at
 *
 *      https://www.apache.org/licenses/LICENSE-2.0
 *
 * Unless required by applicable law or agreed to in writing, software
 * distributed under the License is distributed on an "AS IS" BASIS,
 * WITHOUT WARRANTIES OR CONDITIONS OF ANY KIND, either express or implied.
 * See the License for the specific language governing permissions and
 * limitations under the License.
 */

package org.springframework.boot;

import java.io.IOException;
import java.lang.reflect.Constructor;
import java.util.HashSet;
import java.util.Set;

import groovy.lang.Closure;

import org.springframework.beans.BeanUtils;
import org.springframework.beans.factory.BeanDefinitionStoreException;
import org.springframework.beans.factory.groovy.GroovyBeanDefinitionReader;
import org.springframework.beans.factory.support.AbstractBeanDefinitionReader;
import org.springframework.beans.factory.support.BeanDefinitionReader;
import org.springframework.beans.factory.support.BeanDefinitionRegistry;
import org.springframework.beans.factory.support.BeanNameGenerator;
import org.springframework.beans.factory.xml.XmlBeanDefinitionReader;
import org.springframework.context.annotation.AnnotatedBeanDefinitionReader;
import org.springframework.context.annotation.ClassPathBeanDefinitionScanner;
import org.springframework.core.SpringProperties;
import org.springframework.core.env.ConfigurableEnvironment;
import org.springframework.core.io.ClassPathResource;
import org.springframework.core.io.Resource;
import org.springframework.core.io.ResourceLoader;
import org.springframework.core.io.support.PathMatchingResourcePatternResolver;
import org.springframework.core.io.support.ResourcePatternResolver;
import org.springframework.core.type.filter.AbstractTypeHierarchyTraversingFilter;
import org.springframework.core.type.filter.TypeFilter;
import org.springframework.util.Assert;
import org.springframework.util.ClassUtils;
import org.springframework.util.ObjectUtils;
import org.springframework.util.StringUtils;

/**
 * Loads bean definitions from underlying sources, including XML and JavaConfig. Acts as a
 * simple facade over {@link AnnotatedBeanDefinitionReader},
 * {@link XmlBeanDefinitionReader} and {@link ClassPathBeanDefinitionScanner}. See
 * {@link SpringApplication} for the types of sources that are supported.
 *
 * @author Phillip Webb
 * @author Vladislav Kisel
 * @author Sebastien Deleuze
 * @see #setBeanNameGenerator(BeanNameGenerator)
 */
class BeanDefinitionLoader {

	// Static final field to facilitate code removal by Graal
	private static final boolean XML_ENABLED = !SpringProperties.getFlag("spring.xml.ignore");

	private final Object[] sources;

	private final AnnotatedBeanDefinitionReader annotatedReader;

	private final AbstractBeanDefinitionReader xmlReader;

	private final BeanDefinitionReader groovyReader;

	private final ClassPathBeanDefinitionScanner scanner;

	private ResourceLoader resourceLoader;

	/**
	 * Create a new {@link BeanDefinitionLoader} that will load beans into the specified
	 * {@link BeanDefinitionRegistry}.
	 * @param registry the bean definition registry that will contain the loaded beans
	 * @param sources the bean sources
	 */
	BeanDefinitionLoader(BeanDefinitionRegistry registry, Object... sources) {
		Assert.notNull(registry, "Registry must not be null");
		Assert.notEmpty(sources, "Sources must not be empty");
		this.sources = sources;
		this.annotatedReader = new AnnotatedBeanDefinitionReader(registry);
		this.xmlReader = (XML_ENABLED ? new XmlBeanDefinitionReader(registry) : null);
		this.groovyReader = (isGroovyPresent() ? new GroovyBeanDefinitionReader(registry) : null);
		this.scanner = new ClassPathBeanDefinitionScanner(registry);
		this.scanner.addExcludeFilter(new ClassExcludeFilter(sources));
	}

	/**
	 * Set the bean name generator to be used by the underlying readers and scanner.
	 * @param beanNameGenerator the bean name generator
	 */
	void setBeanNameGenerator(BeanNameGenerator beanNameGenerator) {
		this.annotatedReader.setBeanNameGenerator(beanNameGenerator);
		this.scanner.setBeanNameGenerator(beanNameGenerator);
		if (this.xmlReader != null) {
			this.xmlReader.setBeanNameGenerator(beanNameGenerator);
		}
	}

	/**
	 * Set the resource loader to be used by the underlying readers and scanner.
	 * @param resourceLoader the resource loader
	 */
	void setResourceLoader(ResourceLoader resourceLoader) {
		this.resourceLoader = resourceLoader;
		this.scanner.setResourceLoader(resourceLoader);
		if (this.xmlReader != null) {
			this.xmlReader.setResourceLoader(resourceLoader);
		}
	}

	/**
	 * Set the environment to be used by the underlying readers and scanner.
	 * @param environment the environment
	 */
	void setEnvironment(ConfigurableEnvironment environment) {
		this.annotatedReader.setEnvironment(environment);
		this.scanner.setEnvironment(environment);
		if (this.xmlReader != null) {
			this.xmlReader.setEnvironment(environment);
		}
	}

	/**
	 * Load the sources into the reader.
	 */
	void load() {
		for (Object source : this.sources) {
			load(source);
		}
	}

	private void load(Object source) {
		Assert.notNull(source, "Source must not be null");
		if (source instanceof Class<?>) {
			load((Class<?>) source);
			return;
		}
		if (source instanceof Resource) {
			load((Resource) source);
			return;
		}
		if (source instanceof Package) {
			load((Package) source);
			return;
		}
		if (source instanceof CharSequence) {
			load((CharSequence) source);
			return;
		}
		throw new IllegalArgumentException("Invalid source type " + source.getClass());
	}

	private void load(Class<?> source) {
		if (isGroovyPresent() && GroovyBeanDefinitionSource.class.isAssignableFrom(source)) {
			// Any GroovyLoaders added in beans{} DSL can contribute beans here
			GroovyBeanDefinitionSource loader = BeanUtils.instantiateClass(source, GroovyBeanDefinitionSource.class);
			((GroovyBeanDefinitionReader) this.groovyReader).beans(loader.getBeans());
		}
		if (isEligible(source)) {
			this.annotatedReader.register(source);
		}
	}

	private void load(Resource source) {
		if (source.getFilename().endsWith(".groovy")) {
			if (this.groovyReader == null) {
				throw new BeanDefinitionStoreException("Cannot load Groovy beans without Groovy on classpath");
			}
			this.groovyReader.loadBeanDefinitions(source);
		}
		else {
			if (this.xmlReader == null) {
				throw new BeanDefinitionStoreException("Cannot load XML bean definitions when XML support is disabled");
			}
			this.xmlReader.loadBeanDefinitions(source);
		}
	}

	private void load(Package source) {
		this.scanner.scan(source.getName());
	}

	private void load(CharSequence source) {
		String resolvedSource = this.scanner.getEnvironment().resolvePlaceholders(source.toString());
		// Attempt as a Class
		try {
			load(ClassUtils.forName(resolvedSource, null));
			return;
		}
		catch (IllegalArgumentException | ClassNotFoundException ex) {
			// swallow exception and continue
		}
		// Attempt as Resources
		if (loadAsResources(resolvedSource)) {
			return;
		}
		// Attempt as package
		Package packageResource = findPackage(resolvedSource);
		if (packageResource != null) {
			load(packageResource);
			return;
		}
		throw new IllegalArgumentException("Invalid source '" + resolvedSource + "'");
	}

	private boolean loadAsResources(String resolvedSource) {
		boolean foundCandidate = false;
		Resource[] resources = findResources(resolvedSource);
		for (Resource resource : resources) {
			if (isLoadCandidate(resource)) {
				foundCandidate = true;
				load(resource);
			}
		}
		return foundCandidate;
	}

	private boolean isGroovyPresent() {
		return ClassUtils.isPresent("groovy.lang.MetaClass", null);
	}

	private Resource[] findResources(String source) {
		ResourceLoader loader = (this.resourceLoader != null) ? this.resourceLoader
				: new PathMatchingResourcePatternResolver();
		try {
			if (loader instanceof ResourcePatternResolver) {
				return ((ResourcePatternResolver) loader).getResources(source);
			}
			return new Resource[] { loader.getResource(source) };
		}
		catch (IOException ex) {
			throw new IllegalStateException("Error reading source '" + source + "'");
		}
	}

	private boolean isLoadCandidate(Resource resource) {
		if (resource == null || !resource.exists()) {
			return false;
		}
		if (resource instanceof ClassPathResource) {
			// A simple package without a '.' may accidentally get loaded as an XML
			// document if we're not careful. The result of getInputStream() will be
			// a file list of the package content. We double check here that it's not
			// actually a package.
			String path = ((ClassPathResource) resource).getPath();
			if (path.indexOf('.') == -1) {
				try {
					return Package.getPackage(path) == null;
				}
				catch (Exception ex) {
					// Ignore
				}
			}
		}
		return true;
	}

	private Package findPackage(CharSequence source) {
		Package pkg = Package.getPackage(source.toString());
		if (pkg != null) {
			return pkg;
		}
		try {
			// Attempt to find a class in this package
			ResourcePatternResolver resolver = new PathMatchingResourcePatternResolver(getClass().getClassLoader());
			Resource[] resources = resolver
					.getResources(ClassUtils.convertClassNameToResourcePath(source.toString()) + "/*.class");
			for (Resource resource : resources) {
				String className = StringUtils.stripFilenameExtension(resource.getFilename());
				load(Class.forName(source.toString() + "." + className));
				break;
			}
		}
		catch (Exception ex) {
			// swallow exception and continue
		}
		return Package.getPackage(source.toString());
	}

	/**
	 * Check whether the bean is eligible for registration.
	 * @param type candidate bean type
	 * @return true if the given bean type is eligible for registration, i.e. not a groovy
	 * closure nor an anonymous class
	 */
	private boolean isEligible(Class<?> type) {
		return !(type.isAnonymousClass() || isGroovyClosure(type) || hasNoConstructors(type));
	}

	private boolean isGroovyClosure(Class<?> type) {
		return type.getName().matches(".*\\$_.*closure.*");
	}

	private boolean hasNoConstructors(Class<?> type) {
		Constructor<?>[] constructors = type.getDeclaredConstructors();
		return ObjectUtils.isEmpty(constructors);
	}

	/**
	 * Simple {@link TypeFilter} used to ensure that specified {@link Class} sources are
	 * not accidentally re-added during scanning.
	 */
	private static class ClassExcludeFilter extends AbstractTypeHierarchyTraversingFilter {

		private final Set<String> classNames = new HashSet<>();

		ClassExcludeFilter(Object... sources) {
			super(false, false);
			for (Object source : sources) {
				if (source instanceof Class<?>) {
					this.classNames.add(((Class<?>) source).getName());
				}
			}
		}

		@Override
		protected boolean matchClassName(String className) {
			return this.classNames.contains(className);
		}

	}

	/**
	 * Source for Bean definitions defined in Groovy.
	 */
	@FunctionalInterface
	protected interface GroovyBeanDefinitionSource {

		Closure<?> getBeans();

	}

}
>>>>>>> 6755b480
<|MERGE_RESOLUTION|>--- conflicted
+++ resolved
@@ -1,330 +1,3 @@
-<<<<<<< HEAD
-/*
- * Copyright 2012-2019 the original author or authors.
- *
- * Licensed under the Apache License, Version 2.0 (the "License");
- * you may not use this file except in compliance with the License.
- * You may obtain a copy of the License at
- *
- *      https://www.apache.org/licenses/LICENSE-2.0
- *
- * Unless required by applicable law or agreed to in writing, software
- * distributed under the License is distributed on an "AS IS" BASIS,
- * WITHOUT WARRANTIES OR CONDITIONS OF ANY KIND, either express or implied.
- * See the License for the specific language governing permissions and
- * limitations under the License.
- */
-
-package org.springframework.boot;
-
-import java.io.IOException;
-import java.util.HashSet;
-import java.util.Set;
-
-import groovy.lang.Closure;
-
-import org.springframework.beans.BeanUtils;
-import org.springframework.beans.factory.BeanDefinitionStoreException;
-import org.springframework.beans.factory.groovy.GroovyBeanDefinitionReader;
-import org.springframework.beans.factory.support.BeanDefinitionReader;
-import org.springframework.beans.factory.support.BeanDefinitionRegistry;
-import org.springframework.beans.factory.support.BeanNameGenerator;
-import org.springframework.beans.factory.xml.XmlBeanDefinitionReader;
-import org.springframework.context.annotation.AnnotatedBeanDefinitionReader;
-import org.springframework.context.annotation.ClassPathBeanDefinitionScanner;
-import org.springframework.core.annotation.MergedAnnotations;
-import org.springframework.core.annotation.MergedAnnotations.SearchStrategy;
-import org.springframework.core.env.ConfigurableEnvironment;
-import org.springframework.core.io.ClassPathResource;
-import org.springframework.core.io.Resource;
-import org.springframework.core.io.ResourceLoader;
-import org.springframework.core.io.support.PathMatchingResourcePatternResolver;
-import org.springframework.core.io.support.ResourcePatternResolver;
-import org.springframework.core.type.filter.AbstractTypeHierarchyTraversingFilter;
-import org.springframework.core.type.filter.TypeFilter;
-import org.springframework.stereotype.Component;
-import org.springframework.util.Assert;
-import org.springframework.util.ClassUtils;
-import org.springframework.util.StringUtils;
-
-/**
- * Loads bean definitions from underlying sources, including XML and JavaConfig. Acts as a
- * simple facade over {@link AnnotatedBeanDefinitionReader},
- * {@link XmlBeanDefinitionReader} and {@link ClassPathBeanDefinitionScanner}. See
- * {@link SpringApplication} for the types of sources that are supported.
- *
- * @author Phillip Webb
- * @see #setBeanNameGenerator(BeanNameGenerator)
- */
-class BeanDefinitionLoader {
-
-	private final Object[] sources;
-
-	private final AnnotatedBeanDefinitionReader annotatedReader;
-
-	private final XmlBeanDefinitionReader xmlReader;
-
-	private BeanDefinitionReader groovyReader;
-
-	private final ClassPathBeanDefinitionScanner scanner;
-
-	private ResourceLoader resourceLoader;
-
-	/**
-	 * Create a new {@link BeanDefinitionLoader} that will load beans into the specified
-	 * {@link BeanDefinitionRegistry}.
-	 * @param registry the bean definition registry that will contain the loaded beans
-	 * @param sources the bean sources
-	 */
-	BeanDefinitionLoader(BeanDefinitionRegistry registry, Object... sources) {
-		Assert.notNull(registry, "Registry must not be null");
-		Assert.notEmpty(sources, "Sources must not be empty");
-		this.sources = sources;
-		this.annotatedReader = new AnnotatedBeanDefinitionReader(registry);
-		this.xmlReader = new XmlBeanDefinitionReader(registry);
-		if (isGroovyPresent()) {
-			this.groovyReader = new GroovyBeanDefinitionReader(registry);
-		}
-		this.scanner = new ClassPathBeanDefinitionScanner(registry);
-		this.scanner.addExcludeFilter(new ClassExcludeFilter(sources));
-	}
-
-	/**
-	 * Set the bean name generator to be used by the underlying readers and scanner.
-	 * @param beanNameGenerator the bean name generator
-	 */
-	void setBeanNameGenerator(BeanNameGenerator beanNameGenerator) {
-		this.annotatedReader.setBeanNameGenerator(beanNameGenerator);
-		this.xmlReader.setBeanNameGenerator(beanNameGenerator);
-		this.scanner.setBeanNameGenerator(beanNameGenerator);
-	}
-
-	/**
-	 * Set the resource loader to be used by the underlying readers and scanner.
-	 * @param resourceLoader the resource loader
-	 */
-	void setResourceLoader(ResourceLoader resourceLoader) {
-		this.resourceLoader = resourceLoader;
-		this.xmlReader.setResourceLoader(resourceLoader);
-		this.scanner.setResourceLoader(resourceLoader);
-	}
-
-	/**
-	 * Set the environment to be used by the underlying readers and scanner.
-	 * @param environment the environment
-	 */
-	void setEnvironment(ConfigurableEnvironment environment) {
-		this.annotatedReader.setEnvironment(environment);
-		this.xmlReader.setEnvironment(environment);
-		this.scanner.setEnvironment(environment);
-	}
-
-	/**
-	 * Load the sources into the reader.
-	 * @return the number of loaded beans
-	 */
-	int load() {
-		int count = 0;
-		for (Object source : this.sources) {
-			count += load(source);
-		}
-		return count;
-	}
-
-	private int load(Object source) {
-		Assert.notNull(source, "Source must not be null");
-		if (source instanceof Class<?>) {
-			return load((Class<?>) source);
-		}
-		if (source instanceof Resource) {
-			return load((Resource) source);
-		}
-		if (source instanceof Package) {
-			return load((Package) source);
-		}
-		if (source instanceof CharSequence) {
-			return load((CharSequence) source);
-		}
-		throw new IllegalArgumentException("Invalid source type " + source.getClass());
-	}
-
-	private int load(Class<?> source) {
-		if (isGroovyPresent() && GroovyBeanDefinitionSource.class.isAssignableFrom(source)) {
-			// Any GroovyLoaders added in beans{} DSL can contribute beans here
-			GroovyBeanDefinitionSource loader = BeanUtils.instantiateClass(source, GroovyBeanDefinitionSource.class);
-			load(loader);
-		}
-		if (isComponent(source)) {
-			this.annotatedReader.register(source);
-			return 1;
-		}
-		return 0;
-	}
-
-	private int load(GroovyBeanDefinitionSource source) {
-		int before = this.xmlReader.getRegistry().getBeanDefinitionCount();
-		((GroovyBeanDefinitionReader) this.groovyReader).beans(source.getBeans());
-		int after = this.xmlReader.getRegistry().getBeanDefinitionCount();
-		return after - before;
-	}
-
-	private int load(Resource source) {
-		if (source.getFilename().endsWith(".groovy")) {
-			if (this.groovyReader == null) {
-				throw new BeanDefinitionStoreException("Cannot load Groovy beans without Groovy on classpath");
-			}
-			return this.groovyReader.loadBeanDefinitions(source);
-		}
-		return this.xmlReader.loadBeanDefinitions(source);
-	}
-
-	private int load(Package source) {
-		return this.scanner.scan(source.getName());
-	}
-
-	private int load(CharSequence source) {
-		String resolvedSource = this.xmlReader.getEnvironment().resolvePlaceholders(source.toString());
-		// Attempt as a Class
-		try {
-			return load(ClassUtils.forName(resolvedSource, null));
-		}
-		catch (IllegalArgumentException | ClassNotFoundException ex) {
-			// swallow exception and continue
-		}
-		// Attempt as resources
-		Resource[] resources = findResources(resolvedSource);
-		int loadCount = 0;
-		boolean atLeastOneResourceExists = false;
-		for (Resource resource : resources) {
-			if (isLoadCandidate(resource)) {
-				atLeastOneResourceExists = true;
-				loadCount += load(resource);
-			}
-		}
-		if (atLeastOneResourceExists) {
-			return loadCount;
-		}
-		// Attempt as package
-		Package packageResource = findPackage(resolvedSource);
-		if (packageResource != null) {
-			return load(packageResource);
-		}
-		throw new IllegalArgumentException("Invalid source '" + resolvedSource + "'");
-	}
-
-	private boolean isGroovyPresent() {
-		return ClassUtils.isPresent("groovy.lang.MetaClass", null);
-	}
-
-	private Resource[] findResources(String source) {
-		ResourceLoader loader = (this.resourceLoader != null) ? this.resourceLoader
-				: new PathMatchingResourcePatternResolver();
-		try {
-			if (loader instanceof ResourcePatternResolver) {
-				return ((ResourcePatternResolver) loader).getResources(source);
-			}
-			return new Resource[] { loader.getResource(source) };
-		}
-		catch (IOException ex) {
-			throw new IllegalStateException("Error reading source '" + source + "'");
-		}
-	}
-
-	private boolean isLoadCandidate(Resource resource) {
-		if (resource == null || !resource.exists()) {
-			return false;
-		}
-		if (resource instanceof ClassPathResource) {
-			// A simple package without a '.' may accidentally get loaded as an XML
-			// document if we're not careful. The result of getInputStream() will be
-			// a file list of the package content. We double check here that it's not
-			// actually a package.
-			String path = ((ClassPathResource) resource).getPath();
-			if (path.indexOf('.') == -1) {
-				try {
-					return Package.getPackage(path) == null;
-				}
-				catch (Exception ex) {
-					// Ignore
-				}
-			}
-		}
-		return true;
-	}
-
-	private Package findPackage(CharSequence source) {
-		Package pkg = Package.getPackage(source.toString());
-		if (pkg != null) {
-			return pkg;
-		}
-		try {
-			// Attempt to find a class in this package
-			ResourcePatternResolver resolver = new PathMatchingResourcePatternResolver(getClass().getClassLoader());
-			Resource[] resources = resolver
-					.getResources(ClassUtils.convertClassNameToResourcePath(source.toString()) + "/*.class");
-			for (Resource resource : resources) {
-				String className = StringUtils.stripFilenameExtension(resource.getFilename());
-				load(Class.forName(source.toString() + "." + className));
-				break;
-			}
-		}
-		catch (Exception ex) {
-			// swallow exception and continue
-		}
-		return Package.getPackage(source.toString());
-	}
-
-	private boolean isComponent(Class<?> type) {
-		// This has to be a bit of a guess. The only way to be sure that this type is
-		// eligible is to make a bean definition out of it and try to instantiate it.
-		if (MergedAnnotations.from(type, SearchStrategy.EXHAUSTIVE).isPresent(Component.class)) {
-			return true;
-		}
-		// Nested anonymous classes are not eligible for registration, nor are groovy
-		// closures
-		if (type.getName().matches(".*\\$_.*closure.*") || type.isAnonymousClass() || type.getConstructors() == null
-				|| type.getConstructors().length == 0) {
-			return false;
-		}
-		return true;
-	}
-
-	/**
-	 * Simple {@link TypeFilter} used to ensure that specified {@link Class} sources are
-	 * not accidentally re-added during scanning.
-	 */
-	private static class ClassExcludeFilter extends AbstractTypeHierarchyTraversingFilter {
-
-		private final Set<String> classNames = new HashSet<>();
-
-		ClassExcludeFilter(Object... sources) {
-			super(false, false);
-			for (Object source : sources) {
-				if (source instanceof Class<?>) {
-					this.classNames.add(((Class<?>) source).getName());
-				}
-			}
-		}
-
-		@Override
-		protected boolean matchClassName(String className) {
-			return this.classNames.contains(className);
-		}
-
-	}
-
-	/**
-	 * Source for Bean definitions defined in Groovy.
-	 */
-	@FunctionalInterface
-	protected interface GroovyBeanDefinitionSource {
-
-		Closure<?> getBeans();
-
-	}
-
-}
-=======
 /*
  * Copyright 2012-2020 the original author or authors.
  *
@@ -665,5 +338,4 @@
 
 	}
 
-}
->>>>>>> 6755b480
+}