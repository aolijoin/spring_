<<<<<<< HEAD
/*
 * Copyright 2012-2019 the original author or authors.
 *
 * Licensed under the Apache License, Version 2.0 (the "License");
 * you may not use this file except in compliance with the License.
 * You may obtain a copy of the License at
 *
 *      https://www.apache.org/licenses/LICENSE-2.0
 *
 * Unless required by applicable law or agreed to in writing, software
 * distributed under the License is distributed on an "AS IS" BASIS,
 * WITHOUT WARRANTIES OR CONDITIONS OF ANY KIND, either express or implied.
 * See the License for the specific language governing permissions and
 * limitations under the License.
 */

package org.springframework.boot.cloud;

import java.util.Collection;
import java.util.Collections;
import java.util.List;
import java.util.Map;
import java.util.Properties;

import org.apache.commons.logging.Log;
import org.apache.commons.logging.LogFactory;

import org.springframework.boot.SpringApplication;
import org.springframework.boot.context.config.ConfigFileApplicationListener;
import org.springframework.boot.env.EnvironmentPostProcessor;
import org.springframework.boot.json.JsonParser;
import org.springframework.boot.json.JsonParserFactory;
import org.springframework.core.Ordered;
import org.springframework.core.env.CommandLinePropertySource;
import org.springframework.core.env.ConfigurableEnvironment;
import org.springframework.core.env.Environment;
import org.springframework.core.env.MutablePropertySources;
import org.springframework.core.env.PropertiesPropertySource;
import org.springframework.util.StringUtils;

/**
 * An {@link EnvironmentPostProcessor} that knows where to find VCAP (a.k.a. Cloud
 * Foundry) meta data in the existing environment. It parses out the VCAP_APPLICATION and
 * VCAP_SERVICES meta data and dumps it in a form that is easily consumed by
 * {@link Environment} users. If the app is running in Cloud Foundry then both meta data
 * items are JSON objects encoded in OS environment variables. VCAP_APPLICATION is a
 * shallow hash with basic information about the application (name, instance id, instance
 * index, etc.), and VCAP_SERVICES is a hash of lists where the keys are service labels
 * and the values are lists of hashes of service instance meta data. Examples are:
 *
 * <pre class="code">
 * VCAP_APPLICATION: {"instance_id":"2ce0ac627a6c8e47e936d829a3a47b5b","instance_index":0,
 *   "version":"0138c4a6-2a73-416b-aca0-572c09f7ca53","name":"foo",
 *   "uris":["foo.cfapps.io"], ...}
 * VCAP_SERVICES: {"rds-mysql-1.0":[{"name":"mysql","label":"rds-mysql-1.0","plan":"10mb",
 *   "credentials":{"name":"d04fb13d27d964c62b267bbba1cffb9da","hostname":"mysql-service-public.clqg2e2w3ecf.us-east-1.rds.amazonaws.com",
 *   "host":"mysql-service-public.clqg2e2w3ecf.us-east-1.rds.amazonaws.com","port":3306,"user":"urpRuqTf8Cpe6",
 *   "username":"urpRuqTf8Cpe6","password":"pxLsGVpsC9A5S"}
 * }]}
 * </pre>
 *
 * These objects are flattened into properties. The VCAP_APPLICATION object goes straight
 * to {@code vcap.application.*} in a fairly obvious way, and the VCAP_SERVICES object is
 * unwrapped so that it is a hash of objects with key equal to the service instance name
 * (e.g. "mysql" in the example above), and value equal to that instances properties, and
 * then flattened in the same way. E.g.
 *
 * <pre class="code">
 * vcap.application.instance_id: 2ce0ac627a6c8e47e936d829a3a47b5b
 * vcap.application.version: 0138c4a6-2a73-416b-aca0-572c09f7ca53
 * vcap.application.name: foo
 * vcap.application.uris[0]: foo.cfapps.io
 *
 * vcap.services.mysql.name: mysql
 * vcap.services.mysql.label: rds-mysql-1.0
 * vcap.services.mysql.credentials.name: d04fb13d27d964c62b267bbba1cffb9da
 * vcap.services.mysql.credentials.port: 3306
 * vcap.services.mysql.credentials.host: mysql-service-public.clqg2e2w3ecf.us-east-1.rds.amazonaws.com
 * vcap.services.mysql.credentials.username: urpRuqTf8Cpe6
 * vcap.services.mysql.credentials.password: pxLsGVpsC9A5S
 * ...
 * </pre>
 *
 * N.B. this initializer is mainly intended for informational use (the application and
 * instance ids are particularly useful). For service binding you might find that Spring
 * Cloud is more convenient and more robust against potential changes in Cloud Foundry.
 *
 * @author Dave Syer
 * @author Andy Wilkinson
 * @since 1.3.0
 */
public class CloudFoundryVcapEnvironmentPostProcessor implements EnvironmentPostProcessor, Ordered {

	private static final Log logger = LogFactory.getLog(CloudFoundryVcapEnvironmentPostProcessor.class);

	private static final String VCAP_APPLICATION = "VCAP_APPLICATION";

	private static final String VCAP_SERVICES = "VCAP_SERVICES";

	// Before ConfigFileApplicationListener so values there can use these ones
	private int order = ConfigFileApplicationListener.DEFAULT_ORDER - 1;

	public void setOrder(int order) {
		this.order = order;
	}

	@Override
	public int getOrder() {
		return this.order;
	}

	@Override
	public void postProcessEnvironment(ConfigurableEnvironment environment, SpringApplication application) {
		if (CloudPlatform.CLOUD_FOUNDRY.isActive(environment)) {
			Properties properties = new Properties();
			JsonParser jsonParser = JsonParserFactory.getJsonParser();
			addWithPrefix(properties, getPropertiesFromApplication(environment, jsonParser), "vcap.application.");
			addWithPrefix(properties, getPropertiesFromServices(environment, jsonParser), "vcap.services.");
			MutablePropertySources propertySources = environment.getPropertySources();
			if (propertySources.contains(CommandLinePropertySource.COMMAND_LINE_PROPERTY_SOURCE_NAME)) {
				propertySources.addAfter(CommandLinePropertySource.COMMAND_LINE_PROPERTY_SOURCE_NAME,
						new PropertiesPropertySource("vcap", properties));
			}
			else {
				propertySources.addFirst(new PropertiesPropertySource("vcap", properties));
			}
		}
	}

	private void addWithPrefix(Properties properties, Properties other, String prefix) {
		for (String key : other.stringPropertyNames()) {
			String prefixed = prefix + key;
			properties.setProperty(prefixed, other.getProperty(key));
		}
	}

	private Properties getPropertiesFromApplication(Environment environment, JsonParser parser) {
		Properties properties = new Properties();
		try {
			String property = environment.getProperty(VCAP_APPLICATION, "{}");
			Map<String, Object> map = parser.parseMap(property);
			extractPropertiesFromApplication(properties, map);
		}
		catch (Exception ex) {
			logger.error("Could not parse VCAP_APPLICATION", ex);
		}
		return properties;
	}

	private Properties getPropertiesFromServices(Environment environment, JsonParser parser) {
		Properties properties = new Properties();
		try {
			String property = environment.getProperty(VCAP_SERVICES, "{}");
			Map<String, Object> map = parser.parseMap(property);
			extractPropertiesFromServices(properties, map);
		}
		catch (Exception ex) {
			logger.error("Could not parse VCAP_SERVICES", ex);
		}
		return properties;
	}

	private void extractPropertiesFromApplication(Properties properties, Map<String, Object> map) {
		if (map != null) {
			flatten(properties, map, "");
		}
	}

	private void extractPropertiesFromServices(Properties properties, Map<String, Object> map) {
		if (map != null) {
			for (Object services : map.values()) {
				@SuppressWarnings("unchecked")
				List<Object> list = (List<Object>) services;
				for (Object object : list) {
					@SuppressWarnings("unchecked")
					Map<String, Object> service = (Map<String, Object>) object;
					String key = (String) service.get("name");
					if (key == null) {
						key = (String) service.get("label");
					}
					flatten(properties, service, key);
				}
			}
		}
	}

	@SuppressWarnings("unchecked")
	private void flatten(Properties properties, Map<String, Object> input, String path) {
		input.forEach((key, value) -> {
			String name = getPropertyName(path, key);
			if (value instanceof Map) {
				// Need a compound key
				flatten(properties, (Map<String, Object>) value, name);
			}
			else if (value instanceof Collection) {
				// Need a compound key
				Collection<Object> collection = (Collection<Object>) value;
				properties.put(name, StringUtils.collectionToCommaDelimitedString(collection));
				int count = 0;
				for (Object item : collection) {
					String itemKey = "[" + (count++) + "]";
					flatten(properties, Collections.singletonMap(itemKey, item), name);
				}
			}
			else if (value instanceof String) {
				properties.put(name, value);
			}
			else if (value instanceof Number) {
				properties.put(name, value.toString());
			}
			else if (value instanceof Boolean) {
				properties.put(name, value.toString());
			}
			else {
				properties.put(name, (value != null) ? value : "");
			}
		});
	}

	private String getPropertyName(String path, String key) {
		if (!StringUtils.hasText(path)) {
			return key;
		}
		if (key.startsWith("[")) {
			return path + key;
		}
		return path + "." + key;
	}

}
=======
/*
 * Copyright 2012-2020 the original author or authors.
 *
 * Licensed under the Apache License, Version 2.0 (the "License");
 * you may not use this file except in compliance with the License.
 * You may obtain a copy of the License at
 *
 *      https://www.apache.org/licenses/LICENSE-2.0
 *
 * Unless required by applicable law or agreed to in writing, software
 * distributed under the License is distributed on an "AS IS" BASIS,
 * WITHOUT WARRANTIES OR CONDITIONS OF ANY KIND, either express or implied.
 * See the License for the specific language governing permissions and
 * limitations under the License.
 */

package org.springframework.boot.cloud;

import java.util.Collection;
import java.util.Collections;
import java.util.List;
import java.util.Map;
import java.util.Properties;

import org.apache.commons.logging.Log;

import org.springframework.boot.SpringApplication;
import org.springframework.boot.context.config.ConfigDataEnvironmentPostProcessor;
import org.springframework.boot.context.event.ApplicationPreparedEvent;
import org.springframework.boot.env.EnvironmentPostProcessor;
import org.springframework.boot.json.JsonParser;
import org.springframework.boot.json.JsonParserFactory;
import org.springframework.boot.logging.DeferredLog;
import org.springframework.context.ApplicationListener;
import org.springframework.core.Ordered;
import org.springframework.core.env.CommandLinePropertySource;
import org.springframework.core.env.ConfigurableEnvironment;
import org.springframework.core.env.Environment;
import org.springframework.core.env.MutablePropertySources;
import org.springframework.core.env.PropertiesPropertySource;
import org.springframework.util.StringUtils;

/**
 * An {@link EnvironmentPostProcessor} that knows where to find VCAP (a.k.a. Cloud
 * Foundry) meta data in the existing environment. It parses out the VCAP_APPLICATION and
 * VCAP_SERVICES meta data and dumps it in a form that is easily consumed by
 * {@link Environment} users. If the app is running in Cloud Foundry then both meta data
 * items are JSON objects encoded in OS environment variables. VCAP_APPLICATION is a
 * shallow hash with basic information about the application (name, instance id, instance
 * index, etc.), and VCAP_SERVICES is a hash of lists where the keys are service labels
 * and the values are lists of hashes of service instance meta data. Examples are:
 *
 * <pre class="code">
 * VCAP_APPLICATION: {"instance_id":"2ce0ac627a6c8e47e936d829a3a47b5b","instance_index":0,
 *   "version":"0138c4a6-2a73-416b-aca0-572c09f7ca53","name":"foo",
 *   "uris":["foo.cfapps.io"], ...}
 * VCAP_SERVICES: {"rds-mysql-1.0":[{"name":"mysql","label":"rds-mysql-1.0","plan":"10mb",
 *   "credentials":{"name":"d04fb13d27d964c62b267bbba1cffb9da","hostname":"mysql-service-public.clqg2e2w3ecf.us-east-1.rds.amazonaws.com",
 *   "host":"mysql-service-public.clqg2e2w3ecf.us-east-1.rds.amazonaws.com","port":3306,"user":"urpRuqTf8Cpe6",
 *   "username":"urpRuqTf8Cpe6","password":"pxLsGVpsC9A5S"}
 * }]}
 * </pre>
 *
 * These objects are flattened into properties. The VCAP_APPLICATION object goes straight
 * to {@code vcap.application.*} in a fairly obvious way, and the VCAP_SERVICES object is
 * unwrapped so that it is a hash of objects with key equal to the service instance name
 * (e.g. "mysql" in the example above), and value equal to that instances properties, and
 * then flattened in the same way. E.g.
 *
 * <pre class="code">
 * vcap.application.instance_id: 2ce0ac627a6c8e47e936d829a3a47b5b
 * vcap.application.version: 0138c4a6-2a73-416b-aca0-572c09f7ca53
 * vcap.application.name: foo
 * vcap.application.uris[0]: foo.cfapps.io
 *
 * vcap.services.mysql.name: mysql
 * vcap.services.mysql.label: rds-mysql-1.0
 * vcap.services.mysql.credentials.name: d04fb13d27d964c62b267bbba1cffb9da
 * vcap.services.mysql.credentials.port: 3306
 * vcap.services.mysql.credentials.host: mysql-service-public.clqg2e2w3ecf.us-east-1.rds.amazonaws.com
 * vcap.services.mysql.credentials.username: urpRuqTf8Cpe6
 * vcap.services.mysql.credentials.password: pxLsGVpsC9A5S
 * ...
 * </pre>
 *
 * N.B. this initializer is mainly intended for informational use (the application and
 * instance ids are particularly useful). For service binding you might find that Spring
 * Cloud is more convenient and more robust against potential changes in Cloud Foundry.
 *
 * @author Dave Syer
 * @author Andy Wilkinson
 * @since 1.3.0
 */
public class CloudFoundryVcapEnvironmentPostProcessor
		implements EnvironmentPostProcessor, Ordered, ApplicationListener<ApplicationPreparedEvent> {

	private static final String VCAP_APPLICATION = "VCAP_APPLICATION";

	private static final String VCAP_SERVICES = "VCAP_SERVICES";

	private final Log logger;

	private final boolean switchableLogger;

	// Before ConfigFileApplicationListener so values there can use these ones
	private int order = ConfigDataEnvironmentPostProcessor.ORDER - 1;

	/**
	 * Create a new {@link CloudFoundryVcapEnvironmentPostProcessor} instance.
	 * @deprecated since 2.4.0 in favor of
	 * {@link #CloudFoundryVcapEnvironmentPostProcessor(Log)}
	 */
	@Deprecated
	public CloudFoundryVcapEnvironmentPostProcessor() {
		this.logger = new DeferredLog();
		this.switchableLogger = true;
	}

	/**
	 * Create a new {@link CloudFoundryVcapEnvironmentPostProcessor} instance.
	 * @param logger the logger to use
	 */
	public CloudFoundryVcapEnvironmentPostProcessor(Log logger) {
		this.logger = logger;
		this.switchableLogger = false;
	}

	public void setOrder(int order) {
		this.order = order;
	}

	@Override
	public int getOrder() {
		return this.order;
	}

	@Override
	public void postProcessEnvironment(ConfigurableEnvironment environment, SpringApplication application) {
		if (CloudPlatform.CLOUD_FOUNDRY.isActive(environment)) {
			Properties properties = new Properties();
			JsonParser jsonParser = JsonParserFactory.getJsonParser();
			addWithPrefix(properties, getPropertiesFromApplication(environment, jsonParser), "vcap.application.");
			addWithPrefix(properties, getPropertiesFromServices(environment, jsonParser), "vcap.services.");
			MutablePropertySources propertySources = environment.getPropertySources();
			if (propertySources.contains(CommandLinePropertySource.COMMAND_LINE_PROPERTY_SOURCE_NAME)) {
				propertySources.addAfter(CommandLinePropertySource.COMMAND_LINE_PROPERTY_SOURCE_NAME,
						new PropertiesPropertySource("vcap", properties));
			}
			else {
				propertySources.addFirst(new PropertiesPropertySource("vcap", properties));
			}
		}
	}

	/**
	 * Event listener used to switch logging.
	 * @deprecated since 2.4.0 in favor of only using {@link EnvironmentPostProcessor}
	 * callbacks
	 */
	@Deprecated
	@Override
	public void onApplicationEvent(ApplicationPreparedEvent event) {
		if (this.switchableLogger) {
			((DeferredLog) this.logger).switchTo(CloudFoundryVcapEnvironmentPostProcessor.class);
		}
	}

	private void addWithPrefix(Properties properties, Properties other, String prefix) {
		for (String key : other.stringPropertyNames()) {
			String prefixed = prefix + key;
			properties.setProperty(prefixed, other.getProperty(key));
		}
	}

	private Properties getPropertiesFromApplication(Environment environment, JsonParser parser) {
		Properties properties = new Properties();
		try {
			String property = environment.getProperty(VCAP_APPLICATION, "{}");
			Map<String, Object> map = parser.parseMap(property);
			extractPropertiesFromApplication(properties, map);
		}
		catch (Exception ex) {
			this.logger.error("Could not parse VCAP_APPLICATION", ex);
		}
		return properties;
	}

	private Properties getPropertiesFromServices(Environment environment, JsonParser parser) {
		Properties properties = new Properties();
		try {
			String property = environment.getProperty(VCAP_SERVICES, "{}");
			Map<String, Object> map = parser.parseMap(property);
			extractPropertiesFromServices(properties, map);
		}
		catch (Exception ex) {
			this.logger.error("Could not parse VCAP_SERVICES", ex);
		}
		return properties;
	}

	private void extractPropertiesFromApplication(Properties properties, Map<String, Object> map) {
		if (map != null) {
			flatten(properties, map, "");
		}
	}

	private void extractPropertiesFromServices(Properties properties, Map<String, Object> map) {
		if (map != null) {
			for (Object services : map.values()) {
				@SuppressWarnings("unchecked")
				List<Object> list = (List<Object>) services;
				for (Object object : list) {
					@SuppressWarnings("unchecked")
					Map<String, Object> service = (Map<String, Object>) object;
					String key = (String) service.get("name");
					if (key == null) {
						key = (String) service.get("label");
					}
					flatten(properties, service, key);
				}
			}
		}
	}

	@SuppressWarnings("unchecked")
	private void flatten(Properties properties, Map<String, Object> input, String path) {
		input.forEach((key, value) -> {
			String name = getPropertyName(path, key);
			if (value instanceof Map) {
				// Need a compound key
				flatten(properties, (Map<String, Object>) value, name);
			}
			else if (value instanceof Collection) {
				// Need a compound key
				Collection<Object> collection = (Collection<Object>) value;
				properties.put(name, StringUtils.collectionToCommaDelimitedString(collection));
				int count = 0;
				for (Object item : collection) {
					String itemKey = "[" + (count++) + "]";
					flatten(properties, Collections.singletonMap(itemKey, item), name);
				}
			}
			else if (value instanceof String) {
				properties.put(name, value);
			}
			else if (value instanceof Number) {
				properties.put(name, value.toString());
			}
			else if (value instanceof Boolean) {
				properties.put(name, value.toString());
			}
			else {
				properties.put(name, (value != null) ? value : "");
			}
		});
	}

	private String getPropertyName(String path, String key) {
		if (!StringUtils.hasText(path)) {
			return key;
		}
		if (key.startsWith("[")) {
			return path + key;
		}
		return path + "." + key;
	}

}
>>>>>>> 6755b480
<|MERGE_RESOLUTION|>--- conflicted
+++ resolved
@@ -1,235 +1,3 @@
-<<<<<<< HEAD
-/*
- * Copyright 2012-2019 the original author or authors.
- *
- * Licensed under the Apache License, Version 2.0 (the "License");
- * you may not use this file except in compliance with the License.
- * You may obtain a copy of the License at
- *
- *      https://www.apache.org/licenses/LICENSE-2.0
- *
- * Unless required by applicable law or agreed to in writing, software
- * distributed under the License is distributed on an "AS IS" BASIS,
- * WITHOUT WARRANTIES OR CONDITIONS OF ANY KIND, either express or implied.
- * See the License for the specific language governing permissions and
- * limitations under the License.
- */
-
-package org.springframework.boot.cloud;
-
-import java.util.Collection;
-import java.util.Collections;
-import java.util.List;
-import java.util.Map;
-import java.util.Properties;
-
-import org.apache.commons.logging.Log;
-import org.apache.commons.logging.LogFactory;
-
-import org.springframework.boot.SpringApplication;
-import org.springframework.boot.context.config.ConfigFileApplicationListener;
-import org.springframework.boot.env.EnvironmentPostProcessor;
-import org.springframework.boot.json.JsonParser;
-import org.springframework.boot.json.JsonParserFactory;
-import org.springframework.core.Ordered;
-import org.springframework.core.env.CommandLinePropertySource;
-import org.springframework.core.env.ConfigurableEnvironment;
-import org.springframework.core.env.Environment;
-import org.springframework.core.env.MutablePropertySources;
-import org.springframework.core.env.PropertiesPropertySource;
-import org.springframework.util.StringUtils;
-
-/**
- * An {@link EnvironmentPostProcessor} that knows where to find VCAP (a.k.a. Cloud
- * Foundry) meta data in the existing environment. It parses out the VCAP_APPLICATION and
- * VCAP_SERVICES meta data and dumps it in a form that is easily consumed by
- * {@link Environment} users. If the app is running in Cloud Foundry then both meta data
- * items are JSON objects encoded in OS environment variables. VCAP_APPLICATION is a
- * shallow hash with basic information about the application (name, instance id, instance
- * index, etc.), and VCAP_SERVICES is a hash of lists where the keys are service labels
- * and the values are lists of hashes of service instance meta data. Examples are:
- *
- * <pre class="code">
- * VCAP_APPLICATION: {"instance_id":"2ce0ac627a6c8e47e936d829a3a47b5b","instance_index":0,
- *   "version":"0138c4a6-2a73-416b-aca0-572c09f7ca53","name":"foo",
- *   "uris":["foo.cfapps.io"], ...}
- * VCAP_SERVICES: {"rds-mysql-1.0":[{"name":"mysql","label":"rds-mysql-1.0","plan":"10mb",
- *   "credentials":{"name":"d04fb13d27d964c62b267bbba1cffb9da","hostname":"mysql-service-public.clqg2e2w3ecf.us-east-1.rds.amazonaws.com",
- *   "host":"mysql-service-public.clqg2e2w3ecf.us-east-1.rds.amazonaws.com","port":3306,"user":"urpRuqTf8Cpe6",
- *   "username":"urpRuqTf8Cpe6","password":"pxLsGVpsC9A5S"}
- * }]}
- * </pre>
- *
- * These objects are flattened into properties. The VCAP_APPLICATION object goes straight
- * to {@code vcap.application.*} in a fairly obvious way, and the VCAP_SERVICES object is
- * unwrapped so that it is a hash of objects with key equal to the service instance name
- * (e.g. "mysql" in the example above), and value equal to that instances properties, and
- * then flattened in the same way. E.g.
- *
- * <pre class="code">
- * vcap.application.instance_id: 2ce0ac627a6c8e47e936d829a3a47b5b
- * vcap.application.version: 0138c4a6-2a73-416b-aca0-572c09f7ca53
- * vcap.application.name: foo
- * vcap.application.uris[0]: foo.cfapps.io
- *
- * vcap.services.mysql.name: mysql
- * vcap.services.mysql.label: rds-mysql-1.0
- * vcap.services.mysql.credentials.name: d04fb13d27d964c62b267bbba1cffb9da
- * vcap.services.mysql.credentials.port: 3306
- * vcap.services.mysql.credentials.host: mysql-service-public.clqg2e2w3ecf.us-east-1.rds.amazonaws.com
- * vcap.services.mysql.credentials.username: urpRuqTf8Cpe6
- * vcap.services.mysql.credentials.password: pxLsGVpsC9A5S
- * ...
- * </pre>
- *
- * N.B. this initializer is mainly intended for informational use (the application and
- * instance ids are particularly useful). For service binding you might find that Spring
- * Cloud is more convenient and more robust against potential changes in Cloud Foundry.
- *
- * @author Dave Syer
- * @author Andy Wilkinson
- * @since 1.3.0
- */
-public class CloudFoundryVcapEnvironmentPostProcessor implements EnvironmentPostProcessor, Ordered {
-
-	private static final Log logger = LogFactory.getLog(CloudFoundryVcapEnvironmentPostProcessor.class);
-
-	private static final String VCAP_APPLICATION = "VCAP_APPLICATION";
-
-	private static final String VCAP_SERVICES = "VCAP_SERVICES";
-
-	// Before ConfigFileApplicationListener so values there can use these ones
-	private int order = ConfigFileApplicationListener.DEFAULT_ORDER - 1;
-
-	public void setOrder(int order) {
-		this.order = order;
-	}
-
-	@Override
-	public int getOrder() {
-		return this.order;
-	}
-
-	@Override
-	public void postProcessEnvironment(ConfigurableEnvironment environment, SpringApplication application) {
-		if (CloudPlatform.CLOUD_FOUNDRY.isActive(environment)) {
-			Properties properties = new Properties();
-			JsonParser jsonParser = JsonParserFactory.getJsonParser();
-			addWithPrefix(properties, getPropertiesFromApplication(environment, jsonParser), "vcap.application.");
-			addWithPrefix(properties, getPropertiesFromServices(environment, jsonParser), "vcap.services.");
-			MutablePropertySources propertySources = environment.getPropertySources();
-			if (propertySources.contains(CommandLinePropertySource.COMMAND_LINE_PROPERTY_SOURCE_NAME)) {
-				propertySources.addAfter(CommandLinePropertySource.COMMAND_LINE_PROPERTY_SOURCE_NAME,
-						new PropertiesPropertySource("vcap", properties));
-			}
-			else {
-				propertySources.addFirst(new PropertiesPropertySource("vcap", properties));
-			}
-		}
-	}
-
-	private void addWithPrefix(Properties properties, Properties other, String prefix) {
-		for (String key : other.stringPropertyNames()) {
-			String prefixed = prefix + key;
-			properties.setProperty(prefixed, other.getProperty(key));
-		}
-	}
-
-	private Properties getPropertiesFromApplication(Environment environment, JsonParser parser) {
-		Properties properties = new Properties();
-		try {
-			String property = environment.getProperty(VCAP_APPLICATION, "{}");
-			Map<String, Object> map = parser.parseMap(property);
-			extractPropertiesFromApplication(properties, map);
-		}
-		catch (Exception ex) {
-			logger.error("Could not parse VCAP_APPLICATION", ex);
-		}
-		return properties;
-	}
-
-	private Properties getPropertiesFromServices(Environment environment, JsonParser parser) {
-		Properties properties = new Properties();
-		try {
-			String property = environment.getProperty(VCAP_SERVICES, "{}");
-			Map<String, Object> map = parser.parseMap(property);
-			extractPropertiesFromServices(properties, map);
-		}
-		catch (Exception ex) {
-			logger.error("Could not parse VCAP_SERVICES", ex);
-		}
-		return properties;
-	}
-
-	private void extractPropertiesFromApplication(Properties properties, Map<String, Object> map) {
-		if (map != null) {
-			flatten(properties, map, "");
-		}
-	}
-
-	private void extractPropertiesFromServices(Properties properties, Map<String, Object> map) {
-		if (map != null) {
-			for (Object services : map.values()) {
-				@SuppressWarnings("unchecked")
-				List<Object> list = (List<Object>) services;
-				for (Object object : list) {
-					@SuppressWarnings("unchecked")
-					Map<String, Object> service = (Map<String, Object>) object;
-					String key = (String) service.get("name");
-					if (key == null) {
-						key = (String) service.get("label");
-					}
-					flatten(properties, service, key);
-				}
-			}
-		}
-	}
-
-	@SuppressWarnings("unchecked")
-	private void flatten(Properties properties, Map<String, Object> input, String path) {
-		input.forEach((key, value) -> {
-			String name = getPropertyName(path, key);
-			if (value instanceof Map) {
-				// Need a compound key
-				flatten(properties, (Map<String, Object>) value, name);
-			}
-			else if (value instanceof Collection) {
-				// Need a compound key
-				Collection<Object> collection = (Collection<Object>) value;
-				properties.put(name, StringUtils.collectionToCommaDelimitedString(collection));
-				int count = 0;
-				for (Object item : collection) {
-					String itemKey = "[" + (count++) + "]";
-					flatten(properties, Collections.singletonMap(itemKey, item), name);
-				}
-			}
-			else if (value instanceof String) {
-				properties.put(name, value);
-			}
-			else if (value instanceof Number) {
-				properties.put(name, value.toString());
-			}
-			else if (value instanceof Boolean) {
-				properties.put(name, value.toString());
-			}
-			else {
-				properties.put(name, (value != null) ? value : "");
-			}
-		});
-	}
-
-	private String getPropertyName(String path, String key) {
-		if (!StringUtils.hasText(path)) {
-			return key;
-		}
-		if (key.startsWith("[")) {
-			return path + key;
-		}
-		return path + "." + key;
-	}
-
-}
-=======
 /*
  * Copyright 2012-2020 the original author or authors.
  *
@@ -497,5 +265,4 @@
 		return path + "." + key;
 	}
 
-}
->>>>>>> 6755b480
+}