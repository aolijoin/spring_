--- conflicted
+++ resolved
@@ -1,149 +1,3 @@
-<<<<<<< HEAD
-/*
- * Copyright 2012-2019 the original author or authors.
- *
- * Licensed under the Apache License, Version 2.0 (the "License");
- * you may not use this file except in compliance with the License.
- * You may obtain a copy of the License at
- *
- *      https://www.apache.org/licenses/LICENSE-2.0
- *
- * Unless required by applicable law or agreed to in writing, software
- * distributed under the License is distributed on an "AS IS" BASIS,
- * WITHOUT WARRANTIES OR CONDITIONS OF ANY KIND, either express or implied.
- * See the License for the specific language governing permissions and
- * limitations under the License.
- */
-
-package org.springframework.boot.cloud;
-
-import org.springframework.core.env.ConfigurableEnvironment;
-import org.springframework.core.env.EnumerablePropertySource;
-import org.springframework.core.env.Environment;
-import org.springframework.core.env.PropertySource;
-import org.springframework.core.env.StandardEnvironment;
-
-/**
- * Simple detection for well known cloud platforms. For more advanced cloud provider
- * integration consider the Spring Cloud project.
- *
- * @author Phillip Webb
- * @since 1.3.0
- * @see "https://cloud.spring.io"
- */
-public enum CloudPlatform {
-
-	/**
-	 * Cloud Foundry platform.
-	 */
-	CLOUD_FOUNDRY {
-
-		@Override
-		public boolean isActive(Environment environment) {
-			return environment.containsProperty("VCAP_APPLICATION") || environment.containsProperty("VCAP_SERVICES");
-		}
-
-	},
-
-	/**
-	 * Heroku platform.
-	 */
-	HEROKU {
-
-		@Override
-		public boolean isActive(Environment environment) {
-			return environment.containsProperty("DYNO");
-		}
-
-	},
-
-	/**
-	 * SAP Cloud platform.
-	 */
-	SAP {
-
-		@Override
-		public boolean isActive(Environment environment) {
-			return environment.containsProperty("HC_LANDSCAPE");
-		}
-
-	},
-
-	/**
-	 * Kubernetes platform.
-	 */
-	KUBERNETES {
-
-		private static final String SERVICE_HOST_SUFFIX = "_SERVICE_HOST";
-
-		private static final String SERVICE_PORT_SUFFIX = "_SERVICE_PORT";
-
-		@Override
-		public boolean isActive(Environment environment) {
-			if (environment instanceof ConfigurableEnvironment) {
-				return isActive((ConfigurableEnvironment) environment);
-			}
-			return false;
-		}
-
-		private boolean isActive(ConfigurableEnvironment environment) {
-			PropertySource<?> environmentPropertySource = environment.getPropertySources()
-					.get(StandardEnvironment.SYSTEM_ENVIRONMENT_PROPERTY_SOURCE_NAME);
-			if (environmentPropertySource instanceof EnumerablePropertySource) {
-				return isActive((EnumerablePropertySource<?>) environmentPropertySource);
-			}
-			return false;
-		}
-
-		private boolean isActive(EnumerablePropertySource<?> environmentPropertySource) {
-			for (String propertyName : environmentPropertySource.getPropertyNames()) {
-				if (propertyName.endsWith(SERVICE_HOST_SUFFIX)) {
-					String serviceName = propertyName.substring(0,
-							propertyName.length() - SERVICE_HOST_SUFFIX.length());
-					if (environmentPropertySource.getProperty(serviceName + SERVICE_PORT_SUFFIX) != null) {
-						return true;
-					}
-				}
-			}
-			return false;
-		}
-
-	};
-
-	/**
-	 * Determines if the platform is active (i.e. the application is running in it).
-	 * @param environment the environment
-	 * @return if the platform is active.
-	 */
-	public abstract boolean isActive(Environment environment);
-
-	/**
-	 * Returns if the platform is behind a load balancer and uses
-	 * {@literal X-Forwarded-For} headers.
-	 * @return if {@literal X-Forwarded-For} headers are used
-	 */
-	public boolean isUsingForwardHeaders() {
-		return true;
-	}
-
-	/**
-	 * Returns the active {@link CloudPlatform} or {@code null} if one cannot be deduced.
-	 * @param environment the environment
-	 * @return the {@link CloudPlatform} or {@code null}
-	 */
-	public static CloudPlatform getActive(Environment environment) {
-		if (environment != null) {
-			for (CloudPlatform cloudPlatform : values()) {
-				if (cloudPlatform.isActive(environment)) {
-					return cloudPlatform;
-				}
-			}
-		}
-		return null;
-	}
-
-}
-=======
 /*
  * Copyright 2012-2020 the original author or authors.
  *
@@ -349,5 +203,4 @@
 		return null;
 	}
 
-}
->>>>>>> 6755b480
+}