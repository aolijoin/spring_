--- conflicted
+++ resolved
@@ -1,191 +1,3 @@
-<<<<<<< HEAD
-/*
- * Copyright 2012-2019 the original author or authors.
- *
- * Licensed under the Apache License, Version 2.0 (the "License");
- * you may not use this file except in compliance with the License.
- * You may obtain a copy of the License at
- *
- *      https://www.apache.org/licenses/LICENSE-2.0
- *
- * Unless required by applicable law or agreed to in writing, software
- * distributed under the License is distributed on an "AS IS" BASIS,
- * WITHOUT WARRANTIES OR CONDITIONS OF ANY KIND, either express or implied.
- * See the License for the specific language governing permissions and
- * limitations under the License.
- */
-
-package org.springframework.boot.context.properties;
-
-import java.util.ArrayList;
-import java.util.List;
-import java.util.function.Consumer;
-import java.util.stream.Collectors;
-
-import org.springframework.beans.BeansException;
-import org.springframework.beans.PropertyEditorRegistry;
-import org.springframework.boot.context.properties.bind.BindHandler;
-import org.springframework.boot.context.properties.bind.BindResult;
-import org.springframework.boot.context.properties.bind.Bindable;
-import org.springframework.boot.context.properties.bind.Binder;
-import org.springframework.boot.context.properties.bind.PropertySourcesPlaceholdersResolver;
-import org.springframework.boot.context.properties.bind.handler.IgnoreErrorsBindHandler;
-import org.springframework.boot.context.properties.bind.handler.IgnoreTopLevelConverterNotFoundBindHandler;
-import org.springframework.boot.context.properties.bind.handler.NoUnboundElementsBindHandler;
-import org.springframework.boot.context.properties.bind.validation.ValidationBindHandler;
-import org.springframework.boot.context.properties.source.ConfigurationPropertySource;
-import org.springframework.boot.context.properties.source.ConfigurationPropertySources;
-import org.springframework.boot.context.properties.source.UnboundElementsSourceFilter;
-import org.springframework.context.ApplicationContext;
-import org.springframework.context.ApplicationContextAware;
-import org.springframework.context.ConfigurableApplicationContext;
-import org.springframework.core.convert.ConversionService;
-import org.springframework.core.env.PropertySources;
-import org.springframework.util.Assert;
-import org.springframework.validation.Validator;
-import org.springframework.validation.annotation.Validated;
-
-/**
- * Internal class by the {@link ConfigurationPropertiesBindingPostProcessor} to handle the
- * actual {@link ConfigurationProperties @ConfigurationProperties} binding.
- *
- * @author Stephane Nicoll
- * @author Phillip Webb
- */
-class ConfigurationPropertiesBinder implements ApplicationContextAware {
-
-	/**
-	 * The bean name that this binder is registered with.
-	 */
-	static final String BEAN_NAME = "org.springframework.boot.context.internalConfigurationPropertiesBinder";
-
-	private final String validatorBeanName;
-
-	private ApplicationContext applicationContext;
-
-	private PropertySources propertySources;
-
-	private Validator configurationPropertiesValidator;
-
-	private boolean jsr303Present;
-
-	private volatile Validator jsr303Validator;
-
-	private volatile Binder binder;
-
-	ConfigurationPropertiesBinder(String validatorBeanName) {
-		this.validatorBeanName = validatorBeanName;
-	}
-
-	@Override
-	public void setApplicationContext(ApplicationContext applicationContext) throws BeansException {
-		this.applicationContext = applicationContext;
-		this.propertySources = new PropertySourcesDeducer(applicationContext).getPropertySources();
-		this.configurationPropertiesValidator = getConfigurationPropertiesValidator(applicationContext,
-				this.validatorBeanName);
-		this.jsr303Present = ConfigurationPropertiesJsr303Validator.isJsr303Present(applicationContext);
-	}
-
-	<T> BindResult<T> bind(Bindable<T> target) {
-		ConfigurationProperties annotation = getAnnotation(target);
-		BindHandler bindHandler = getBindHandler(target, annotation);
-		return getBinder().bind(annotation.prefix(), target, bindHandler);
-	}
-
-	<T> T bindOrCreate(Bindable<T> target) {
-		ConfigurationProperties annotation = getAnnotation(target);
-		BindHandler bindHandler = getBindHandler(target, annotation);
-		return getBinder().bindOrCreate(annotation.prefix(), target, bindHandler);
-	}
-
-	private <T> ConfigurationProperties getAnnotation(Bindable<?> target) {
-		ConfigurationProperties annotation = target.getAnnotation(ConfigurationProperties.class);
-		Assert.state(annotation != null, () -> "Missing @ConfigurationProperties on " + target);
-		return annotation;
-	}
-
-	private Validator getConfigurationPropertiesValidator(ApplicationContext applicationContext,
-			String validatorBeanName) {
-		if (applicationContext.containsBean(validatorBeanName)) {
-			return applicationContext.getBean(validatorBeanName, Validator.class);
-		}
-		return null;
-	}
-
-	private <T> BindHandler getBindHandler(Bindable<T> target, ConfigurationProperties annotation) {
-		List<Validator> validators = getValidators(target);
-		BindHandler handler = new IgnoreTopLevelConverterNotFoundBindHandler();
-		if (annotation.ignoreInvalidFields()) {
-			handler = new IgnoreErrorsBindHandler(handler);
-		}
-		if (!annotation.ignoreUnknownFields()) {
-			UnboundElementsSourceFilter filter = new UnboundElementsSourceFilter();
-			handler = new NoUnboundElementsBindHandler(handler, filter);
-		}
-		if (!validators.isEmpty()) {
-			handler = new ValidationBindHandler(handler, validators.toArray(new Validator[0]));
-		}
-		for (ConfigurationPropertiesBindHandlerAdvisor advisor : getBindHandlerAdvisors()) {
-			handler = advisor.apply(handler);
-		}
-		return handler;
-	}
-
-	private List<Validator> getValidators(Bindable<?> target) {
-		List<Validator> validators = new ArrayList<>(3);
-		if (this.configurationPropertiesValidator != null) {
-			validators.add(this.configurationPropertiesValidator);
-		}
-		if (this.jsr303Present && target.getAnnotation(Validated.class) != null) {
-			validators.add(getJsr303Validator());
-		}
-		if (target.getValue() != null && target.getValue().get() instanceof Validator) {
-			validators.add((Validator) target.getValue().get());
-		}
-		return validators;
-	}
-
-	private Validator getJsr303Validator() {
-		if (this.jsr303Validator == null) {
-			this.jsr303Validator = new ConfigurationPropertiesJsr303Validator(this.applicationContext);
-		}
-		return this.jsr303Validator;
-	}
-
-	private List<ConfigurationPropertiesBindHandlerAdvisor> getBindHandlerAdvisors() {
-		return this.applicationContext.getBeanProvider(ConfigurationPropertiesBindHandlerAdvisor.class).orderedStream()
-				.collect(Collectors.toList());
-	}
-
-	private Binder getBinder() {
-		if (this.binder == null) {
-			this.binder = new Binder(getConfigurationPropertySources(), getPropertySourcesPlaceholdersResolver(),
-					getConversionService(), getPropertyEditorInitializer());
-		}
-		return this.binder;
-	}
-
-	private Iterable<ConfigurationPropertySource> getConfigurationPropertySources() {
-		return ConfigurationPropertySources.from(this.propertySources);
-	}
-
-	private PropertySourcesPlaceholdersResolver getPropertySourcesPlaceholdersResolver() {
-		return new PropertySourcesPlaceholdersResolver(this.propertySources);
-	}
-
-	private ConversionService getConversionService() {
-		return new ConversionServiceDeducer(this.applicationContext).getConversionService();
-	}
-
-	private Consumer<PropertyEditorRegistry> getPropertyEditorInitializer() {
-		if (this.applicationContext instanceof ConfigurableApplicationContext) {
-			return ((ConfigurableApplicationContext) this.applicationContext).getBeanFactory()::copyRegisteredEditorsTo;
-		}
-		return null;
-	}
-
-}
-=======
 /*
  * Copyright 2012-2021 the original author or authors.
  *
@@ -446,5 +258,4 @@
 
 	}
 
-}
->>>>>>> 6755b480
+}