--- conflicted
+++ resolved
@@ -1,173 +1,3 @@
-<<<<<<< HEAD
-/*
- * Copyright 2012-2019 the original author or authors.
- *
- * Licensed under the Apache License, Version 2.0 (the "License");
- * you may not use this file except in compliance with the License.
- * You may obtain a copy of the License at
- *
- *      https://www.apache.org/licenses/LICENSE-2.0
- *
- * Unless required by applicable law or agreed to in writing, software
- * distributed under the License is distributed on an "AS IS" BASIS,
- * WITHOUT WARRANTIES OR CONDITIONS OF ANY KIND, either express or implied.
- * See the License for the specific language governing permissions and
- * limitations under the License.
- */
-
-package org.springframework.boot.context.properties.bind;
-
-import java.util.NoSuchElementException;
-import java.util.function.Consumer;
-import java.util.function.Function;
-import java.util.function.Supplier;
-
-import org.springframework.beans.BeanUtils;
-import org.springframework.util.Assert;
-import org.springframework.util.ObjectUtils;
-
-/**
- * A container object to return the result of a {@link Binder} bind operation. May contain
- * either a successfully bound object or an empty result.
- *
- * @param <T> the result type
- * @author Phillip Webb
- * @author Madhura Bhave
- * @since 2.0.0
- */
-public final class BindResult<T> {
-
-	private static final BindResult<?> UNBOUND = new BindResult<>(null);
-
-	private final T value;
-
-	private BindResult(T value) {
-		this.value = value;
-	}
-
-	/**
-	 * Return the object that was bound or throw a {@link NoSuchElementException} if no
-	 * value was bound.
-	 * @return the bound value (never {@code null})
-	 * @throws NoSuchElementException if no value was bound
-	 * @see #isBound()
-	 */
-	public T get() throws NoSuchElementException {
-		if (this.value == null) {
-			throw new NoSuchElementException("No value bound");
-		}
-		return this.value;
-	}
-
-	/**
-	 * Returns {@code true} if a result was bound.
-	 * @return if a result was bound
-	 */
-	public boolean isBound() {
-		return (this.value != null);
-	}
-
-	/**
-	 * Invoke the specified consumer with the bound value, or do nothing if no value has
-	 * been bound.
-	 * @param consumer block to execute if a value has been bound
-	 */
-	public void ifBound(Consumer<? super T> consumer) {
-		Assert.notNull(consumer, "Consumer must not be null");
-		if (this.value != null) {
-			consumer.accept(this.value);
-		}
-	}
-
-	/**
-	 * Apply the provided mapping function to the bound value, or return an updated
-	 * unbound result if no value has been bound.
-	 * @param <U> the type of the result of the mapping function
-	 * @param mapper a mapping function to apply to the bound value. The mapper will not
-	 * be invoked if no value has been bound.
-	 * @return an {@code BindResult} describing the result of applying a mapping function
-	 * to the value of this {@code BindResult}.
-	 */
-	public <U> BindResult<U> map(Function<? super T, ? extends U> mapper) {
-		Assert.notNull(mapper, "Mapper must not be null");
-		return of((this.value != null) ? mapper.apply(this.value) : null);
-	}
-
-	/**
-	 * Return the object that was bound, or {@code other} if no value has been bound.
-	 * @param other the value to be returned if there is no bound value (may be
-	 * {@code null})
-	 * @return the value, if bound, otherwise {@code other}
-	 */
-	public T orElse(T other) {
-		return (this.value != null) ? this.value : other;
-	}
-
-	/**
-	 * Return the object that was bound, or the result of invoking {@code other} if no
-	 * value has been bound.
-	 * @param other a {@link Supplier} of the value to be returned if there is no bound
-	 * value
-	 * @return the value, if bound, otherwise the supplied {@code other}
-	 */
-	public T orElseGet(Supplier<? extends T> other) {
-		return (this.value != null) ? this.value : other.get();
-	}
-
-	/**
-	 * Return the object that was bound, or a new instance of the specified class if no
-	 * value has been bound.
-	 * @param type the type to create if no value was bound
-	 * @return the value, if bound, otherwise a new instance of {@code type}
-	 * @deprecated since 2.2.0 in favor of {@link Binder#bindOrCreate}
-	 */
-	@Deprecated
-	public T orElseCreate(Class<? extends T> type) {
-		Assert.notNull(type, "Type must not be null");
-		return (this.value != null) ? this.value : BeanUtils.instantiateClass(type);
-	}
-
-	/**
-	 * Return the object that was bound, or throw an exception to be created by the
-	 * provided supplier if no value has been bound.
-	 * @param <X> the type of the exception to be thrown
-	 * @param exceptionSupplier the supplier which will return the exception to be thrown
-	 * @return the present value
-	 * @throws X if there is no value present
-	 */
-	public <X extends Throwable> T orElseThrow(Supplier<? extends X> exceptionSupplier) throws X {
-		if (this.value == null) {
-			throw exceptionSupplier.get();
-		}
-		return this.value;
-	}
-
-	@Override
-	public boolean equals(Object obj) {
-		if (this == obj) {
-			return true;
-		}
-		if (obj == null || getClass() != obj.getClass()) {
-			return false;
-		}
-		return ObjectUtils.nullSafeEquals(this.value, ((BindResult<?>) obj).value);
-	}
-
-	@Override
-	public int hashCode() {
-		return ObjectUtils.nullSafeHashCode(this.value);
-	}
-
-	@SuppressWarnings("unchecked")
-	static <T> BindResult<T> of(T value) {
-		if (value == null) {
-			return (BindResult<T>) UNBOUND;
-		}
-		return new BindResult<>(value);
-	}
-
-}
-=======
 /*
  * Copyright 2012-2020 the original author or authors.
  *
@@ -321,5 +151,4 @@
 		return new BindResult<>(value);
 	}
 
-}
->>>>>>> 6755b480
+}