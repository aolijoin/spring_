<<<<<<< HEAD
/*
 * Copyright 2012-2019 the original author or authors.
 *
 * Licensed under the Apache License, Version 2.0 (the "License");
 * you may not use this file except in compliance with the License.
 * You may obtain a copy of the License at
 *
 *      https://www.apache.org/licenses/LICENSE-2.0
 *
 * Unless required by applicable law or agreed to in writing, software
 * distributed under the License is distributed on an "AS IS" BASIS,
 * WITHOUT WARRANTIES OR CONDITIONS OF ANY KIND, either express or implied.
 * See the License for the specific language governing permissions and
 * limitations under the License.
 */

package org.springframework.boot.context.properties.bind;

import java.lang.annotation.Annotation;
import java.lang.reflect.Array;
import java.util.List;
import java.util.Map;
import java.util.Set;
import java.util.function.Supplier;

import org.springframework.core.ResolvableType;
import org.springframework.core.style.ToStringCreator;
import org.springframework.util.Assert;
import org.springframework.util.ObjectUtils;

/**
 * Source that can be bound by a {@link Binder}.
 *
 * @param <T> the source type
 * @author Phillip Webb
 * @author Madhura Bhave
 * @since 2.0.0
 * @see Bindable#of(Class)
 * @see Bindable#of(ResolvableType)
 */
public final class Bindable<T> {

	private static final Annotation[] NO_ANNOTATIONS = {};

	private final ResolvableType type;

	private final ResolvableType boxedType;

	private final Supplier<T> value;

	private final Annotation[] annotations;

	private Bindable(ResolvableType type, ResolvableType boxedType, Supplier<T> value, Annotation[] annotations) {
		this.type = type;
		this.boxedType = boxedType;
		this.value = value;
		this.annotations = annotations;
	}

	/**
	 * Return the type of the item to bind.
	 * @return the type being bound
	 */
	public ResolvableType getType() {
		return this.type;
	}

	/**
	 * Return the boxed type of the item to bind.
	 * @return the boxed type for the item being bound
	 */
	public ResolvableType getBoxedType() {
		return this.boxedType;
	}

	/**
	 * Return a supplier that provides the object value or {@code null}.
	 * @return the value or {@code null}
	 */
	public Supplier<T> getValue() {
		return this.value;
	}

	/**
	 * Return any associated annotations that could affect binding.
	 * @return the associated annotations
	 */
	public Annotation[] getAnnotations() {
		return this.annotations;
	}

	/**
	 * Return a single associated annotations that could affect binding.
	 * @param <A> the annotation type
	 * @param type annotation type
	 * @return the associated annotation or {@code null}
	 */
	@SuppressWarnings("unchecked")
	public <A extends Annotation> A getAnnotation(Class<A> type) {
		for (Annotation annotation : this.annotations) {
			if (type.isInstance(annotation)) {
				return (A) annotation;
			}
		}
		return null;
	}

	@Override
	public boolean equals(Object obj) {
		if (this == obj) {
			return true;
		}
		if (obj == null || getClass() != obj.getClass()) {
			return false;
		}
		Bindable<?> other = (Bindable<?>) obj;
		boolean result = true;
		result = result && nullSafeEquals(this.type.resolve(), other.type.resolve());
		result = result && nullSafeEquals(this.annotations, other.annotations);
		return result;
	}

	@Override
	public int hashCode() {
		final int prime = 31;
		int result = 1;
		result = prime * result + ObjectUtils.nullSafeHashCode(this.type);
		result = prime * result + ObjectUtils.nullSafeHashCode(this.annotations);
		return result;
	}

	@Override
	public String toString() {
		ToStringCreator creator = new ToStringCreator(this);
		creator.append("type", this.type);
		creator.append("value", (this.value != null) ? "provided" : "none");
		creator.append("annotations", this.annotations);
		return creator.toString();
	}

	private boolean nullSafeEquals(Object o1, Object o2) {
		return ObjectUtils.nullSafeEquals(o1, o2);
	}

	/**
	 * Create an updated {@link Bindable} instance with the specified annotations.
	 * @param annotations the annotations
	 * @return an updated {@link Bindable}
	 */
	public Bindable<T> withAnnotations(Annotation... annotations) {
		return new Bindable<>(this.type, this.boxedType, this.value,
				(annotations != null) ? annotations : NO_ANNOTATIONS);
	}

	/**
	 * Create an updated {@link Bindable} instance with an existing value.
	 * @param existingValue the existing value
	 * @return an updated {@link Bindable}
	 */
	public Bindable<T> withExistingValue(T existingValue) {
		Assert.isTrue(
				existingValue == null || this.type.isArray() || this.boxedType.resolve().isInstance(existingValue),
				() -> "ExistingValue must be an instance of " + this.type);
		Supplier<T> value = (existingValue != null) ? () -> existingValue : null;
		return new Bindable<>(this.type, this.boxedType, value, NO_ANNOTATIONS);
	}

	/**
	 * Create an updated {@link Bindable} instance with a value supplier.
	 * @param suppliedValue the supplier for the value
	 * @return an updated {@link Bindable}
	 */
	public Bindable<T> withSuppliedValue(Supplier<T> suppliedValue) {
		return new Bindable<>(this.type, this.boxedType, suppliedValue, NO_ANNOTATIONS);
	}

	/**
	 * Create a new {@link Bindable} of the type of the specified instance with an
	 * existing value equal to the instance.
	 * @param <T> the source type
	 * @param instance the instance (must not be {@code null})
	 * @return a {@link Bindable} instance
	 * @see #of(ResolvableType)
	 * @see #withExistingValue(Object)
	 */
	@SuppressWarnings("unchecked")
	public static <T> Bindable<T> ofInstance(T instance) {
		Assert.notNull(instance, "Instance must not be null");
		Class<T> type = (Class<T>) instance.getClass();
		return of(type).withExistingValue(instance);
	}

	/**
	 * Create a new {@link Bindable} of the specified type.
	 * @param <T> the source type
	 * @param type the type (must not be {@code null})
	 * @return a {@link Bindable} instance
	 * @see #of(ResolvableType)
	 */
	public static <T> Bindable<T> of(Class<T> type) {
		Assert.notNull(type, "Type must not be null");
		return of(ResolvableType.forClass(type));
	}

	/**
	 * Create a new {@link Bindable} {@link List} of the specified element type.
	 * @param <E> the element type
	 * @param elementType the list element type
	 * @return a {@link Bindable} instance
	 */
	public static <E> Bindable<List<E>> listOf(Class<E> elementType) {
		return of(ResolvableType.forClassWithGenerics(List.class, elementType));
	}

	/**
	 * Create a new {@link Bindable} {@link Set} of the specified element type.
	 * @param <E> the element type
	 * @param elementType the set element type
	 * @return a {@link Bindable} instance
	 */
	public static <E> Bindable<Set<E>> setOf(Class<E> elementType) {
		return of(ResolvableType.forClassWithGenerics(Set.class, elementType));
	}

	/**
	 * Create a new {@link Bindable} {@link Map} of the specified key and value type.
	 * @param <K> the key type
	 * @param <V> the value type
	 * @param keyType the map key type
	 * @param valueType the map value type
	 * @return a {@link Bindable} instance
	 */
	public static <K, V> Bindable<Map<K, V>> mapOf(Class<K> keyType, Class<V> valueType) {
		return of(ResolvableType.forClassWithGenerics(Map.class, keyType, valueType));
	}

	/**
	 * Create a new {@link Bindable} of the specified type.
	 * @param <T> the source type
	 * @param type the type (must not be {@code null})
	 * @return a {@link Bindable} instance
	 * @see #of(Class)
	 */
	public static <T> Bindable<T> of(ResolvableType type) {
		Assert.notNull(type, "Type must not be null");
		ResolvableType boxedType = box(type);
		return new Bindable<>(type, boxedType, null, NO_ANNOTATIONS);
	}

	private static ResolvableType box(ResolvableType type) {
		Class<?> resolved = type.resolve();
		if (resolved != null && resolved.isPrimitive()) {
			Object array = Array.newInstance(resolved, 1);
			Class<?> wrapperType = Array.get(array, 0).getClass();
			return ResolvableType.forClass(wrapperType);
		}
		if (resolved != null && resolved.isArray()) {
			return ResolvableType.forArrayComponent(box(type.getComponentType()));
		}
		return type;
	}

}
=======
/*
 * Copyright 2012-2021 the original author or authors.
 *
 * Licensed under the Apache License, Version 2.0 (the "License");
 * you may not use this file except in compliance with the License.
 * You may obtain a copy of the License at
 *
 *      https://www.apache.org/licenses/LICENSE-2.0
 *
 * Unless required by applicable law or agreed to in writing, software
 * distributed under the License is distributed on an "AS IS" BASIS,
 * WITHOUT WARRANTIES OR CONDITIONS OF ANY KIND, either express or implied.
 * See the License for the specific language governing permissions and
 * limitations under the License.
 */

package org.springframework.boot.context.properties.bind;

import java.lang.annotation.Annotation;
import java.lang.reflect.Array;
import java.util.Arrays;
import java.util.EnumSet;
import java.util.List;
import java.util.Map;
import java.util.Set;
import java.util.function.Supplier;

import org.springframework.boot.context.properties.source.ConfigurationProperty;
import org.springframework.core.ResolvableType;
import org.springframework.core.style.ToStringCreator;
import org.springframework.util.Assert;
import org.springframework.util.ObjectUtils;

/**
 * Source that can be bound by a {@link Binder}.
 *
 * @param <T> the source type
 * @author Phillip Webb
 * @author Madhura Bhave
 * @since 2.0.0
 * @see Bindable#of(Class)
 * @see Bindable#of(ResolvableType)
 */
public final class Bindable<T> {

	private static final Annotation[] NO_ANNOTATIONS = {};

	private static final EnumSet<BindRestriction> NO_BIND_RESTRICTIONS = EnumSet.noneOf(BindRestriction.class);

	private final ResolvableType type;

	private final ResolvableType boxedType;

	private final Supplier<T> value;

	private final Annotation[] annotations;

	private final EnumSet<BindRestriction> bindRestrictions;

	private Bindable(ResolvableType type, ResolvableType boxedType, Supplier<T> value, Annotation[] annotations,
			EnumSet<BindRestriction> bindRestrictions) {
		this.type = type;
		this.boxedType = boxedType;
		this.value = value;
		this.annotations = annotations;
		this.bindRestrictions = bindRestrictions;
	}

	/**
	 * Return the type of the item to bind.
	 * @return the type being bound
	 */
	public ResolvableType getType() {
		return this.type;
	}

	/**
	 * Return the boxed type of the item to bind.
	 * @return the boxed type for the item being bound
	 */
	public ResolvableType getBoxedType() {
		return this.boxedType;
	}

	/**
	 * Return a supplier that provides the object value or {@code null}.
	 * @return the value or {@code null}
	 */
	public Supplier<T> getValue() {
		return this.value;
	}

	/**
	 * Return any associated annotations that could affect binding.
	 * @return the associated annotations
	 */
	public Annotation[] getAnnotations() {
		return this.annotations;
	}

	/**
	 * Return a single associated annotations that could affect binding.
	 * @param <A> the annotation type
	 * @param type annotation type
	 * @return the associated annotation or {@code null}
	 */
	@SuppressWarnings("unchecked")
	public <A extends Annotation> A getAnnotation(Class<A> type) {
		for (Annotation annotation : this.annotations) {
			if (type.isInstance(annotation)) {
				return (A) annotation;
			}
		}
		return null;
	}

	/**
	 * Returns {@code true} if the specified bind restriction has been added.
	 * @param bindRestriction the bind restriction to check
	 * @return if the bind restriction has been added
	 * @since 2.5.0
	 */
	public boolean hasBindRestriction(BindRestriction bindRestriction) {
		return this.bindRestrictions.contains(bindRestriction);
	}

	@Override
	public boolean equals(Object obj) {
		if (this == obj) {
			return true;
		}
		if (obj == null || getClass() != obj.getClass()) {
			return false;
		}
		Bindable<?> other = (Bindable<?>) obj;
		boolean result = true;
		result = result && nullSafeEquals(this.type.resolve(), other.type.resolve());
		result = result && nullSafeEquals(this.annotations, other.annotations);
		result = result && nullSafeEquals(this.bindRestrictions, other.bindRestrictions);
		return result;
	}

	@Override
	public int hashCode() {
		final int prime = 31;
		int result = 1;
		result = prime * result + ObjectUtils.nullSafeHashCode(this.type);
		result = prime * result + ObjectUtils.nullSafeHashCode(this.annotations);
		result = prime * result + ObjectUtils.nullSafeHashCode(this.bindRestrictions);
		return result;
	}

	@Override
	public String toString() {
		ToStringCreator creator = new ToStringCreator(this);
		creator.append("type", this.type);
		creator.append("value", (this.value != null) ? "provided" : "none");
		creator.append("annotations", this.annotations);
		return creator.toString();
	}

	private boolean nullSafeEquals(Object o1, Object o2) {
		return ObjectUtils.nullSafeEquals(o1, o2);
	}

	/**
	 * Create an updated {@link Bindable} instance with the specified annotations.
	 * @param annotations the annotations
	 * @return an updated {@link Bindable}
	 */
	public Bindable<T> withAnnotations(Annotation... annotations) {
		return new Bindable<>(this.type, this.boxedType, this.value,
				(annotations != null) ? annotations : NO_ANNOTATIONS, NO_BIND_RESTRICTIONS);
	}

	/**
	 * Create an updated {@link Bindable} instance with an existing value.
	 * @param existingValue the existing value
	 * @return an updated {@link Bindable}
	 */
	public Bindable<T> withExistingValue(T existingValue) {
		Assert.isTrue(
				existingValue == null || this.type.isArray() || this.boxedType.resolve().isInstance(existingValue),
				() -> "ExistingValue must be an instance of " + this.type);
		Supplier<T> value = (existingValue != null) ? () -> existingValue : null;
		return new Bindable<>(this.type, this.boxedType, value, this.annotations, this.bindRestrictions);
	}

	/**
	 * Create an updated {@link Bindable} instance with a value supplier.
	 * @param suppliedValue the supplier for the value
	 * @return an updated {@link Bindable}
	 */
	public Bindable<T> withSuppliedValue(Supplier<T> suppliedValue) {
		return new Bindable<>(this.type, this.boxedType, suppliedValue, this.annotations, this.bindRestrictions);
	}

	/**
	 * Create an updated {@link Bindable} instance with additional bind restrictions.
	 * @param additionalRestrictions any additional restrictions to apply
	 * @return an updated {@link Bindable}
	 * @since 2.5.0
	 */
	public Bindable<T> withBindRestrictions(BindRestriction... additionalRestrictions) {
		EnumSet<BindRestriction> bindRestrictions = EnumSet.copyOf(this.bindRestrictions);
		bindRestrictions.addAll(Arrays.asList(additionalRestrictions));
		return new Bindable<>(this.type, this.boxedType, this.value, this.annotations, bindRestrictions);
	}

	/**
	 * Create a new {@link Bindable} of the type of the specified instance with an
	 * existing value equal to the instance.
	 * @param <T> the source type
	 * @param instance the instance (must not be {@code null})
	 * @return a {@link Bindable} instance
	 * @see #of(ResolvableType)
	 * @see #withExistingValue(Object)
	 */
	@SuppressWarnings("unchecked")
	public static <T> Bindable<T> ofInstance(T instance) {
		Assert.notNull(instance, "Instance must not be null");
		Class<T> type = (Class<T>) instance.getClass();
		return of(type).withExistingValue(instance);
	}

	/**
	 * Create a new {@link Bindable} of the specified type.
	 * @param <T> the source type
	 * @param type the type (must not be {@code null})
	 * @return a {@link Bindable} instance
	 * @see #of(ResolvableType)
	 */
	public static <T> Bindable<T> of(Class<T> type) {
		Assert.notNull(type, "Type must not be null");
		return of(ResolvableType.forClass(type));
	}

	/**
	 * Create a new {@link Bindable} {@link List} of the specified element type.
	 * @param <E> the element type
	 * @param elementType the list element type
	 * @return a {@link Bindable} instance
	 */
	public static <E> Bindable<List<E>> listOf(Class<E> elementType) {
		return of(ResolvableType.forClassWithGenerics(List.class, elementType));
	}

	/**
	 * Create a new {@link Bindable} {@link Set} of the specified element type.
	 * @param <E> the element type
	 * @param elementType the set element type
	 * @return a {@link Bindable} instance
	 */
	public static <E> Bindable<Set<E>> setOf(Class<E> elementType) {
		return of(ResolvableType.forClassWithGenerics(Set.class, elementType));
	}

	/**
	 * Create a new {@link Bindable} {@link Map} of the specified key and value type.
	 * @param <K> the key type
	 * @param <V> the value type
	 * @param keyType the map key type
	 * @param valueType the map value type
	 * @return a {@link Bindable} instance
	 */
	public static <K, V> Bindable<Map<K, V>> mapOf(Class<K> keyType, Class<V> valueType) {
		return of(ResolvableType.forClassWithGenerics(Map.class, keyType, valueType));
	}

	/**
	 * Create a new {@link Bindable} of the specified type.
	 * @param <T> the source type
	 * @param type the type (must not be {@code null})
	 * @return a {@link Bindable} instance
	 * @see #of(Class)
	 */
	public static <T> Bindable<T> of(ResolvableType type) {
		Assert.notNull(type, "Type must not be null");
		ResolvableType boxedType = box(type);
		return new Bindable<>(type, boxedType, null, NO_ANNOTATIONS, NO_BIND_RESTRICTIONS);
	}

	private static ResolvableType box(ResolvableType type) {
		Class<?> resolved = type.resolve();
		if (resolved != null && resolved.isPrimitive()) {
			Object array = Array.newInstance(resolved, 1);
			Class<?> wrapperType = Array.get(array, 0).getClass();
			return ResolvableType.forClass(wrapperType);
		}
		if (resolved != null && resolved.isArray()) {
			return ResolvableType.forArrayComponent(box(type.getComponentType()));
		}
		return type;
	}

	/**
	 * Restrictions that can be applied when binding values.
	 *
	 * @since 2.5.0
	 */
	public enum BindRestriction {

		/**
		 * Do not bind direct {@link ConfigurationProperty} matches.
		 */
		NO_DIRECT_PROPERTY

	}

}
>>>>>>> 6755b480
<|MERGE_RESOLUTION|>--- conflicted
+++ resolved
@@ -1,268 +1,3 @@
-<<<<<<< HEAD
-/*
- * Copyright 2012-2019 the original author or authors.
- *
- * Licensed under the Apache License, Version 2.0 (the "License");
- * you may not use this file except in compliance with the License.
- * You may obtain a copy of the License at
- *
- *      https://www.apache.org/licenses/LICENSE-2.0
- *
- * Unless required by applicable law or agreed to in writing, software
- * distributed under the License is distributed on an "AS IS" BASIS,
- * WITHOUT WARRANTIES OR CONDITIONS OF ANY KIND, either express or implied.
- * See the License for the specific language governing permissions and
- * limitations under the License.
- */
-
-package org.springframework.boot.context.properties.bind;
-
-import java.lang.annotation.Annotation;
-import java.lang.reflect.Array;
-import java.util.List;
-import java.util.Map;
-import java.util.Set;
-import java.util.function.Supplier;
-
-import org.springframework.core.ResolvableType;
-import org.springframework.core.style.ToStringCreator;
-import org.springframework.util.Assert;
-import org.springframework.util.ObjectUtils;
-
-/**
- * Source that can be bound by a {@link Binder}.
- *
- * @param <T> the source type
- * @author Phillip Webb
- * @author Madhura Bhave
- * @since 2.0.0
- * @see Bindable#of(Class)
- * @see Bindable#of(ResolvableType)
- */
-public final class Bindable<T> {
-
-	private static final Annotation[] NO_ANNOTATIONS = {};
-
-	private final ResolvableType type;
-
-	private final ResolvableType boxedType;
-
-	private final Supplier<T> value;
-
-	private final Annotation[] annotations;
-
-	private Bindable(ResolvableType type, ResolvableType boxedType, Supplier<T> value, Annotation[] annotations) {
-		this.type = type;
-		this.boxedType = boxedType;
-		this.value = value;
-		this.annotations = annotations;
-	}
-
-	/**
-	 * Return the type of the item to bind.
-	 * @return the type being bound
-	 */
-	public ResolvableType getType() {
-		return this.type;
-	}
-
-	/**
-	 * Return the boxed type of the item to bind.
-	 * @return the boxed type for the item being bound
-	 */
-	public ResolvableType getBoxedType() {
-		return this.boxedType;
-	}
-
-	/**
-	 * Return a supplier that provides the object value or {@code null}.
-	 * @return the value or {@code null}
-	 */
-	public Supplier<T> getValue() {
-		return this.value;
-	}
-
-	/**
-	 * Return any associated annotations that could affect binding.
-	 * @return the associated annotations
-	 */
-	public Annotation[] getAnnotations() {
-		return this.annotations;
-	}
-
-	/**
-	 * Return a single associated annotations that could affect binding.
-	 * @param <A> the annotation type
-	 * @param type annotation type
-	 * @return the associated annotation or {@code null}
-	 */
-	@SuppressWarnings("unchecked")
-	public <A extends Annotation> A getAnnotation(Class<A> type) {
-		for (Annotation annotation : this.annotations) {
-			if (type.isInstance(annotation)) {
-				return (A) annotation;
-			}
-		}
-		return null;
-	}
-
-	@Override
-	public boolean equals(Object obj) {
-		if (this == obj) {
-			return true;
-		}
-		if (obj == null || getClass() != obj.getClass()) {
-			return false;
-		}
-		Bindable<?> other = (Bindable<?>) obj;
-		boolean result = true;
-		result = result && nullSafeEquals(this.type.resolve(), other.type.resolve());
-		result = result && nullSafeEquals(this.annotations, other.annotations);
-		return result;
-	}
-
-	@Override
-	public int hashCode() {
-		final int prime = 31;
-		int result = 1;
-		result = prime * result + ObjectUtils.nullSafeHashCode(this.type);
-		result = prime * result + ObjectUtils.nullSafeHashCode(this.annotations);
-		return result;
-	}
-
-	@Override
-	public String toString() {
-		ToStringCreator creator = new ToStringCreator(this);
-		creator.append("type", this.type);
-		creator.append("value", (this.value != null) ? "provided" : "none");
-		creator.append("annotations", this.annotations);
-		return creator.toString();
-	}
-
-	private boolean nullSafeEquals(Object o1, Object o2) {
-		return ObjectUtils.nullSafeEquals(o1, o2);
-	}
-
-	/**
-	 * Create an updated {@link Bindable} instance with the specified annotations.
-	 * @param annotations the annotations
-	 * @return an updated {@link Bindable}
-	 */
-	public Bindable<T> withAnnotations(Annotation... annotations) {
-		return new Bindable<>(this.type, this.boxedType, this.value,
-				(annotations != null) ? annotations : NO_ANNOTATIONS);
-	}
-
-	/**
-	 * Create an updated {@link Bindable} instance with an existing value.
-	 * @param existingValue the existing value
-	 * @return an updated {@link Bindable}
-	 */
-	public Bindable<T> withExistingValue(T existingValue) {
-		Assert.isTrue(
-				existingValue == null || this.type.isArray() || this.boxedType.resolve().isInstance(existingValue),
-				() -> "ExistingValue must be an instance of " + this.type);
-		Supplier<T> value = (existingValue != null) ? () -> existingValue : null;
-		return new Bindable<>(this.type, this.boxedType, value, NO_ANNOTATIONS);
-	}
-
-	/**
-	 * Create an updated {@link Bindable} instance with a value supplier.
-	 * @param suppliedValue the supplier for the value
-	 * @return an updated {@link Bindable}
-	 */
-	public Bindable<T> withSuppliedValue(Supplier<T> suppliedValue) {
-		return new Bindable<>(this.type, this.boxedType, suppliedValue, NO_ANNOTATIONS);
-	}
-
-	/**
-	 * Create a new {@link Bindable} of the type of the specified instance with an
-	 * existing value equal to the instance.
-	 * @param <T> the source type
-	 * @param instance the instance (must not be {@code null})
-	 * @return a {@link Bindable} instance
-	 * @see #of(ResolvableType)
-	 * @see #withExistingValue(Object)
-	 */
-	@SuppressWarnings("unchecked")
-	public static <T> Bindable<T> ofInstance(T instance) {
-		Assert.notNull(instance, "Instance must not be null");
-		Class<T> type = (Class<T>) instance.getClass();
-		return of(type).withExistingValue(instance);
-	}
-
-	/**
-	 * Create a new {@link Bindable} of the specified type.
-	 * @param <T> the source type
-	 * @param type the type (must not be {@code null})
-	 * @return a {@link Bindable} instance
-	 * @see #of(ResolvableType)
-	 */
-	public static <T> Bindable<T> of(Class<T> type) {
-		Assert.notNull(type, "Type must not be null");
-		return of(ResolvableType.forClass(type));
-	}
-
-	/**
-	 * Create a new {@link Bindable} {@link List} of the specified element type.
-	 * @param <E> the element type
-	 * @param elementType the list element type
-	 * @return a {@link Bindable} instance
-	 */
-	public static <E> Bindable<List<E>> listOf(Class<E> elementType) {
-		return of(ResolvableType.forClassWithGenerics(List.class, elementType));
-	}
-
-	/**
-	 * Create a new {@link Bindable} {@link Set} of the specified element type.
-	 * @param <E> the element type
-	 * @param elementType the set element type
-	 * @return a {@link Bindable} instance
-	 */
-	public static <E> Bindable<Set<E>> setOf(Class<E> elementType) {
-		return of(ResolvableType.forClassWithGenerics(Set.class, elementType));
-	}
-
-	/**
-	 * Create a new {@link Bindable} {@link Map} of the specified key and value type.
-	 * @param <K> the key type
-	 * @param <V> the value type
-	 * @param keyType the map key type
-	 * @param valueType the map value type
-	 * @return a {@link Bindable} instance
-	 */
-	public static <K, V> Bindable<Map<K, V>> mapOf(Class<K> keyType, Class<V> valueType) {
-		return of(ResolvableType.forClassWithGenerics(Map.class, keyType, valueType));
-	}
-
-	/**
-	 * Create a new {@link Bindable} of the specified type.
-	 * @param <T> the source type
-	 * @param type the type (must not be {@code null})
-	 * @return a {@link Bindable} instance
-	 * @see #of(Class)
-	 */
-	public static <T> Bindable<T> of(ResolvableType type) {
-		Assert.notNull(type, "Type must not be null");
-		ResolvableType boxedType = box(type);
-		return new Bindable<>(type, boxedType, null, NO_ANNOTATIONS);
-	}
-
-	private static ResolvableType box(ResolvableType type) {
-		Class<?> resolved = type.resolve();
-		if (resolved != null && resolved.isPrimitive()) {
-			Object array = Array.newInstance(resolved, 1);
-			Class<?> wrapperType = Array.get(array, 0).getClass();
-			return ResolvableType.forClass(wrapperType);
-		}
-		if (resolved != null && resolved.isArray()) {
-			return ResolvableType.forArrayComponent(box(type.getComponentType()));
-		}
-		return type;
-	}
-
-}
-=======
 /*
  * Copyright 2012-2021 the original author or authors.
  *
@@ -572,5 +307,4 @@
 
 	}
 
-}
->>>>>>> 6755b480
+}