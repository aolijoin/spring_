--- conflicted
+++ resolved
@@ -1,137 +1,3 @@
-<<<<<<< HEAD
-/*
- * Copyright 2012-2019 the original author or authors.
- *
- * Licensed under the Apache License, Version 2.0 (the "License");
- * you may not use this file except in compliance with the License.
- * You may obtain a copy of the License at
- *
- *      https://www.apache.org/licenses/LICENSE-2.0
- *
- * Unless required by applicable law or agreed to in writing, software
- * distributed under the License is distributed on an "AS IS" BASIS,
- * WITHOUT WARRANTIES OR CONDITIONS OF ANY KIND, either express or implied.
- * See the License for the specific language governing permissions and
- * limitations under the License.
- */
-
-package org.springframework.boot.context.properties.source;
-
-import java.util.ArrayDeque;
-import java.util.Deque;
-import java.util.Iterator;
-import java.util.Map;
-import java.util.NoSuchElementException;
-import java.util.function.Function;
-
-import org.springframework.core.env.ConfigurableEnvironment;
-import org.springframework.core.env.MutablePropertySources;
-import org.springframework.core.env.PropertySource;
-import org.springframework.core.env.PropertySource.StubPropertySource;
-import org.springframework.util.Assert;
-import org.springframework.util.ConcurrentReferenceHashMap;
-import org.springframework.util.ConcurrentReferenceHashMap.ReferenceType;
-
-/**
- * Adapter to convert Spring's {@link MutablePropertySources} to
- * {@link ConfigurationPropertySource ConfigurationPropertySources}.
- *
- * @author Phillip Webb
- */
-class SpringConfigurationPropertySources implements Iterable<ConfigurationPropertySource> {
-
-	private final Iterable<PropertySource<?>> sources;
-
-	private final Map<PropertySource<?>, ConfigurationPropertySource> cache = new ConcurrentReferenceHashMap<>(16,
-			ReferenceType.SOFT);
-
-	SpringConfigurationPropertySources(Iterable<PropertySource<?>> sources) {
-		Assert.notNull(sources, "Sources must not be null");
-		this.sources = sources;
-	}
-
-	@Override
-	public Iterator<ConfigurationPropertySource> iterator() {
-		return new SourcesIterator(this.sources.iterator(), this::adapt);
-	}
-
-	private ConfigurationPropertySource adapt(PropertySource<?> source) {
-		ConfigurationPropertySource result = this.cache.get(source);
-		// Most PropertySources test equality only using the source name, so we need to
-		// check the actual source hasn't also changed.
-		if (result != null && result.getUnderlyingSource() == source) {
-			return result;
-		}
-		result = SpringConfigurationPropertySource.from(source);
-		this.cache.put(source, result);
-		return result;
-	}
-
-	private static class SourcesIterator implements Iterator<ConfigurationPropertySource> {
-
-		private final Deque<Iterator<PropertySource<?>>> iterators;
-
-		private ConfigurationPropertySource next;
-
-		private final Function<PropertySource<?>, ConfigurationPropertySource> adapter;
-
-		SourcesIterator(Iterator<PropertySource<?>> iterator,
-				Function<PropertySource<?>, ConfigurationPropertySource> adapter) {
-			this.iterators = new ArrayDeque<>(4);
-			this.iterators.push(iterator);
-			this.adapter = adapter;
-		}
-
-		@Override
-		public boolean hasNext() {
-			return fetchNext() != null;
-		}
-
-		@Override
-		public ConfigurationPropertySource next() {
-			ConfigurationPropertySource next = fetchNext();
-			if (next == null) {
-				throw new NoSuchElementException();
-			}
-			this.next = null;
-			return next;
-		}
-
-		private ConfigurationPropertySource fetchNext() {
-			if (this.next == null) {
-				if (this.iterators.isEmpty()) {
-					return null;
-				}
-				if (!this.iterators.peek().hasNext()) {
-					this.iterators.pop();
-					return fetchNext();
-				}
-				PropertySource<?> candidate = this.iterators.peek().next();
-				if (candidate.getSource() instanceof ConfigurableEnvironment) {
-					push((ConfigurableEnvironment) candidate.getSource());
-					return fetchNext();
-				}
-				if (isIgnored(candidate)) {
-					return fetchNext();
-				}
-				this.next = this.adapter.apply(candidate);
-			}
-			return this.next;
-		}
-
-		private void push(ConfigurableEnvironment environment) {
-			this.iterators.push(environment.getPropertySources().iterator());
-		}
-
-		private boolean isIgnored(PropertySource<?> candidate) {
-			return (candidate instanceof StubPropertySource
-					|| candidate instanceof ConfigurationPropertySourcesPropertySource);
-		}
-
-	}
-
-}
-=======
 /*
  * Copyright 2012-2020 the original author or authors.
  *
@@ -270,5 +136,4 @@
 
 	}
 
-}
->>>>>>> 6755b480
+}