<<<<<<< HEAD
/*
 * Copyright 2012-2019 the original author or authors.
 *
 * Licensed under the Apache License, Version 2.0 (the "License");
 * you may not use this file except in compliance with the License.
 * You may obtain a copy of the License at
 *
 *      https://www.apache.org/licenses/LICENSE-2.0
 *
 * Unless required by applicable law or agreed to in writing, software
 * distributed under the License is distributed on an "AS IS" BASIS,
 * WITHOUT WARRANTIES OR CONDITIONS OF ANY KIND, either express or implied.
 * See the License for the specific language governing permissions and
 * limitations under the License.
 */

package org.springframework.boot.env;

import java.util.Map;

import org.springframework.boot.origin.Origin;
import org.springframework.boot.origin.OriginLookup;
import org.springframework.boot.origin.OriginTrackedValue;
import org.springframework.core.env.MapPropertySource;
import org.springframework.core.env.PropertySource;

/**
 * {@link OriginLookup} backed by a {@link Map} containing {@link OriginTrackedValue
 * OriginTrackedValues}.
 *
 * @author Madhura Bhave
 * @author Phillip Webb
 * @since 2.0.0
 * @see OriginTrackedValue
 */
public final class OriginTrackedMapPropertySource extends MapPropertySource implements OriginLookup<String> {

	private final boolean immutable;

	/**
	 * Create a new {@link OriginTrackedMapPropertySource} instance.
	 * @param name the property source name
	 * @param source the underlying map source
	 */
	@SuppressWarnings("rawtypes")
	public OriginTrackedMapPropertySource(String name, Map source) {
		this(name, source, false);
	}

	/**
	 * Create a new {@link OriginTrackedMapPropertySource} instance.
	 * @param name the property source name
	 * @param source the underlying map source
	 * @param immutable if the underlying source is immutable and guaranteed not to change
	 */
	@SuppressWarnings({ "unchecked", "rawtypes" })
	public OriginTrackedMapPropertySource(String name, Map source, boolean immutable) {
		super(name, source);
		this.immutable = immutable;
	}

	@Override
	public Object getProperty(String name) {
		Object value = super.getProperty(name);
		if (value instanceof OriginTrackedValue) {
			return ((OriginTrackedValue) value).getValue();
		}
		return value;
	}

	@Override
	public Origin getOrigin(String name) {
		Object value = super.getProperty(name);
		if (value instanceof OriginTrackedValue) {
			return ((OriginTrackedValue) value).getOrigin();
		}
		return null;
	}

	/**
	 * Return {@code true} if this {@link PropertySource} is immutable and has contents
	 * that will never change.
	 * @return if the property source is read only
	 */
	public boolean isImmutable() {
		return this.immutable;
	}

}
=======
/*
 * Copyright 2012-2019 the original author or authors.
 *
 * Licensed under the Apache License, Version 2.0 (the "License");
 * you may not use this file except in compliance with the License.
 * You may obtain a copy of the License at
 *
 *      https://www.apache.org/licenses/LICENSE-2.0
 *
 * Unless required by applicable law or agreed to in writing, software
 * distributed under the License is distributed on an "AS IS" BASIS,
 * WITHOUT WARRANTIES OR CONDITIONS OF ANY KIND, either express or implied.
 * See the License for the specific language governing permissions and
 * limitations under the License.
 */

package org.springframework.boot.env;

import java.util.Map;

import org.springframework.boot.origin.Origin;
import org.springframework.boot.origin.OriginLookup;
import org.springframework.boot.origin.OriginTrackedValue;
import org.springframework.core.env.MapPropertySource;

/**
 * {@link OriginLookup} backed by a {@link Map} containing {@link OriginTrackedValue
 * OriginTrackedValues}.
 *
 * @author Madhura Bhave
 * @author Phillip Webb
 * @since 2.0.0
 * @see OriginTrackedValue
 */
public final class OriginTrackedMapPropertySource extends MapPropertySource implements OriginLookup<String> {

	private final boolean immutable;

	/**
	 * Create a new {@link OriginTrackedMapPropertySource} instance.
	 * @param name the property source name
	 * @param source the underlying map source
	 */
	@SuppressWarnings("rawtypes")
	public OriginTrackedMapPropertySource(String name, Map source) {
		this(name, source, false);
	}

	/**
	 * Create a new {@link OriginTrackedMapPropertySource} instance.
	 * @param name the property source name
	 * @param source the underlying map source
	 * @param immutable if the underlying source is immutable and guaranteed not to change
	 * @since 2.2.0
	 */
	@SuppressWarnings({ "unchecked", "rawtypes" })
	public OriginTrackedMapPropertySource(String name, Map source, boolean immutable) {
		super(name, source);
		this.immutable = immutable;
	}

	@Override
	public Object getProperty(String name) {
		Object value = super.getProperty(name);
		if (value instanceof OriginTrackedValue) {
			return ((OriginTrackedValue) value).getValue();
		}
		return value;
	}

	@Override
	public Origin getOrigin(String name) {
		Object value = super.getProperty(name);
		if (value instanceof OriginTrackedValue) {
			return ((OriginTrackedValue) value).getOrigin();
		}
		return null;
	}

	@Override
	public boolean isImmutable() {
		return this.immutable;
	}

}
>>>>>>> 6755b480
<|MERGE_RESOLUTION|>--- conflicted
+++ resolved
@@ -1,94 +1,3 @@
-<<<<<<< HEAD
-/*
- * Copyright 2012-2019 the original author or authors.
- *
- * Licensed under the Apache License, Version 2.0 (the "License");
- * you may not use this file except in compliance with the License.
- * You may obtain a copy of the License at
- *
- *      https://www.apache.org/licenses/LICENSE-2.0
- *
- * Unless required by applicable law or agreed to in writing, software
- * distributed under the License is distributed on an "AS IS" BASIS,
- * WITHOUT WARRANTIES OR CONDITIONS OF ANY KIND, either express or implied.
- * See the License for the specific language governing permissions and
- * limitations under the License.
- */
-
-package org.springframework.boot.env;
-
-import java.util.Map;
-
-import org.springframework.boot.origin.Origin;
-import org.springframework.boot.origin.OriginLookup;
-import org.springframework.boot.origin.OriginTrackedValue;
-import org.springframework.core.env.MapPropertySource;
-import org.springframework.core.env.PropertySource;
-
-/**
- * {@link OriginLookup} backed by a {@link Map} containing {@link OriginTrackedValue
- * OriginTrackedValues}.
- *
- * @author Madhura Bhave
- * @author Phillip Webb
- * @since 2.0.0
- * @see OriginTrackedValue
- */
-public final class OriginTrackedMapPropertySource extends MapPropertySource implements OriginLookup<String> {
-
-	private final boolean immutable;
-
-	/**
-	 * Create a new {@link OriginTrackedMapPropertySource} instance.
-	 * @param name the property source name
-	 * @param source the underlying map source
-	 */
-	@SuppressWarnings("rawtypes")
-	public OriginTrackedMapPropertySource(String name, Map source) {
-		this(name, source, false);
-	}
-
-	/**
-	 * Create a new {@link OriginTrackedMapPropertySource} instance.
-	 * @param name the property source name
-	 * @param source the underlying map source
-	 * @param immutable if the underlying source is immutable and guaranteed not to change
-	 */
-	@SuppressWarnings({ "unchecked", "rawtypes" })
-	public OriginTrackedMapPropertySource(String name, Map source, boolean immutable) {
-		super(name, source);
-		this.immutable = immutable;
-	}
-
-	@Override
-	public Object getProperty(String name) {
-		Object value = super.getProperty(name);
-		if (value instanceof OriginTrackedValue) {
-			return ((OriginTrackedValue) value).getValue();
-		}
-		return value;
-	}
-
-	@Override
-	public Origin getOrigin(String name) {
-		Object value = super.getProperty(name);
-		if (value instanceof OriginTrackedValue) {
-			return ((OriginTrackedValue) value).getOrigin();
-		}
-		return null;
-	}
-
-	/**
-	 * Return {@code true} if this {@link PropertySource} is immutable and has contents
-	 * that will never change.
-	 * @return if the property source is read only
-	 */
-	public boolean isImmutable() {
-		return this.immutable;
-	}
-
-}
-=======
 /*
  * Copyright 2012-2019 the original author or authors.
  *
@@ -173,5 +82,4 @@
 		return this.immutable;
 	}
 
-}
->>>>>>> 6755b480
+}