<<<<<<< HEAD
/*
 * Copyright 2012-2019 the original author or authors.
 *
 * Licensed under the Apache License, Version 2.0 (the "License");
 * you may not use this file except in compliance with the License.
 * You may obtain a copy of the License at
 *
 *      https://www.apache.org/licenses/LICENSE-2.0
 *
 * Unless required by applicable law or agreed to in writing, software
 * distributed under the License is distributed on an "AS IS" BASIS,
 * WITHOUT WARRANTIES OR CONDITIONS OF ANY KIND, either express or implied.
 * See the License for the specific language governing permissions and
 * limitations under the License.
 */

package org.springframework.boot.jackson;

import java.lang.annotation.Documented;
import java.lang.annotation.ElementType;
import java.lang.annotation.Retention;
import java.lang.annotation.RetentionPolicy;
import java.lang.annotation.Target;

import com.fasterxml.jackson.databind.JsonDeserializer;
import com.fasterxml.jackson.databind.JsonSerializer;
import com.fasterxml.jackson.databind.KeyDeserializer;

import org.springframework.core.annotation.AliasFor;
import org.springframework.stereotype.Component;

/**
 * {@link Component @Component} that provides {@link JsonSerializer},
 * {@link JsonDeserializer} or {@link KeyDeserializer} implementations to be registered
 * with Jackson when {@link JsonComponentModule} is in use. Can be used to annotate
 * implementations directly or a class that contains them as inner-classes. For example:
 * <pre class="code">
 * &#064;JsonComponent
 * public class CustomerJsonComponent {
 *
 *     public static class Serializer extends JsonSerializer&lt;Customer&gt; {
 *
 *         // ...
 *
 *     }
 *
 *     public static class Deserializer extends JsonDeserializer&lt;Customer&gt; {
 *
 *         // ...
 *
 *     }
 *
 * }
 *
 * </pre>
 *
 * @see JsonComponentModule
 * @since 1.4.0
 * @author Phillip Webb
 * @author Paul Aly
 */
@Target(ElementType.TYPE)
@Retention(RetentionPolicy.RUNTIME)
@Documented
@Component
public @interface JsonComponent {

	/**
	 * The value may indicate a suggestion for a logical component name, to be turned into
	 * a Spring bean in case of an autodetected component.
	 * @return the component name
	 */
	@AliasFor(annotation = Component.class)
	String value() default "";

	/**
	 * The types that are handled by the provided serializer/deserializer. This attribute
	 * is mandatory for a {@link KeyDeserializer}, as the type cannot be inferred. For a
	 * {@link JsonSerializer} or {@link JsonDeserializer} it can be used to limit handling
	 * to a subclasses of type inferred from the generic.
	 * @return the types that should be handled by the component
	 * @since 2.2.0
	 */
	Class<?>[] type() default {};

	/**
	 * The scope under which the serializer/deserializer should be registered with the
	 * module.
	 * @return the component's handle type
	 * @since 2.2.0
	 */
	Scope scope() default Scope.VALUES;

	/**
	 * The various scopes under which a serializer/deserialzier can be registered.
	 */
	enum Scope {

		/**
		 * A serializer/deserializer for regular value content.
		 * @see JsonSerializer
		 * @see JsonDeserializer
		 */
		VALUES,

		/**
		 * A serializer/deserializer for keys.
		 * @see JsonSerializer
		 * @see KeyDeserializer
		 */
		KEYS

	}

}
=======
/*
 * Copyright 2012-2019 the original author or authors.
 *
 * Licensed under the Apache License, Version 2.0 (the "License");
 * you may not use this file except in compliance with the License.
 * You may obtain a copy of the License at
 *
 *      https://www.apache.org/licenses/LICENSE-2.0
 *
 * Unless required by applicable law or agreed to in writing, software
 * distributed under the License is distributed on an "AS IS" BASIS,
 * WITHOUT WARRANTIES OR CONDITIONS OF ANY KIND, either express or implied.
 * See the License for the specific language governing permissions and
 * limitations under the License.
 */

package org.springframework.boot.jackson;

import java.lang.annotation.Documented;
import java.lang.annotation.ElementType;
import java.lang.annotation.Retention;
import java.lang.annotation.RetentionPolicy;
import java.lang.annotation.Target;

import com.fasterxml.jackson.databind.JsonDeserializer;
import com.fasterxml.jackson.databind.JsonSerializer;
import com.fasterxml.jackson.databind.KeyDeserializer;

import org.springframework.core.annotation.AliasFor;
import org.springframework.stereotype.Component;

/**
 * {@link Component @Component} that provides {@link JsonSerializer},
 * {@link JsonDeserializer} or {@link KeyDeserializer} implementations to be registered
 * with Jackson when {@link JsonComponentModule} is in use. Can be used to annotate
 * implementations directly or a class that contains them as inner-classes. For example:
 * <pre class="code">
 * &#064;JsonComponent
 * public class CustomerJsonComponent {
 *
 *     public static class Serializer extends JsonSerializer&lt;Customer&gt; {
 *
 *         // ...
 *
 *     }
 *
 *     public static class Deserializer extends JsonDeserializer&lt;Customer&gt; {
 *
 *         // ...
 *
 *     }
 *
 * }
 *
 * </pre>
 *
 * @see JsonComponentModule
 * @since 1.4.0
 * @author Phillip Webb
 * @author Paul Aly
 */
@Target(ElementType.TYPE)
@Retention(RetentionPolicy.RUNTIME)
@Documented
@Component
public @interface JsonComponent {

	/**
	 * The value may indicate a suggestion for a logical component name, to be turned into
	 * a Spring bean in case of an autodetected component.
	 * @return the component name
	 */
	@AliasFor(annotation = Component.class)
	String value() default "";

	/**
	 * The types that are handled by the provided serializer/deserializer. This attribute
	 * is mandatory for a {@link KeyDeserializer}, as the type cannot be inferred. For a
	 * {@link JsonSerializer} or {@link JsonDeserializer} it can be used to limit handling
	 * to a subclasses of type inferred from the generic.
	 * @return the types that should be handled by the component
	 * @since 2.2.0
	 */
	Class<?>[] type() default {};

	/**
	 * The scope under which the serializer/deserializer should be registered with the
	 * module.
	 * @return the component's handle type
	 * @since 2.2.0
	 */
	Scope scope() default Scope.VALUES;

	/**
	 * The various scopes under which a serializer/deserializer can be registered.
	 */
	enum Scope {

		/**
		 * A serializer/deserializer for regular value content.
		 * @see JsonSerializer
		 * @see JsonDeserializer
		 */
		VALUES,

		/**
		 * A serializer/deserializer for keys.
		 * @see JsonSerializer
		 * @see KeyDeserializer
		 */
		KEYS

	}

}
>>>>>>> 6755b480
<|MERGE_RESOLUTION|>--- conflicted
+++ resolved
@@ -1,120 +1,3 @@
-<<<<<<< HEAD
-/*
- * Copyright 2012-2019 the original author or authors.
- *
- * Licensed under the Apache License, Version 2.0 (the "License");
- * you may not use this file except in compliance with the License.
- * You may obtain a copy of the License at
- *
- *      https://www.apache.org/licenses/LICENSE-2.0
- *
- * Unless required by applicable law or agreed to in writing, software
- * distributed under the License is distributed on an "AS IS" BASIS,
- * WITHOUT WARRANTIES OR CONDITIONS OF ANY KIND, either express or implied.
- * See the License for the specific language governing permissions and
- * limitations under the License.
- */
-
-package org.springframework.boot.jackson;
-
-import java.lang.annotation.Documented;
-import java.lang.annotation.ElementType;
-import java.lang.annotation.Retention;
-import java.lang.annotation.RetentionPolicy;
-import java.lang.annotation.Target;
-
-import com.fasterxml.jackson.databind.JsonDeserializer;
-import com.fasterxml.jackson.databind.JsonSerializer;
-import com.fasterxml.jackson.databind.KeyDeserializer;
-
-import org.springframework.core.annotation.AliasFor;
-import org.springframework.stereotype.Component;
-
-/**
- * {@link Component @Component} that provides {@link JsonSerializer},
- * {@link JsonDeserializer} or {@link KeyDeserializer} implementations to be registered
- * with Jackson when {@link JsonComponentModule} is in use. Can be used to annotate
- * implementations directly or a class that contains them as inner-classes. For example:
- * <pre class="code">
- * &#064;JsonComponent
- * public class CustomerJsonComponent {
- *
- *     public static class Serializer extends JsonSerializer&lt;Customer&gt; {
- *
- *         // ...
- *
- *     }
- *
- *     public static class Deserializer extends JsonDeserializer&lt;Customer&gt; {
- *
- *         // ...
- *
- *     }
- *
- * }
- *
- * </pre>
- *
- * @see JsonComponentModule
- * @since 1.4.0
- * @author Phillip Webb
- * @author Paul Aly
- */
-@Target(ElementType.TYPE)
-@Retention(RetentionPolicy.RUNTIME)
-@Documented
-@Component
-public @interface JsonComponent {
-
-	/**
-	 * The value may indicate a suggestion for a logical component name, to be turned into
-	 * a Spring bean in case of an autodetected component.
-	 * @return the component name
-	 */
-	@AliasFor(annotation = Component.class)
-	String value() default "";
-
-	/**
-	 * The types that are handled by the provided serializer/deserializer. This attribute
-	 * is mandatory for a {@link KeyDeserializer}, as the type cannot be inferred. For a
-	 * {@link JsonSerializer} or {@link JsonDeserializer} it can be used to limit handling
-	 * to a subclasses of type inferred from the generic.
-	 * @return the types that should be handled by the component
-	 * @since 2.2.0
-	 */
-	Class<?>[] type() default {};
-
-	/**
-	 * The scope under which the serializer/deserializer should be registered with the
-	 * module.
-	 * @return the component's handle type
-	 * @since 2.2.0
-	 */
-	Scope scope() default Scope.VALUES;
-
-	/**
-	 * The various scopes under which a serializer/deserialzier can be registered.
-	 */
-	enum Scope {
-
-		/**
-		 * A serializer/deserializer for regular value content.
-		 * @see JsonSerializer
-		 * @see JsonDeserializer
-		 */
-		VALUES,
-
-		/**
-		 * A serializer/deserializer for keys.
-		 * @see JsonSerializer
-		 * @see KeyDeserializer
-		 */
-		KEYS
-
-	}
-
-}
-=======
 /*
  * Copyright 2012-2019 the original author or authors.
  *
@@ -229,5 +112,4 @@
 
 	}
 
-}
->>>>>>> 6755b480
+}