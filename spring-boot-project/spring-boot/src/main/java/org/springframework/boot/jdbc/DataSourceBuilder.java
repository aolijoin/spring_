--- conflicted
+++ resolved
@@ -1,148 +1,3 @@
-<<<<<<< HEAD
-/*
- * Copyright 2012-2019 the original author or authors.
- *
- * Licensed under the Apache License, Version 2.0 (the "License");
- * you may not use this file except in compliance with the License.
- * You may obtain a copy of the License at
- *
- *      https://www.apache.org/licenses/LICENSE-2.0
- *
- * Unless required by applicable law or agreed to in writing, software
- * distributed under the License is distributed on an "AS IS" BASIS,
- * WITHOUT WARRANTIES OR CONDITIONS OF ANY KIND, either express or implied.
- * See the License for the specific language governing permissions and
- * limitations under the License.
- */
-
-package org.springframework.boot.jdbc;
-
-import java.util.HashMap;
-import java.util.Map;
-
-import javax.sql.DataSource;
-
-import org.springframework.beans.BeanUtils;
-import org.springframework.boot.context.properties.bind.Bindable;
-import org.springframework.boot.context.properties.bind.Binder;
-import org.springframework.boot.context.properties.source.ConfigurationPropertyName;
-import org.springframework.boot.context.properties.source.ConfigurationPropertyNameAliases;
-import org.springframework.boot.context.properties.source.ConfigurationPropertySource;
-import org.springframework.boot.context.properties.source.MapConfigurationPropertySource;
-import org.springframework.util.ClassUtils;
-
-/**
- * Convenience class for building a {@link DataSource} with common implementations and
- * properties. If HikariCP, Tomcat or Commons DBCP are on the classpath one of them will
- * be selected (in that order with Hikari first). In the interest of a uniform interface,
- * and so that there can be a fallback to an embedded database if one can be detected on
- * the classpath, only a small set of common configuration properties are supported. To
- * inject additional properties into the result you can downcast it, or use
- * {@code @ConfigurationProperties}.
- *
- * @param <T> type of DataSource produced by the builder
- * @author Dave Syer
- * @author Madhura Bhave
- * @since 2.0.0
- */
-public final class DataSourceBuilder<T extends DataSource> {
-
-	private static final String[] DATA_SOURCE_TYPE_NAMES = new String[] { "com.zaxxer.hikari.HikariDataSource",
-			"org.apache.tomcat.jdbc.pool.DataSource", "org.apache.commons.dbcp2.BasicDataSource" };
-
-	private Class<? extends DataSource> type;
-
-	private ClassLoader classLoader;
-
-	private Map<String, String> properties = new HashMap<>();
-
-	public static DataSourceBuilder<?> create() {
-		return new DataSourceBuilder<>(null);
-	}
-
-	public static DataSourceBuilder<?> create(ClassLoader classLoader) {
-		return new DataSourceBuilder<>(classLoader);
-	}
-
-	private DataSourceBuilder(ClassLoader classLoader) {
-		this.classLoader = classLoader;
-	}
-
-	@SuppressWarnings("unchecked")
-	public T build() {
-		Class<? extends DataSource> type = getType();
-		DataSource result = BeanUtils.instantiateClass(type);
-		maybeGetDriverClassName();
-		bind(result);
-		return (T) result;
-	}
-
-	private void maybeGetDriverClassName() {
-		if (!this.properties.containsKey("driverClassName") && this.properties.containsKey("url")) {
-			String url = this.properties.get("url");
-			String driverClass = DatabaseDriver.fromJdbcUrl(url).getDriverClassName();
-			this.properties.put("driverClassName", driverClass);
-		}
-	}
-
-	private void bind(DataSource result) {
-		ConfigurationPropertySource source = new MapConfigurationPropertySource(this.properties);
-		ConfigurationPropertyNameAliases aliases = new ConfigurationPropertyNameAliases();
-		aliases.addAliases("url", "jdbc-url");
-		aliases.addAliases("username", "user");
-		Binder binder = new Binder(source.withAliases(aliases));
-		binder.bind(ConfigurationPropertyName.EMPTY, Bindable.ofInstance(result));
-	}
-
-	@SuppressWarnings("unchecked")
-	public <D extends DataSource> DataSourceBuilder<D> type(Class<D> type) {
-		this.type = type;
-		return (DataSourceBuilder<D>) this;
-	}
-
-	public DataSourceBuilder<T> url(String url) {
-		this.properties.put("url", url);
-		return this;
-	}
-
-	public DataSourceBuilder<T> driverClassName(String driverClassName) {
-		this.properties.put("driverClassName", driverClassName);
-		return this;
-	}
-
-	public DataSourceBuilder<T> username(String username) {
-		this.properties.put("username", username);
-		return this;
-	}
-
-	public DataSourceBuilder<T> password(String password) {
-		this.properties.put("password", password);
-		return this;
-	}
-
-	@SuppressWarnings("unchecked")
-	public static Class<? extends DataSource> findType(ClassLoader classLoader) {
-		for (String name : DATA_SOURCE_TYPE_NAMES) {
-			try {
-				return (Class<? extends DataSource>) ClassUtils.forName(name, classLoader);
-			}
-			catch (Exception ex) {
-				// Swallow and continue
-			}
-		}
-		return null;
-	}
-
-	private Class<? extends DataSource> getType() {
-		Class<? extends DataSource> type = (this.type != null) ? this.type : findType(this.classLoader);
-		if (type != null) {
-			return type;
-		}
-		throw new IllegalStateException("No supported DataSource type found");
-	}
-
-}
-=======
 /*
  * Copyright 2012-2020 the original author or authors.
  *
@@ -396,5 +251,4 @@
 
 	}
 
-}
->>>>>>> 6755b480
+}