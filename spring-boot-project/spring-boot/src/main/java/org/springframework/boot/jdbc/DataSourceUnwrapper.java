<<<<<<< HEAD
/*
 * Copyright 2012-2019 the original author or authors.
 *
 * Licensed under the Apache License, Version 2.0 (the "License");
 * you may not use this file except in compliance with the License.
 * You may obtain a copy of the License at
 *
 *      https://www.apache.org/licenses/LICENSE-2.0
 *
 * Unless required by applicable law or agreed to in writing, software
 * distributed under the License is distributed on an "AS IS" BASIS,
 * WITHOUT WARRANTIES OR CONDITIONS OF ANY KIND, either express or implied.
 * See the License for the specific language governing permissions and
 * limitations under the License.
 */

package org.springframework.boot.jdbc;

import java.sql.Wrapper;

import javax.sql.DataSource;

import org.springframework.aop.framework.AopProxyUtils;
import org.springframework.aop.support.AopUtils;
import org.springframework.jdbc.datasource.DelegatingDataSource;
import org.springframework.util.ClassUtils;

/**
 * Unwraps a {@link DataSource} that may have been proxied or wrapped in a custom
 * {@link Wrapper} such as {@link DelegatingDataSource}.
 *
 * @author Tadaya Tsuyukubo
 * @author Stephane Nicoll
 * @since 2.0.7
 */
public final class DataSourceUnwrapper {

	private static final boolean DELEGATING_DATA_SOURCE_PRESENT = ClassUtils.isPresent(
			"org.springframework.jdbc.datasource.DelegatingDataSource", DataSourceUnwrapper.class.getClassLoader());

	private DataSourceUnwrapper() {
	}

	/**
	 * Return an object that implements the given {@code target} type, unwrapping delegate
	 * or proxy if necessary.
	 * @param dataSource the datasource to handle
	 * @param target the type that the result must implement
	 * @param <T> the target type
	 * @return an object that implements the target type or {@code null}
	 */
	public static <T> T unwrap(DataSource dataSource, Class<T> target) {
		if (target.isInstance(dataSource)) {
			return target.cast(dataSource);
		}
		T unwrapped = safeUnwrap(dataSource, target);
		if (unwrapped != null) {
			return unwrapped;
		}
		if (DELEGATING_DATA_SOURCE_PRESENT) {
			DataSource targetDataSource = DelegatingDataSourceUnwrapper.getTargetDataSource(dataSource);
			if (targetDataSource != null) {
				return unwrap(targetDataSource, target);
			}
		}
		if (AopUtils.isAopProxy(dataSource)) {
			Object proxyTarget = AopProxyUtils.getSingletonTarget(dataSource);
			if (proxyTarget instanceof DataSource) {
				return unwrap((DataSource) proxyTarget, target);
			}
		}
		return null;
	}

	private static <S> S safeUnwrap(Wrapper wrapper, Class<S> target) {
		try {
			if (wrapper.isWrapperFor(target)) {
				return wrapper.unwrap(target);
			}
		}
		catch (Exception ex) {
			// Continue
		}
		return null;
	}

	private static class DelegatingDataSourceUnwrapper {

		private static DataSource getTargetDataSource(DataSource dataSource) {
			if (dataSource instanceof DelegatingDataSource) {
				return ((DelegatingDataSource) dataSource).getTargetDataSource();
			}
			return null;
		}

	}

}
=======
/*
 * Copyright 2012-2021 the original author or authors.
 *
 * Licensed under the Apache License, Version 2.0 (the "License");
 * you may not use this file except in compliance with the License.
 * You may obtain a copy of the License at
 *
 *      https://www.apache.org/licenses/LICENSE-2.0
 *
 * Unless required by applicable law or agreed to in writing, software
 * distributed under the License is distributed on an "AS IS" BASIS,
 * WITHOUT WARRANTIES OR CONDITIONS OF ANY KIND, either express or implied.
 * See the License for the specific language governing permissions and
 * limitations under the License.
 */

package org.springframework.boot.jdbc;

import java.sql.Wrapper;

import javax.sql.DataSource;

import org.springframework.aop.framework.AopProxyUtils;
import org.springframework.aop.support.AopUtils;
import org.springframework.jdbc.datasource.DelegatingDataSource;
import org.springframework.util.ClassUtils;

/**
 * Unwraps a {@link DataSource} that may have been proxied or wrapped in a custom
 * {@link Wrapper} such as {@link DelegatingDataSource}.
 *
 * @author Tadaya Tsuyukubo
 * @author Stephane Nicoll
 * @since 2.0.7
 */
public final class DataSourceUnwrapper {

	private static final boolean DELEGATING_DATA_SOURCE_PRESENT = ClassUtils.isPresent(
			"org.springframework.jdbc.datasource.DelegatingDataSource", DataSourceUnwrapper.class.getClassLoader());

	private DataSourceUnwrapper() {
	}

	/**
	 * Return an object that implements the given {@code target} type, unwrapping delegate
	 * or proxy if necessary using the specified {@code unwrapInterface}.
	 * @param dataSource the datasource to handle
	 * @param unwrapInterface the interface that the target type must implement
	 * @param target the type that the result must implement
	 * @param <I> the interface that the target type must implement
	 * @param <T> the target type
	 * @return an object that implements the target type or {@code null}
	 * @since 2.3.8
	 * @see Wrapper#unwrap(Class)
	 */
	public static <I, T extends I> T unwrap(DataSource dataSource, Class<I> unwrapInterface, Class<T> target) {
		if (target.isInstance(dataSource)) {
			return target.cast(dataSource);
		}
		I unwrapped = safeUnwrap(dataSource, unwrapInterface);
		if (unwrapped != null && unwrapInterface.isAssignableFrom(target)) {
			return target.cast(unwrapped);
		}
		if (DELEGATING_DATA_SOURCE_PRESENT) {
			DataSource targetDataSource = DelegatingDataSourceUnwrapper.getTargetDataSource(dataSource);
			if (targetDataSource != null) {
				return unwrap(targetDataSource, unwrapInterface, target);
			}
		}
		if (AopUtils.isAopProxy(dataSource)) {
			Object proxyTarget = AopProxyUtils.getSingletonTarget(dataSource);
			if (proxyTarget instanceof DataSource) {
				return unwrap((DataSource) proxyTarget, unwrapInterface, target);
			}
		}
		return null;
	}

	/**
	 * Return an object that implements the given {@code target} type, unwrapping delegate
	 * or proxy if necessary. Consider using {@link #unwrap(DataSource, Class, Class)} as
	 * {@link Wrapper#unwrap(Class) unwrapping} won't be considered if {@code target} is
	 * not an interface.
	 * @param dataSource the datasource to handle
	 * @param target the type that the result must implement
	 * @param <T> the target type
	 * @return an object that implements the target type or {@code null}
	 */
	public static <T> T unwrap(DataSource dataSource, Class<T> target) {
		return unwrap(dataSource, target, target);
	}

	private static <S> S safeUnwrap(Wrapper wrapper, Class<S> target) {
		try {
			if (target.isInterface() && wrapper.isWrapperFor(target)) {
				return wrapper.unwrap(target);
			}
		}
		catch (Exception ex) {
			// Continue
		}
		return null;
	}

	private static class DelegatingDataSourceUnwrapper {

		private static DataSource getTargetDataSource(DataSource dataSource) {
			if (dataSource instanceof DelegatingDataSource) {
				return ((DelegatingDataSource) dataSource).getTargetDataSource();
			}
			return null;
		}

	}

}
>>>>>>> 6755b480
<|MERGE_RESOLUTION|>--- conflicted
+++ resolved
@@ -1,103 +1,3 @@
-<<<<<<< HEAD
-/*
- * Copyright 2012-2019 the original author or authors.
- *
- * Licensed under the Apache License, Version 2.0 (the "License");
- * you may not use this file except in compliance with the License.
- * You may obtain a copy of the License at
- *
- *      https://www.apache.org/licenses/LICENSE-2.0
- *
- * Unless required by applicable law or agreed to in writing, software
- * distributed under the License is distributed on an "AS IS" BASIS,
- * WITHOUT WARRANTIES OR CONDITIONS OF ANY KIND, either express or implied.
- * See the License for the specific language governing permissions and
- * limitations under the License.
- */
-
-package org.springframework.boot.jdbc;
-
-import java.sql.Wrapper;
-
-import javax.sql.DataSource;
-
-import org.springframework.aop.framework.AopProxyUtils;
-import org.springframework.aop.support.AopUtils;
-import org.springframework.jdbc.datasource.DelegatingDataSource;
-import org.springframework.util.ClassUtils;
-
-/**
- * Unwraps a {@link DataSource} that may have been proxied or wrapped in a custom
- * {@link Wrapper} such as {@link DelegatingDataSource}.
- *
- * @author Tadaya Tsuyukubo
- * @author Stephane Nicoll
- * @since 2.0.7
- */
-public final class DataSourceUnwrapper {
-
-	private static final boolean DELEGATING_DATA_SOURCE_PRESENT = ClassUtils.isPresent(
-			"org.springframework.jdbc.datasource.DelegatingDataSource", DataSourceUnwrapper.class.getClassLoader());
-
-	private DataSourceUnwrapper() {
-	}
-
-	/**
-	 * Return an object that implements the given {@code target} type, unwrapping delegate
-	 * or proxy if necessary.
-	 * @param dataSource the datasource to handle
-	 * @param target the type that the result must implement
-	 * @param <T> the target type
-	 * @return an object that implements the target type or {@code null}
-	 */
-	public static <T> T unwrap(DataSource dataSource, Class<T> target) {
-		if (target.isInstance(dataSource)) {
-			return target.cast(dataSource);
-		}
-		T unwrapped = safeUnwrap(dataSource, target);
-		if (unwrapped != null) {
-			return unwrapped;
-		}
-		if (DELEGATING_DATA_SOURCE_PRESENT) {
-			DataSource targetDataSource = DelegatingDataSourceUnwrapper.getTargetDataSource(dataSource);
-			if (targetDataSource != null) {
-				return unwrap(targetDataSource, target);
-			}
-		}
-		if (AopUtils.isAopProxy(dataSource)) {
-			Object proxyTarget = AopProxyUtils.getSingletonTarget(dataSource);
-			if (proxyTarget instanceof DataSource) {
-				return unwrap((DataSource) proxyTarget, target);
-			}
-		}
-		return null;
-	}
-
-	private static <S> S safeUnwrap(Wrapper wrapper, Class<S> target) {
-		try {
-			if (wrapper.isWrapperFor(target)) {
-				return wrapper.unwrap(target);
-			}
-		}
-		catch (Exception ex) {
-			// Continue
-		}
-		return null;
-	}
-
-	private static class DelegatingDataSourceUnwrapper {
-
-		private static DataSource getTargetDataSource(DataSource dataSource) {
-			if (dataSource instanceof DelegatingDataSource) {
-				return ((DelegatingDataSource) dataSource).getTargetDataSource();
-			}
-			return null;
-		}
-
-	}
-
-}
-=======
 /*
  * Copyright 2012-2021 the original author or authors.
  *
@@ -213,5 +113,4 @@
 
 	}
 
-}
->>>>>>> 6755b480
+}