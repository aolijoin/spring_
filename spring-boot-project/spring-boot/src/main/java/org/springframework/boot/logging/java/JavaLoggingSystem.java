<<<<<<< HEAD
/*
 * Copyright 2012-2019 the original author or authors.
 *
 * Licensed under the Apache License, Version 2.0 (the "License");
 * you may not use this file except in compliance with the License.
 * You may obtain a copy of the License at
 *
 *      https://www.apache.org/licenses/LICENSE-2.0
 *
 * Unless required by applicable law or agreed to in writing, software
 * distributed under the License is distributed on an "AS IS" BASIS,
 * WITHOUT WARRANTIES OR CONDITIONS OF ANY KIND, either express or implied.
 * See the License for the specific language governing permissions and
 * limitations under the License.
 */

package org.springframework.boot.logging.java;

import java.io.ByteArrayInputStream;
import java.io.InputStreamReader;
import java.util.ArrayList;
import java.util.Collections;
import java.util.Enumeration;
import java.util.List;
import java.util.Set;
import java.util.logging.Level;
import java.util.logging.LogManager;
import java.util.logging.Logger;

import org.springframework.boot.logging.AbstractLoggingSystem;
import org.springframework.boot.logging.LogFile;
import org.springframework.boot.logging.LogLevel;
import org.springframework.boot.logging.LoggerConfiguration;
import org.springframework.boot.logging.LoggingInitializationContext;
import org.springframework.boot.logging.LoggingSystem;
import org.springframework.util.Assert;
import org.springframework.util.FileCopyUtils;
import org.springframework.util.ResourceUtils;
import org.springframework.util.StringUtils;

/**
 * {@link LoggingSystem} for {@link Logger java.util.logging}.
 *
 * @author Phillip Webb
 * @author Dave Syer
 * @author Andy Wilkinson
 * @author Ben Hale
 * @since 1.0.0
 */
public class JavaLoggingSystem extends AbstractLoggingSystem {

	private static final LogLevels<Level> LEVELS = new LogLevels<>();

	static {
		LEVELS.map(LogLevel.TRACE, Level.FINEST);
		LEVELS.map(LogLevel.DEBUG, Level.FINE);
		LEVELS.map(LogLevel.INFO, Level.INFO);
		LEVELS.map(LogLevel.WARN, Level.WARNING);
		LEVELS.map(LogLevel.ERROR, Level.SEVERE);
		LEVELS.map(LogLevel.FATAL, Level.SEVERE);
		LEVELS.map(LogLevel.OFF, Level.OFF);
	}

	public JavaLoggingSystem(ClassLoader classLoader) {
		super(classLoader);
	}

	@Override
	protected String[] getStandardConfigLocations() {
		return new String[] { "logging.properties" };
	}

	@Override
	public void beforeInitialize() {
		super.beforeInitialize();
		Logger.getLogger("").setLevel(Level.SEVERE);
	}

	@Override
	protected void loadDefaults(LoggingInitializationContext initializationContext, LogFile logFile) {
		if (logFile != null) {
			loadConfiguration(getPackagedConfigFile("logging-file.properties"), logFile);
		}
		else {
			loadConfiguration(getPackagedConfigFile("logging.properties"), logFile);
		}
	}

	@Override
	protected void loadConfiguration(LoggingInitializationContext initializationContext, String location,
			LogFile logFile) {
		loadConfiguration(location, logFile);
	}

	protected void loadConfiguration(String location, LogFile logFile) {
		Assert.notNull(location, "Location must not be null");
		try {
			String configuration = FileCopyUtils
					.copyToString(new InputStreamReader(ResourceUtils.getURL(location).openStream()));
			if (logFile != null) {
				configuration = configuration.replace("${LOG_FILE}", StringUtils.cleanPath(logFile.toString()));
			}
			LogManager.getLogManager().readConfiguration(new ByteArrayInputStream(configuration.getBytes()));
		}
		catch (Exception ex) {
			throw new IllegalStateException("Could not initialize Java logging from " + location, ex);
		}
	}

	@Override
	public Set<LogLevel> getSupportedLogLevels() {
		return LEVELS.getSupported();
	}

	@Override
	public void setLogLevel(String loggerName, LogLevel level) {
		if (loggerName == null || ROOT_LOGGER_NAME.equals(loggerName)) {
			loggerName = "";
		}
		Logger logger = Logger.getLogger(loggerName);
		if (logger != null) {
			logger.setLevel(LEVELS.convertSystemToNative(level));
		}
	}

	@Override
	public List<LoggerConfiguration> getLoggerConfigurations() {
		List<LoggerConfiguration> result = new ArrayList<>();
		Enumeration<String> names = LogManager.getLogManager().getLoggerNames();
		while (names.hasMoreElements()) {
			result.add(getLoggerConfiguration(names.nextElement()));
		}
		result.sort(CONFIGURATION_COMPARATOR);
		return Collections.unmodifiableList(result);
	}

	@Override
	public LoggerConfiguration getLoggerConfiguration(String loggerName) {
		Logger logger = Logger.getLogger(loggerName);
		if (logger == null) {
			return null;
		}
		LogLevel level = LEVELS.convertNativeToSystem(logger.getLevel());
		LogLevel effectiveLevel = LEVELS.convertNativeToSystem(getEffectiveLevel(logger));
		String name = (StringUtils.hasLength(logger.getName()) ? logger.getName() : ROOT_LOGGER_NAME);
		return new LoggerConfiguration(name, level, effectiveLevel);
	}

	private Level getEffectiveLevel(Logger root) {
		Logger logger = root;
		while (logger.getLevel() == null) {
			logger = logger.getParent();
		}
		return logger.getLevel();
	}

	@Override
	public Runnable getShutdownHandler() {
		return new ShutdownHandler();
	}

	private final class ShutdownHandler implements Runnable {

		@Override
		public void run() {
			LogManager.getLogManager().reset();
		}

	}

}
=======
/*
 * Copyright 2012-2020 the original author or authors.
 *
 * Licensed under the Apache License, Version 2.0 (the "License");
 * you may not use this file except in compliance with the License.
 * You may obtain a copy of the License at
 *
 *      https://www.apache.org/licenses/LICENSE-2.0
 *
 * Unless required by applicable law or agreed to in writing, software
 * distributed under the License is distributed on an "AS IS" BASIS,
 * WITHOUT WARRANTIES OR CONDITIONS OF ANY KIND, either express or implied.
 * See the License for the specific language governing permissions and
 * limitations under the License.
 */

package org.springframework.boot.logging.java;

import java.io.ByteArrayInputStream;
import java.io.InputStreamReader;
import java.util.ArrayList;
import java.util.Collections;
import java.util.Enumeration;
import java.util.HashSet;
import java.util.List;
import java.util.Set;
import java.util.logging.Level;
import java.util.logging.LogManager;
import java.util.logging.Logger;

import org.springframework.boot.logging.AbstractLoggingSystem;
import org.springframework.boot.logging.LogFile;
import org.springframework.boot.logging.LogLevel;
import org.springframework.boot.logging.LoggerConfiguration;
import org.springframework.boot.logging.LoggingInitializationContext;
import org.springframework.boot.logging.LoggingSystem;
import org.springframework.boot.logging.LoggingSystemFactory;
import org.springframework.core.Ordered;
import org.springframework.core.annotation.Order;
import org.springframework.util.Assert;
import org.springframework.util.ClassUtils;
import org.springframework.util.FileCopyUtils;
import org.springframework.util.ResourceUtils;
import org.springframework.util.StringUtils;

/**
 * {@link LoggingSystem} for {@link Logger java.util.logging}.
 *
 * @author Phillip Webb
 * @author Dave Syer
 * @author Andy Wilkinson
 * @author Ben Hale
 * @since 1.0.0
 */
public class JavaLoggingSystem extends AbstractLoggingSystem {

	private static final LogLevels<Level> LEVELS = new LogLevels<>();

	static {
		LEVELS.map(LogLevel.TRACE, Level.FINEST);
		LEVELS.map(LogLevel.DEBUG, Level.FINE);
		LEVELS.map(LogLevel.INFO, Level.INFO);
		LEVELS.map(LogLevel.WARN, Level.WARNING);
		LEVELS.map(LogLevel.ERROR, Level.SEVERE);
		LEVELS.map(LogLevel.FATAL, Level.SEVERE);
		LEVELS.map(LogLevel.OFF, Level.OFF);
	}

	private final Set<Logger> configuredLoggers = Collections.synchronizedSet(new HashSet<>());

	public JavaLoggingSystem(ClassLoader classLoader) {
		super(classLoader);
	}

	@Override
	protected String[] getStandardConfigLocations() {
		return new String[] { "logging.properties" };
	}

	@Override
	public void beforeInitialize() {
		super.beforeInitialize();
		Logger.getLogger("").setLevel(Level.SEVERE);
	}

	@Override
	protected void loadDefaults(LoggingInitializationContext initializationContext, LogFile logFile) {
		if (logFile != null) {
			loadConfiguration(getPackagedConfigFile("logging-file.properties"), logFile);
		}
		else {
			loadConfiguration(getPackagedConfigFile("logging.properties"), logFile);
		}
	}

	@Override
	protected void loadConfiguration(LoggingInitializationContext initializationContext, String location,
			LogFile logFile) {
		loadConfiguration(location, logFile);
	}

	protected void loadConfiguration(String location, LogFile logFile) {
		Assert.notNull(location, "Location must not be null");
		try {
			String configuration = FileCopyUtils
					.copyToString(new InputStreamReader(ResourceUtils.getURL(location).openStream()));
			if (logFile != null) {
				configuration = configuration.replace("${LOG_FILE}", StringUtils.cleanPath(logFile.toString()));
			}
			LogManager.getLogManager().readConfiguration(new ByteArrayInputStream(configuration.getBytes()));
		}
		catch (Exception ex) {
			throw new IllegalStateException("Could not initialize Java logging from " + location, ex);
		}
	}

	@Override
	public Set<LogLevel> getSupportedLogLevels() {
		return LEVELS.getSupported();
	}

	@Override
	public void setLogLevel(String loggerName, LogLevel level) {
		if (loggerName == null || ROOT_LOGGER_NAME.equals(loggerName)) {
			loggerName = "";
		}
		Logger logger = Logger.getLogger(loggerName);
		if (logger != null) {
			this.configuredLoggers.add(logger);
			logger.setLevel(LEVELS.convertSystemToNative(level));
		}
	}

	@Override
	public List<LoggerConfiguration> getLoggerConfigurations() {
		List<LoggerConfiguration> result = new ArrayList<>();
		Enumeration<String> names = LogManager.getLogManager().getLoggerNames();
		while (names.hasMoreElements()) {
			result.add(getLoggerConfiguration(names.nextElement()));
		}
		result.sort(CONFIGURATION_COMPARATOR);
		return Collections.unmodifiableList(result);
	}

	@Override
	public LoggerConfiguration getLoggerConfiguration(String loggerName) {
		Logger logger = Logger.getLogger(loggerName);
		if (logger == null) {
			return null;
		}
		LogLevel level = LEVELS.convertNativeToSystem(logger.getLevel());
		LogLevel effectiveLevel = LEVELS.convertNativeToSystem(getEffectiveLevel(logger));
		String name = (StringUtils.hasLength(logger.getName()) ? logger.getName() : ROOT_LOGGER_NAME);
		return new LoggerConfiguration(name, level, effectiveLevel);
	}

	private Level getEffectiveLevel(Logger root) {
		Logger logger = root;
		while (logger.getLevel() == null) {
			logger = logger.getParent();
		}
		return logger.getLevel();
	}

	@Override
	public Runnable getShutdownHandler() {
		return new ShutdownHandler();
	}

	@Override
	public void cleanUp() {
		this.configuredLoggers.clear();
	}

	private static final class ShutdownHandler implements Runnable {

		@Override
		public void run() {
			LogManager.getLogManager().reset();
		}

	}

	/**
	 * {@link LoggingSystemFactory} that returns {@link JavaLoggingSystem} if possible.
	 */
	@Order(Ordered.LOWEST_PRECEDENCE)
	public static class Factory implements LoggingSystemFactory {

		private static final boolean PRESENT = ClassUtils.isPresent("java.util.logging.LogManager",
				Factory.class.getClassLoader());

		@Override
		public LoggingSystem getLoggingSystem(ClassLoader classLoader) {
			if (PRESENT) {
				return new JavaLoggingSystem(classLoader);
			}
			return null;
		}

	}

}
>>>>>>> 6755b480
<|MERGE_RESOLUTION|>--- conflicted
+++ resolved
@@ -1,176 +1,3 @@
-<<<<<<< HEAD
-/*
- * Copyright 2012-2019 the original author or authors.
- *
- * Licensed under the Apache License, Version 2.0 (the "License");
- * you may not use this file except in compliance with the License.
- * You may obtain a copy of the License at
- *
- *      https://www.apache.org/licenses/LICENSE-2.0
- *
- * Unless required by applicable law or agreed to in writing, software
- * distributed under the License is distributed on an "AS IS" BASIS,
- * WITHOUT WARRANTIES OR CONDITIONS OF ANY KIND, either express or implied.
- * See the License for the specific language governing permissions and
- * limitations under the License.
- */
-
-package org.springframework.boot.logging.java;
-
-import java.io.ByteArrayInputStream;
-import java.io.InputStreamReader;
-import java.util.ArrayList;
-import java.util.Collections;
-import java.util.Enumeration;
-import java.util.List;
-import java.util.Set;
-import java.util.logging.Level;
-import java.util.logging.LogManager;
-import java.util.logging.Logger;
-
-import org.springframework.boot.logging.AbstractLoggingSystem;
-import org.springframework.boot.logging.LogFile;
-import org.springframework.boot.logging.LogLevel;
-import org.springframework.boot.logging.LoggerConfiguration;
-import org.springframework.boot.logging.LoggingInitializationContext;
-import org.springframework.boot.logging.LoggingSystem;
-import org.springframework.util.Assert;
-import org.springframework.util.FileCopyUtils;
-import org.springframework.util.ResourceUtils;
-import org.springframework.util.StringUtils;
-
-/**
- * {@link LoggingSystem} for {@link Logger java.util.logging}.
- *
- * @author Phillip Webb
- * @author Dave Syer
- * @author Andy Wilkinson
- * @author Ben Hale
- * @since 1.0.0
- */
-public class JavaLoggingSystem extends AbstractLoggingSystem {
-
-	private static final LogLevels<Level> LEVELS = new LogLevels<>();
-
-	static {
-		LEVELS.map(LogLevel.TRACE, Level.FINEST);
-		LEVELS.map(LogLevel.DEBUG, Level.FINE);
-		LEVELS.map(LogLevel.INFO, Level.INFO);
-		LEVELS.map(LogLevel.WARN, Level.WARNING);
-		LEVELS.map(LogLevel.ERROR, Level.SEVERE);
-		LEVELS.map(LogLevel.FATAL, Level.SEVERE);
-		LEVELS.map(LogLevel.OFF, Level.OFF);
-	}
-
-	public JavaLoggingSystem(ClassLoader classLoader) {
-		super(classLoader);
-	}
-
-	@Override
-	protected String[] getStandardConfigLocations() {
-		return new String[] { "logging.properties" };
-	}
-
-	@Override
-	public void beforeInitialize() {
-		super.beforeInitialize();
-		Logger.getLogger("").setLevel(Level.SEVERE);
-	}
-
-	@Override
-	protected void loadDefaults(LoggingInitializationContext initializationContext, LogFile logFile) {
-		if (logFile != null) {
-			loadConfiguration(getPackagedConfigFile("logging-file.properties"), logFile);
-		}
-		else {
-			loadConfiguration(getPackagedConfigFile("logging.properties"), logFile);
-		}
-	}
-
-	@Override
-	protected void loadConfiguration(LoggingInitializationContext initializationContext, String location,
-			LogFile logFile) {
-		loadConfiguration(location, logFile);
-	}
-
-	protected void loadConfiguration(String location, LogFile logFile) {
-		Assert.notNull(location, "Location must not be null");
-		try {
-			String configuration = FileCopyUtils
-					.copyToString(new InputStreamReader(ResourceUtils.getURL(location).openStream()));
-			if (logFile != null) {
-				configuration = configuration.replace("${LOG_FILE}", StringUtils.cleanPath(logFile.toString()));
-			}
-			LogManager.getLogManager().readConfiguration(new ByteArrayInputStream(configuration.getBytes()));
-		}
-		catch (Exception ex) {
-			throw new IllegalStateException("Could not initialize Java logging from " + location, ex);
-		}
-	}
-
-	@Override
-	public Set<LogLevel> getSupportedLogLevels() {
-		return LEVELS.getSupported();
-	}
-
-	@Override
-	public void setLogLevel(String loggerName, LogLevel level) {
-		if (loggerName == null || ROOT_LOGGER_NAME.equals(loggerName)) {
-			loggerName = "";
-		}
-		Logger logger = Logger.getLogger(loggerName);
-		if (logger != null) {
-			logger.setLevel(LEVELS.convertSystemToNative(level));
-		}
-	}
-
-	@Override
-	public List<LoggerConfiguration> getLoggerConfigurations() {
-		List<LoggerConfiguration> result = new ArrayList<>();
-		Enumeration<String> names = LogManager.getLogManager().getLoggerNames();
-		while (names.hasMoreElements()) {
-			result.add(getLoggerConfiguration(names.nextElement()));
-		}
-		result.sort(CONFIGURATION_COMPARATOR);
-		return Collections.unmodifiableList(result);
-	}
-
-	@Override
-	public LoggerConfiguration getLoggerConfiguration(String loggerName) {
-		Logger logger = Logger.getLogger(loggerName);
-		if (logger == null) {
-			return null;
-		}
-		LogLevel level = LEVELS.convertNativeToSystem(logger.getLevel());
-		LogLevel effectiveLevel = LEVELS.convertNativeToSystem(getEffectiveLevel(logger));
-		String name = (StringUtils.hasLength(logger.getName()) ? logger.getName() : ROOT_LOGGER_NAME);
-		return new LoggerConfiguration(name, level, effectiveLevel);
-	}
-
-	private Level getEffectiveLevel(Logger root) {
-		Logger logger = root;
-		while (logger.getLevel() == null) {
-			logger = logger.getParent();
-		}
-		return logger.getLevel();
-	}
-
-	@Override
-	public Runnable getShutdownHandler() {
-		return new ShutdownHandler();
-	}
-
-	private final class ShutdownHandler implements Runnable {
-
-		@Override
-		public void run() {
-			LogManager.getLogManager().reset();
-		}
-
-	}
-
-}
-=======
 /*
  * Copyright 2012-2020 the original author or authors.
  *
@@ -373,5 +200,4 @@
 
 	}
 
-}
->>>>>>> 6755b480
+}