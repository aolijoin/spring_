--- conflicted
+++ resolved
@@ -1,53 +1,3 @@
-<<<<<<< HEAD
-/*
- * Copyright 2012-2019 the original author or authors.
- *
- * Licensed under the Apache License, Version 2.0 (the "License");
- * you may not use this file except in compliance with the License.
- * You may obtain a copy of the License at
- *
- *      https://www.apache.org/licenses/LICENSE-2.0
- *
- * Unless required by applicable law or agreed to in writing, software
- * distributed under the License is distributed on an "AS IS" BASIS,
- * WITHOUT WARRANTIES OR CONDITIONS OF ANY KIND, either express or implied.
- * See the License for the specific language governing permissions and
- * limitations under the License.
- */
-
-package org.springframework.boot.rsocket.server;
-
-import java.net.InetAddress;
-
-/**
- * A configurable {@link RSocketServerFactory}.
- *
- * @author Brian Clozel
- * @since 2.2.0
- */
-public interface ConfigurableRSocketServerFactory {
-
-	/**
-	 * Set the port that the server should listen on. If not specified port '9898' will be
-	 * used.
-	 * @param port the port to set
-	 */
-	void setPort(int port);
-
-	/**
-	 * Set the specific network address that the server should bind to.
-	 * @param address the address to set (defaults to {@code null})
-	 */
-	void setAddress(InetAddress address);
-
-	/**
-	 * Set the transport that the RSocket server should use.
-	 * @param transport the transport protocol to use
-	 */
-	void setTransport(RSocketServer.TRANSPORT transport);
-
-}
-=======
 /*
  * Copyright 2012-2020 the original author or authors.
  *
@@ -119,5 +69,4 @@
 	 */
 	void setSslStoreProvider(SslStoreProvider sslStoreProvider);
 
-}
->>>>>>> 6755b480
+}