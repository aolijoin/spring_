<<<<<<< HEAD
/*
 * Copyright 2012-2019 the original author or authors.
 *
 * Licensed under the Apache License, Version 2.0 (the "License");
 * you may not use this file except in compliance with the License.
 * You may obtain a copy of the License at
 *
 *      https://www.apache.org/licenses/LICENSE-2.0
 *
 * Unless required by applicable law or agreed to in writing, software
 * distributed under the License is distributed on an "AS IS" BASIS,
 * WITHOUT WARRANTIES OR CONDITIONS OF ANY KIND, either express or implied.
 * See the License for the specific language governing permissions and
 * limitations under the License.
 */

package org.springframework.boot.system;

import java.io.File;
import java.io.IOException;
import java.io.InputStream;
import java.net.JarURLConnection;
import java.net.URL;
import java.net.URLConnection;
import java.security.CodeSource;
import java.security.ProtectionDomain;
import java.util.Enumeration;
import java.util.jar.JarFile;
import java.util.jar.Manifest;

import org.springframework.util.ClassUtils;
import org.springframework.util.StringUtils;

/**
 * Provides access to the application home directory. Attempts to pick a sensible home for
 * both Jar Files, Exploded Archives and directly running applications.
 *
 * @author Phillip Webb
 * @author Raja Kolli
 * @since 2.0.0
 */
public class ApplicationHome {

	private final File source;

	private final File dir;

	/**
	 * Create a new {@link ApplicationHome} instance.
	 */
	public ApplicationHome() {
		this(null);
	}

	/**
	 * Create a new {@link ApplicationHome} instance for the specified source class.
	 * @param sourceClass the source class or {@code null}
	 */
	public ApplicationHome(Class<?> sourceClass) {
		this.source = findSource((sourceClass != null) ? sourceClass : getStartClass());
		this.dir = findHomeDir(this.source);
	}

	private Class<?> getStartClass() {
		try {
			ClassLoader classLoader = getClass().getClassLoader();
			return getStartClass(classLoader.getResources("META-INF/MANIFEST.MF"));
		}
		catch (Exception ex) {
			return null;
		}
	}

	private Class<?> getStartClass(Enumeration<URL> manifestResources) {
		while (manifestResources.hasMoreElements()) {
			try (InputStream inputStream = manifestResources.nextElement().openStream()) {
				Manifest manifest = new Manifest(inputStream);
				String startClass = manifest.getMainAttributes().getValue("Start-Class");
				if (startClass != null) {
					return ClassUtils.forName(startClass, getClass().getClassLoader());
				}
			}
			catch (Exception ex) {
			}
		}
		return null;
	}

	private File findSource(Class<?> sourceClass) {
		try {
			ProtectionDomain domain = (sourceClass != null) ? sourceClass.getProtectionDomain() : null;
			CodeSource codeSource = (domain != null) ? domain.getCodeSource() : null;
			URL location = (codeSource != null) ? codeSource.getLocation() : null;
			File source = (location != null) ? findSource(location) : null;
			if (source != null && source.exists() && !isUnitTest()) {
				return source.getAbsoluteFile();
			}
			return null;
		}
		catch (Exception ex) {
			return null;
		}
	}

	private boolean isUnitTest() {
		try {
			StackTraceElement[] stackTrace = Thread.currentThread().getStackTrace();
			for (int i = stackTrace.length - 1; i >= 0; i--) {
				if (stackTrace[i].getClassName().startsWith("org.junit.")) {
					return true;
				}
			}
		}
		catch (Exception ex) {
		}
		return false;
	}

	private File findSource(URL location) throws IOException {
		URLConnection connection = location.openConnection();
		if (connection instanceof JarURLConnection) {
			return getRootJarFile(((JarURLConnection) connection).getJarFile());
		}
		return new File(location.getPath());
	}

	private File getRootJarFile(JarFile jarFile) {
		String name = jarFile.getName();
		int separator = name.indexOf("!/");
		if (separator > 0) {
			name = name.substring(0, separator);
		}
		return new File(name);
	}

	private File findHomeDir(File source) {
		File homeDir = source;
		homeDir = (homeDir != null) ? homeDir : findDefaultHomeDir();
		if (homeDir.isFile()) {
			homeDir = homeDir.getParentFile();
		}
		homeDir = homeDir.exists() ? homeDir : new File(".");
		return homeDir.getAbsoluteFile();
	}

	private File findDefaultHomeDir() {
		String userDir = System.getProperty("user.dir");
		return new File(StringUtils.hasLength(userDir) ? userDir : ".");
	}

	/**
	 * Returns the underlying source used to find the home directory. This is usually the
	 * jar file or a directory. Can return {@code null} if the source cannot be
	 * determined.
	 * @return the underlying source or {@code null}
	 */
	public File getSource() {
		return this.source;
	}

	/**
	 * Returns the application home directory.
	 * @return the home directory (never {@code null})
	 */
	public File getDir() {
		return this.dir;
	}

	@Override
	public String toString() {
		return getDir().toString();
	}

}
=======
/*
 * Copyright 2012-2020 the original author or authors.
 *
 * Licensed under the Apache License, Version 2.0 (the "License");
 * you may not use this file except in compliance with the License.
 * You may obtain a copy of the License at
 *
 *      https://www.apache.org/licenses/LICENSE-2.0
 *
 * Unless required by applicable law or agreed to in writing, software
 * distributed under the License is distributed on an "AS IS" BASIS,
 * WITHOUT WARRANTIES OR CONDITIONS OF ANY KIND, either express or implied.
 * See the License for the specific language governing permissions and
 * limitations under the License.
 */

package org.springframework.boot.system;

import java.io.File;
import java.io.IOException;
import java.io.InputStream;
import java.net.JarURLConnection;
import java.net.URISyntaxException;
import java.net.URL;
import java.net.URLConnection;
import java.security.CodeSource;
import java.security.ProtectionDomain;
import java.util.Enumeration;
import java.util.jar.JarFile;
import java.util.jar.Manifest;

import org.springframework.util.ClassUtils;
import org.springframework.util.StringUtils;

/**
 * Provides access to the application home directory. Attempts to pick a sensible home for
 * both Jar Files, Exploded Archives and directly running applications.
 *
 * @author Phillip Webb
 * @author Raja Kolli
 * @since 2.0.0
 */
public class ApplicationHome {

	private final File source;

	private final File dir;

	/**
	 * Create a new {@link ApplicationHome} instance.
	 */
	public ApplicationHome() {
		this(null);
	}

	/**
	 * Create a new {@link ApplicationHome} instance for the specified source class.
	 * @param sourceClass the source class or {@code null}
	 */
	public ApplicationHome(Class<?> sourceClass) {
		this.source = findSource((sourceClass != null) ? sourceClass : getStartClass());
		this.dir = findHomeDir(this.source);
	}

	private Class<?> getStartClass() {
		try {
			ClassLoader classLoader = getClass().getClassLoader();
			return getStartClass(classLoader.getResources("META-INF/MANIFEST.MF"));
		}
		catch (Exception ex) {
			return null;
		}
	}

	private Class<?> getStartClass(Enumeration<URL> manifestResources) {
		while (manifestResources.hasMoreElements()) {
			try (InputStream inputStream = manifestResources.nextElement().openStream()) {
				Manifest manifest = new Manifest(inputStream);
				String startClass = manifest.getMainAttributes().getValue("Start-Class");
				if (startClass != null) {
					return ClassUtils.forName(startClass, getClass().getClassLoader());
				}
			}
			catch (Exception ex) {
			}
		}
		return null;
	}

	private File findSource(Class<?> sourceClass) {
		try {
			ProtectionDomain domain = (sourceClass != null) ? sourceClass.getProtectionDomain() : null;
			CodeSource codeSource = (domain != null) ? domain.getCodeSource() : null;
			URL location = (codeSource != null) ? codeSource.getLocation() : null;
			File source = (location != null) ? findSource(location) : null;
			if (source != null && source.exists() && !isUnitTest()) {
				return source.getAbsoluteFile();
			}
		}
		catch (Exception ex) {
		}
		return null;
	}

	private boolean isUnitTest() {
		try {
			StackTraceElement[] stackTrace = Thread.currentThread().getStackTrace();
			for (int i = stackTrace.length - 1; i >= 0; i--) {
				if (stackTrace[i].getClassName().startsWith("org.junit.")) {
					return true;
				}
			}
		}
		catch (Exception ex) {
		}
		return false;
	}

	private File findSource(URL location) throws IOException, URISyntaxException {
		URLConnection connection = location.openConnection();
		if (connection instanceof JarURLConnection) {
			return getRootJarFile(((JarURLConnection) connection).getJarFile());
		}
		return new File(location.toURI());
	}

	private File getRootJarFile(JarFile jarFile) {
		String name = jarFile.getName();
		int separator = name.indexOf("!/");
		if (separator > 0) {
			name = name.substring(0, separator);
		}
		return new File(name);
	}

	private File findHomeDir(File source) {
		File homeDir = source;
		homeDir = (homeDir != null) ? homeDir : findDefaultHomeDir();
		if (homeDir.isFile()) {
			homeDir = homeDir.getParentFile();
		}
		homeDir = homeDir.exists() ? homeDir : new File(".");
		return homeDir.getAbsoluteFile();
	}

	private File findDefaultHomeDir() {
		String userDir = System.getProperty("user.dir");
		return new File(StringUtils.hasLength(userDir) ? userDir : ".");
	}

	/**
	 * Returns the underlying source used to find the home directory. This is usually the
	 * jar file or a directory. Can return {@code null} if the source cannot be
	 * determined.
	 * @return the underlying source or {@code null}
	 */
	public File getSource() {
		return this.source;
	}

	/**
	 * Returns the application home directory.
	 * @return the home directory (never {@code null})
	 */
	public File getDir() {
		return this.dir;
	}

	@Override
	public String toString() {
		return getDir().toString();
	}

}
>>>>>>> 6755b480
<|MERGE_RESOLUTION|>--- conflicted
+++ resolved
@@ -1,179 +1,3 @@
-<<<<<<< HEAD
-/*
- * Copyright 2012-2019 the original author or authors.
- *
- * Licensed under the Apache License, Version 2.0 (the "License");
- * you may not use this file except in compliance with the License.
- * You may obtain a copy of the License at
- *
- *      https://www.apache.org/licenses/LICENSE-2.0
- *
- * Unless required by applicable law or agreed to in writing, software
- * distributed under the License is distributed on an "AS IS" BASIS,
- * WITHOUT WARRANTIES OR CONDITIONS OF ANY KIND, either express or implied.
- * See the License for the specific language governing permissions and
- * limitations under the License.
- */
-
-package org.springframework.boot.system;
-
-import java.io.File;
-import java.io.IOException;
-import java.io.InputStream;
-import java.net.JarURLConnection;
-import java.net.URL;
-import java.net.URLConnection;
-import java.security.CodeSource;
-import java.security.ProtectionDomain;
-import java.util.Enumeration;
-import java.util.jar.JarFile;
-import java.util.jar.Manifest;
-
-import org.springframework.util.ClassUtils;
-import org.springframework.util.StringUtils;
-
-/**
- * Provides access to the application home directory. Attempts to pick a sensible home for
- * both Jar Files, Exploded Archives and directly running applications.
- *
- * @author Phillip Webb
- * @author Raja Kolli
- * @since 2.0.0
- */
-public class ApplicationHome {
-
-	private final File source;
-
-	private final File dir;
-
-	/**
-	 * Create a new {@link ApplicationHome} instance.
-	 */
-	public ApplicationHome() {
-		this(null);
-	}
-
-	/**
-	 * Create a new {@link ApplicationHome} instance for the specified source class.
-	 * @param sourceClass the source class or {@code null}
-	 */
-	public ApplicationHome(Class<?> sourceClass) {
-		this.source = findSource((sourceClass != null) ? sourceClass : getStartClass());
-		this.dir = findHomeDir(this.source);
-	}
-
-	private Class<?> getStartClass() {
-		try {
-			ClassLoader classLoader = getClass().getClassLoader();
-			return getStartClass(classLoader.getResources("META-INF/MANIFEST.MF"));
-		}
-		catch (Exception ex) {
-			return null;
-		}
-	}
-
-	private Class<?> getStartClass(Enumeration<URL> manifestResources) {
-		while (manifestResources.hasMoreElements()) {
-			try (InputStream inputStream = manifestResources.nextElement().openStream()) {
-				Manifest manifest = new Manifest(inputStream);
-				String startClass = manifest.getMainAttributes().getValue("Start-Class");
-				if (startClass != null) {
-					return ClassUtils.forName(startClass, getClass().getClassLoader());
-				}
-			}
-			catch (Exception ex) {
-			}
-		}
-		return null;
-	}
-
-	private File findSource(Class<?> sourceClass) {
-		try {
-			ProtectionDomain domain = (sourceClass != null) ? sourceClass.getProtectionDomain() : null;
-			CodeSource codeSource = (domain != null) ? domain.getCodeSource() : null;
-			URL location = (codeSource != null) ? codeSource.getLocation() : null;
-			File source = (location != null) ? findSource(location) : null;
-			if (source != null && source.exists() && !isUnitTest()) {
-				return source.getAbsoluteFile();
-			}
-			return null;
-		}
-		catch (Exception ex) {
-			return null;
-		}
-	}
-
-	private boolean isUnitTest() {
-		try {
-			StackTraceElement[] stackTrace = Thread.currentThread().getStackTrace();
-			for (int i = stackTrace.length - 1; i >= 0; i--) {
-				if (stackTrace[i].getClassName().startsWith("org.junit.")) {
-					return true;
-				}
-			}
-		}
-		catch (Exception ex) {
-		}
-		return false;
-	}
-
-	private File findSource(URL location) throws IOException {
-		URLConnection connection = location.openConnection();
-		if (connection instanceof JarURLConnection) {
-			return getRootJarFile(((JarURLConnection) connection).getJarFile());
-		}
-		return new File(location.getPath());
-	}
-
-	private File getRootJarFile(JarFile jarFile) {
-		String name = jarFile.getName();
-		int separator = name.indexOf("!/");
-		if (separator > 0) {
-			name = name.substring(0, separator);
-		}
-		return new File(name);
-	}
-
-	private File findHomeDir(File source) {
-		File homeDir = source;
-		homeDir = (homeDir != null) ? homeDir : findDefaultHomeDir();
-		if (homeDir.isFile()) {
-			homeDir = homeDir.getParentFile();
-		}
-		homeDir = homeDir.exists() ? homeDir : new File(".");
-		return homeDir.getAbsoluteFile();
-	}
-
-	private File findDefaultHomeDir() {
-		String userDir = System.getProperty("user.dir");
-		return new File(StringUtils.hasLength(userDir) ? userDir : ".");
-	}
-
-	/**
-	 * Returns the underlying source used to find the home directory. This is usually the
-	 * jar file or a directory. Can return {@code null} if the source cannot be
-	 * determined.
-	 * @return the underlying source or {@code null}
-	 */
-	public File getSource() {
-		return this.source;
-	}
-
-	/**
-	 * Returns the application home directory.
-	 * @return the home directory (never {@code null})
-	 */
-	public File getDir() {
-		return this.dir;
-	}
-
-	@Override
-	public String toString() {
-		return getDir().toString();
-	}
-
-}
-=======
 /*
  * Copyright 2012-2020 the original author or authors.
  *
@@ -347,5 +171,4 @@
 		return getDir().toString();
 	}
 
-}
->>>>>>> 6755b480
+}