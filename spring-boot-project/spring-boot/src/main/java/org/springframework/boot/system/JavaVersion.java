<<<<<<< HEAD
/*
 * Copyright 2012-2017 the original author or authors.
 *
 * Licensed under the Apache License, Version 2.0 (the "License");
 * you may not use this file except in compliance with the License.
 * You may obtain a copy of the License at
 *
 *      https://www.apache.org/licenses/LICENSE-2.0
 *
 * Unless required by applicable law or agreed to in writing, software
 * distributed under the License is distributed on an "AS IS" BASIS,
 * WITHOUT WARRANTIES OR CONDITIONS OF ANY KIND, either express or implied.
 * See the License for the specific language governing permissions and
 * limitations under the License.
 */

package org.springframework.boot.system;

import java.util.Arrays;
import java.util.Collections;
import java.util.List;

import org.springframework.util.ClassUtils;

/**
 * Supported Java versions.
 *
 * @author Oliver Gierke
 * @author Phillip Webb
 * @since 2.0.0
 */
public enum JavaVersion {

	/**
	 * Java 1.8.
	 */
	EIGHT("1.8", "java.util.function.Function"),

	/**
	 * Java 1.9.
	 */
	NINE("1.9", "java.security.cert.URICertStoreParameters");

	private final String name;

	private final boolean available;

	JavaVersion(String name, String className) {
		this.name = name;
		this.available = ClassUtils.isPresent(className, getClass().getClassLoader());
	}

	@Override
	public String toString() {
		return this.name;
	}

	/**
	 * Returns the {@link JavaVersion} of the current runtime.
	 * @return the {@link JavaVersion}
	 */
	public static JavaVersion getJavaVersion() {
		List<JavaVersion> candidates = Arrays.asList(JavaVersion.values());
		Collections.reverse(candidates);
		for (JavaVersion candidate : candidates) {
			if (candidate.available) {
				return candidate;
			}
		}
		return EIGHT;
	}

	/**
	 * Return if this version is equal to or newer than a given version.
	 * @param version the version to compare
	 * @return {@code true} if this version is equal to or newer than {@code version}
	 */
	public boolean isEqualOrNewerThan(JavaVersion version) {
		return compareTo(version) >= 0;
	}

	/**
	 * Return if this version is older than a given version.
	 * @param version the version to compare
	 * @return {@code true} if this version is older than {@code version}
	 */
	public boolean isOlderThan(JavaVersion version) {
		return compareTo(version) < 0;
	}

}
=======
/*
 * Copyright 2012-2020 the original author or authors.
 *
 * Licensed under the Apache License, Version 2.0 (the "License");
 * you may not use this file except in compliance with the License.
 * You may obtain a copy of the License at
 *
 *      https://www.apache.org/licenses/LICENSE-2.0
 *
 * Unless required by applicable law or agreed to in writing, software
 * distributed under the License is distributed on an "AS IS" BASIS,
 * WITHOUT WARRANTIES OR CONDITIONS OF ANY KIND, either express or implied.
 * See the License for the specific language governing permissions and
 * limitations under the License.
 */

package org.springframework.boot.system;

import java.lang.invoke.MethodHandles;
import java.util.Arrays;
import java.util.Collections;
import java.util.List;
import java.util.Optional;
import java.util.stream.Stream;

import org.springframework.util.ClassUtils;

/**
 * Known Java versions.
 *
 * @author Oliver Gierke
 * @author Phillip Webb
 * @since 2.0.0
 */
public enum JavaVersion {

	/**
	 * Java 1.8.
	 */
	EIGHT("1.8", Optional.class, "empty"),

	/**
	 * Java 9.
	 */
	NINE("9", Optional.class, "stream"),

	/**
	 * Java 10.
	 */
	TEN("10", Optional.class, "orElseThrow"),

	/**
	 * Java 11.
	 */
	ELEVEN("11", String.class, "strip"),

	/**
	 * Java 12.
	 */
	TWELVE("12", String.class, "describeConstable"),

	/**
	 * Java 13.
	 */
	THIRTEEN("13", String.class, "stripIndent"),

	/**
	 * Java 14.
	 */
	FOURTEEN("14", MethodHandles.Lookup.class, "hasFullPrivilegeAccess"),

	/**
	 * Java 15.
	 */
	FIFTEEN("15", CharSequence.class, "isEmpty"),

	/**
	 * Java 16.
	 */
	SIXTEEN("16", Stream.class, "toList");

	private final String name;

	private final boolean available;

	JavaVersion(String name, Class<?> clazz, String methodName) {
		this.name = name;
		this.available = ClassUtils.hasMethod(clazz, methodName);
	}

	@Override
	public String toString() {
		return this.name;
	}

	/**
	 * Returns the {@link JavaVersion} of the current runtime.
	 * @return the {@link JavaVersion}
	 */
	public static JavaVersion getJavaVersion() {
		List<JavaVersion> candidates = Arrays.asList(JavaVersion.values());
		Collections.reverse(candidates);
		for (JavaVersion candidate : candidates) {
			if (candidate.available) {
				return candidate;
			}
		}
		return EIGHT;
	}

	/**
	 * Return if this version is equal to or newer than a given version.
	 * @param version the version to compare
	 * @return {@code true} if this version is equal to or newer than {@code version}
	 */
	public boolean isEqualOrNewerThan(JavaVersion version) {
		return compareTo(version) >= 0;
	}

	/**
	 * Return if this version is older than a given version.
	 * @param version the version to compare
	 * @return {@code true} if this version is older than {@code version}
	 */
	public boolean isOlderThan(JavaVersion version) {
		return compareTo(version) < 0;
	}

}
>>>>>>> 6755b480
<|MERGE_RESOLUTION|>--- conflicted
+++ resolved
@@ -1,96 +1,3 @@
-<<<<<<< HEAD
-/*
- * Copyright 2012-2017 the original author or authors.
- *
- * Licensed under the Apache License, Version 2.0 (the "License");
- * you may not use this file except in compliance with the License.
- * You may obtain a copy of the License at
- *
- *      https://www.apache.org/licenses/LICENSE-2.0
- *
- * Unless required by applicable law or agreed to in writing, software
- * distributed under the License is distributed on an "AS IS" BASIS,
- * WITHOUT WARRANTIES OR CONDITIONS OF ANY KIND, either express or implied.
- * See the License for the specific language governing permissions and
- * limitations under the License.
- */
-
-package org.springframework.boot.system;
-
-import java.util.Arrays;
-import java.util.Collections;
-import java.util.List;
-
-import org.springframework.util.ClassUtils;
-
-/**
- * Supported Java versions.
- *
- * @author Oliver Gierke
- * @author Phillip Webb
- * @since 2.0.0
- */
-public enum JavaVersion {
-
-	/**
-	 * Java 1.8.
-	 */
-	EIGHT("1.8", "java.util.function.Function"),
-
-	/**
-	 * Java 1.9.
-	 */
-	NINE("1.9", "java.security.cert.URICertStoreParameters");
-
-	private final String name;
-
-	private final boolean available;
-
-	JavaVersion(String name, String className) {
-		this.name = name;
-		this.available = ClassUtils.isPresent(className, getClass().getClassLoader());
-	}
-
-	@Override
-	public String toString() {
-		return this.name;
-	}
-
-	/**
-	 * Returns the {@link JavaVersion} of the current runtime.
-	 * @return the {@link JavaVersion}
-	 */
-	public static JavaVersion getJavaVersion() {
-		List<JavaVersion> candidates = Arrays.asList(JavaVersion.values());
-		Collections.reverse(candidates);
-		for (JavaVersion candidate : candidates) {
-			if (candidate.available) {
-				return candidate;
-			}
-		}
-		return EIGHT;
-	}
-
-	/**
-	 * Return if this version is equal to or newer than a given version.
-	 * @param version the version to compare
-	 * @return {@code true} if this version is equal to or newer than {@code version}
-	 */
-	public boolean isEqualOrNewerThan(JavaVersion version) {
-		return compareTo(version) >= 0;
-	}
-
-	/**
-	 * Return if this version is older than a given version.
-	 * @param version the version to compare
-	 * @return {@code true} if this version is older than {@code version}
-	 */
-	public boolean isOlderThan(JavaVersion version) {
-		return compareTo(version) < 0;
-	}
-
-}
-=======
 /*
  * Copyright 2012-2020 the original author or authors.
  *
@@ -219,5 +126,4 @@
 		return compareTo(version) < 0;
 	}
 
-}
->>>>>>> 6755b480
+}