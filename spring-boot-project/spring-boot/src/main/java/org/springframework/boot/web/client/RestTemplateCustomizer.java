--- conflicted
+++ resolved
@@ -1,42 +1,3 @@
-<<<<<<< HEAD
-/*
- * Copyright 2012-2017 the original author or authors.
- *
- * Licensed under the Apache License, Version 2.0 (the "License");
- * you may not use this file except in compliance with the License.
- * You may obtain a copy of the License at
- *
- *      https://www.apache.org/licenses/LICENSE-2.0
- *
- * Unless required by applicable law or agreed to in writing, software
- * distributed under the License is distributed on an "AS IS" BASIS,
- * WITHOUT WARRANTIES OR CONDITIONS OF ANY KIND, either express or implied.
- * See the License for the specific language governing permissions and
- * limitations under the License.
- */
-
-package org.springframework.boot.web.client;
-
-import org.springframework.web.client.RestTemplate;
-
-/**
- * Callback interface that can be used to customize a {@link RestTemplate}.
- *
- * @author Phillip Webb
- * @since 1.4.0
- * @see RestTemplateBuilder
- */
-@FunctionalInterface
-public interface RestTemplateCustomizer {
-
-	/**
-	 * Callback to customize a {@link RestTemplate} instance.
-	 * @param restTemplate the template to customize
-	 */
-	void customize(RestTemplate restTemplate);
-
-}
-=======
 /*
  * Copyright 2012-2019 the original author or authors.
  *
@@ -73,5 +34,4 @@
 	 */
 	void customize(RestTemplate restTemplate);
 
-}
->>>>>>> 6755b480
+}