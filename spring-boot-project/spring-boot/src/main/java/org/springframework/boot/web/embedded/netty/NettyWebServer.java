<<<<<<< HEAD
/*
 * Copyright 2012-2019 the original author or authors.
 *
 * Licensed under the Apache License, Version 2.0 (the "License");
 * you may not use this file except in compliance with the License.
 * You may obtain a copy of the License at
 *
 *      https://www.apache.org/licenses/LICENSE-2.0
 *
 * Unless required by applicable law or agreed to in writing, software
 * distributed under the License is distributed on an "AS IS" BASIS,
 * WITHOUT WARRANTIES OR CONDITIONS OF ANY KIND, either express or implied.
 * See the License for the specific language governing permissions and
 * limitations under the License.
 */

package org.springframework.boot.web.embedded.netty;

import java.time.Duration;
import java.util.Collections;
import java.util.List;
import java.util.function.Predicate;

import org.apache.commons.logging.Log;
import org.apache.commons.logging.LogFactory;
import reactor.netty.ChannelBindException;
import reactor.netty.DisposableServer;
import reactor.netty.http.server.HttpServer;
import reactor.netty.http.server.HttpServerRequest;
import reactor.netty.http.server.HttpServerRoutes;

import org.springframework.boot.web.server.PortInUseException;
import org.springframework.boot.web.server.WebServer;
import org.springframework.boot.web.server.WebServerException;
import org.springframework.http.server.reactive.ReactorHttpHandlerAdapter;
import org.springframework.util.Assert;

/**
 * {@link WebServer} that can be used to control a Reactor Netty web server. Usually this
 * class should be created using the {@link NettyReactiveWebServerFactory} and not
 * directly.
 *
 * @author Brian Clozel
 * @author Madhura Bhave
 * @author Andy Wilkinson
 * @since 2.0.0
 */
public class NettyWebServer implements WebServer {

	private static final Predicate<HttpServerRequest> ALWAYS = (r) -> true;

	private static final Log logger = LogFactory.getLog(NettyWebServer.class);

	private final HttpServer httpServer;

	private final ReactorHttpHandlerAdapter handlerAdapter;

	private final Duration lifecycleTimeout;

	private List<NettyRouteProvider> routeProviders = Collections.emptyList();

	private DisposableServer disposableServer;

	public NettyWebServer(HttpServer httpServer, ReactorHttpHandlerAdapter handlerAdapter, Duration lifecycleTimeout) {
		Assert.notNull(httpServer, "HttpServer must not be null");
		Assert.notNull(handlerAdapter, "HandlerAdapter must not be null");
		this.httpServer = httpServer;
		this.handlerAdapter = handlerAdapter;
		this.lifecycleTimeout = lifecycleTimeout;
	}

	public void setRouteProviders(List<NettyRouteProvider> routeProviders) {
		this.routeProviders = routeProviders;
	}

	@Override
	public void start() throws WebServerException {
		if (this.disposableServer == null) {
			try {
				this.disposableServer = startHttpServer();
			}
			catch (Exception ex) {
				ChannelBindException bindException = findBindException(ex);
				if (bindException != null) {
					throw new PortInUseException(bindException.localPort());
				}
				throw new WebServerException("Unable to start Netty", ex);
			}
			logger.info("Netty started on port(s): " + getPort());
			startDaemonAwaitThread(this.disposableServer);
		}
	}

	private DisposableServer startHttpServer() {
		HttpServer server = this.httpServer;
		if (this.routeProviders.isEmpty()) {
			server = server.handle(this.handlerAdapter);
		}
		else {
			server = server.route(this::applyRouteProviders);
		}
		if (this.lifecycleTimeout != null) {
			return server.bindNow(this.lifecycleTimeout);
		}
		return server.bindNow();
	}

	private void applyRouteProviders(HttpServerRoutes routes) {
		this.routeProviders.forEach((provider) -> provider.apply(routes));
		routes.route(ALWAYS, this.handlerAdapter);
	}

	private ChannelBindException findBindException(Exception ex) {
		Throwable candidate = ex;
		while (candidate != null) {
			if (candidate instanceof ChannelBindException) {
				return (ChannelBindException) candidate;
			}
			candidate = candidate.getCause();
		}
		return null;
	}

	private void startDaemonAwaitThread(DisposableServer disposableServer) {
		Thread awaitThread = new Thread("server") {

			@Override
			public void run() {
				disposableServer.onDispose().block();
			}

		};
		awaitThread.setContextClassLoader(getClass().getClassLoader());
		awaitThread.setDaemon(false);
		awaitThread.start();
	}

	@Override
	public void stop() throws WebServerException {
		if (this.disposableServer != null) {
			if (this.lifecycleTimeout != null) {
				this.disposableServer.disposeNow(this.lifecycleTimeout);
			}
			else {
				this.disposableServer.disposeNow();
			}
			this.disposableServer = null;
		}
	}

	@Override
	public int getPort() {
		if (this.disposableServer != null) {
			return this.disposableServer.port();
		}
		return 0;
	}

}
=======
/*
 * Copyright 2012-2021 the original author or authors.
 *
 * Licensed under the Apache License, Version 2.0 (the "License");
 * you may not use this file except in compliance with the License.
 * You may obtain a copy of the License at
 *
 *      https://www.apache.org/licenses/LICENSE-2.0
 *
 * Unless required by applicable law or agreed to in writing, software
 * distributed under the License is distributed on an "AS IS" BASIS,
 * WITHOUT WARRANTIES OR CONDITIONS OF ANY KIND, either express or implied.
 * See the License for the specific language governing permissions and
 * limitations under the License.
 */

package org.springframework.boot.web.embedded.netty;

import java.time.Duration;
import java.util.Collections;
import java.util.List;
import java.util.function.BiFunction;
import java.util.function.Predicate;
import java.util.function.Supplier;

import io.netty.channel.group.DefaultChannelGroup;
import io.netty.channel.unix.Errors.NativeIoException;
import io.netty.util.concurrent.DefaultEventExecutor;
import org.apache.commons.logging.Log;
import org.apache.commons.logging.LogFactory;
import org.reactivestreams.Publisher;
import reactor.netty.ChannelBindException;
import reactor.netty.DisposableServer;
import reactor.netty.http.server.HttpServer;
import reactor.netty.http.server.HttpServerRequest;
import reactor.netty.http.server.HttpServerResponse;
import reactor.netty.http.server.HttpServerRoutes;

import org.springframework.boot.web.server.GracefulShutdownCallback;
import org.springframework.boot.web.server.GracefulShutdownResult;
import org.springframework.boot.web.server.PortInUseException;
import org.springframework.boot.web.server.Shutdown;
import org.springframework.boot.web.server.WebServer;
import org.springframework.boot.web.server.WebServerException;
import org.springframework.http.server.reactive.ReactorHttpHandlerAdapter;
import org.springframework.util.Assert;

/**
 * {@link WebServer} that can be used to control a Reactor Netty web server. Usually this
 * class should be created using the {@link NettyReactiveWebServerFactory} and not
 * directly.
 *
 * @author Brian Clozel
 * @author Madhura Bhave
 * @author Andy Wilkinson
 * @since 2.0.0
 */
public class NettyWebServer implements WebServer {

	/**
	 * Permission denied error code from {@code errno.h}.
	 */
	private static final int ERROR_NO_EACCES = -13;

	private static final Predicate<HttpServerRequest> ALWAYS = (request) -> true;

	private static final Log logger = LogFactory.getLog(NettyWebServer.class);

	private final HttpServer httpServer;

	private final BiFunction<? super HttpServerRequest, ? super HttpServerResponse, ? extends Publisher<Void>> handler;

	private final Duration lifecycleTimeout;

	private final GracefulShutdown gracefulShutdown;

	private List<NettyRouteProvider> routeProviders = Collections.emptyList();

	private volatile DisposableServer disposableServer;

	public NettyWebServer(HttpServer httpServer, ReactorHttpHandlerAdapter handlerAdapter, Duration lifecycleTimeout,
			Shutdown shutdown) {
		Assert.notNull(httpServer, "HttpServer must not be null");
		Assert.notNull(handlerAdapter, "HandlerAdapter must not be null");
		this.lifecycleTimeout = lifecycleTimeout;
		this.handler = handlerAdapter;
		this.httpServer = httpServer.channelGroup(new DefaultChannelGroup(new DefaultEventExecutor()));
		this.gracefulShutdown = (shutdown == Shutdown.GRACEFUL) ? new GracefulShutdown(() -> this.disposableServer)
				: null;
	}

	public void setRouteProviders(List<NettyRouteProvider> routeProviders) {
		this.routeProviders = routeProviders;
	}

	@Override
	public void start() throws WebServerException {
		if (this.disposableServer == null) {
			try {
				this.disposableServer = startHttpServer();
			}
			catch (Exception ex) {
				PortInUseException.ifCausedBy(ex, ChannelBindException.class, (bindException) -> {
					if (bindException.localPort() > 0 && !isPermissionDenied(bindException.getCause())) {
						throw new PortInUseException(bindException.localPort(), ex);
					}
				});
				throw new WebServerException("Unable to start Netty", ex);
			}
			if (this.disposableServer != null) {
				logger.info("Netty started" + getStartedOnMessage(this.disposableServer));
			}
			startDaemonAwaitThread(this.disposableServer);
		}
	}

	private String getStartedOnMessage(DisposableServer server) {
		StringBuilder message = new StringBuilder();
		tryAppend(message, "port %s", () -> server.port());
		tryAppend(message, "path %s", () -> server.path());
		return (message.length() > 0) ? " on " + message : "";
	}

	private void tryAppend(StringBuilder message, String format, Supplier<Object> supplier) {
		try {
			Object value = supplier.get();
			message.append((message.length() != 0) ? " " : "");
			message.append(String.format(format, value));
		}
		catch (UnsupportedOperationException ex) {
		}
	}

	DisposableServer startHttpServer() {
		HttpServer server = this.httpServer;
		if (this.routeProviders.isEmpty()) {
			server = server.handle(this.handler);
		}
		else {
			server = server.route(this::applyRouteProviders);
		}
		if (this.lifecycleTimeout != null) {
			return server.bindNow(this.lifecycleTimeout);
		}
		return server.bindNow();
	}

	private boolean isPermissionDenied(Throwable bindExceptionCause) {
		try {
			if (bindExceptionCause instanceof NativeIoException) {
				return ((NativeIoException) bindExceptionCause).expectedErr() == ERROR_NO_EACCES;
			}
		}
		catch (Throwable ex) {
		}
		return false;
	}

	@Override
	public void shutDownGracefully(GracefulShutdownCallback callback) {
		if (this.gracefulShutdown == null) {
			callback.shutdownComplete(GracefulShutdownResult.IMMEDIATE);
			return;
		}
		this.gracefulShutdown.shutDownGracefully(callback);
	}

	private void applyRouteProviders(HttpServerRoutes routes) {
		for (NettyRouteProvider provider : this.routeProviders) {
			routes = provider.apply(routes);
		}
		routes.route(ALWAYS, this.handler);
	}

	private void startDaemonAwaitThread(DisposableServer disposableServer) {
		Thread awaitThread = new Thread("server") {

			@Override
			public void run() {
				disposableServer.onDispose().block();
			}

		};
		awaitThread.setContextClassLoader(getClass().getClassLoader());
		awaitThread.setDaemon(false);
		awaitThread.start();
	}

	@Override
	public void stop() throws WebServerException {
		if (this.disposableServer != null) {
			if (this.gracefulShutdown != null) {
				this.gracefulShutdown.abort();
			}
			try {
				if (this.lifecycleTimeout != null) {
					this.disposableServer.disposeNow(this.lifecycleTimeout);
				}
				else {
					this.disposableServer.disposeNow();
				}
			}
			catch (IllegalStateException ex) {
				// Continue
			}
			this.disposableServer = null;
		}
	}

	@Override
	public int getPort() {
		if (this.disposableServer != null) {
			try {
				return this.disposableServer.port();
			}
			catch (UnsupportedOperationException ex) {
				return -1;
			}
		}
		return -1;
	}

}
>>>>>>> 6755b480
<|MERGE_RESOLUTION|>--- conflicted
+++ resolved
@@ -1,164 +1,3 @@
-<<<<<<< HEAD
-/*
- * Copyright 2012-2019 the original author or authors.
- *
- * Licensed under the Apache License, Version 2.0 (the "License");
- * you may not use this file except in compliance with the License.
- * You may obtain a copy of the License at
- *
- *      https://www.apache.org/licenses/LICENSE-2.0
- *
- * Unless required by applicable law or agreed to in writing, software
- * distributed under the License is distributed on an "AS IS" BASIS,
- * WITHOUT WARRANTIES OR CONDITIONS OF ANY KIND, either express or implied.
- * See the License for the specific language governing permissions and
- * limitations under the License.
- */
-
-package org.springframework.boot.web.embedded.netty;
-
-import java.time.Duration;
-import java.util.Collections;
-import java.util.List;
-import java.util.function.Predicate;
-
-import org.apache.commons.logging.Log;
-import org.apache.commons.logging.LogFactory;
-import reactor.netty.ChannelBindException;
-import reactor.netty.DisposableServer;
-import reactor.netty.http.server.HttpServer;
-import reactor.netty.http.server.HttpServerRequest;
-import reactor.netty.http.server.HttpServerRoutes;
-
-import org.springframework.boot.web.server.PortInUseException;
-import org.springframework.boot.web.server.WebServer;
-import org.springframework.boot.web.server.WebServerException;
-import org.springframework.http.server.reactive.ReactorHttpHandlerAdapter;
-import org.springframework.util.Assert;
-
-/**
- * {@link WebServer} that can be used to control a Reactor Netty web server. Usually this
- * class should be created using the {@link NettyReactiveWebServerFactory} and not
- * directly.
- *
- * @author Brian Clozel
- * @author Madhura Bhave
- * @author Andy Wilkinson
- * @since 2.0.0
- */
-public class NettyWebServer implements WebServer {
-
-	private static final Predicate<HttpServerRequest> ALWAYS = (r) -> true;
-
-	private static final Log logger = LogFactory.getLog(NettyWebServer.class);
-
-	private final HttpServer httpServer;
-
-	private final ReactorHttpHandlerAdapter handlerAdapter;
-
-	private final Duration lifecycleTimeout;
-
-	private List<NettyRouteProvider> routeProviders = Collections.emptyList();
-
-	private DisposableServer disposableServer;
-
-	public NettyWebServer(HttpServer httpServer, ReactorHttpHandlerAdapter handlerAdapter, Duration lifecycleTimeout) {
-		Assert.notNull(httpServer, "HttpServer must not be null");
-		Assert.notNull(handlerAdapter, "HandlerAdapter must not be null");
-		this.httpServer = httpServer;
-		this.handlerAdapter = handlerAdapter;
-		this.lifecycleTimeout = lifecycleTimeout;
-	}
-
-	public void setRouteProviders(List<NettyRouteProvider> routeProviders) {
-		this.routeProviders = routeProviders;
-	}
-
-	@Override
-	public void start() throws WebServerException {
-		if (this.disposableServer == null) {
-			try {
-				this.disposableServer = startHttpServer();
-			}
-			catch (Exception ex) {
-				ChannelBindException bindException = findBindException(ex);
-				if (bindException != null) {
-					throw new PortInUseException(bindException.localPort());
-				}
-				throw new WebServerException("Unable to start Netty", ex);
-			}
-			logger.info("Netty started on port(s): " + getPort());
-			startDaemonAwaitThread(this.disposableServer);
-		}
-	}
-
-	private DisposableServer startHttpServer() {
-		HttpServer server = this.httpServer;
-		if (this.routeProviders.isEmpty()) {
-			server = server.handle(this.handlerAdapter);
-		}
-		else {
-			server = server.route(this::applyRouteProviders);
-		}
-		if (this.lifecycleTimeout != null) {
-			return server.bindNow(this.lifecycleTimeout);
-		}
-		return server.bindNow();
-	}
-
-	private void applyRouteProviders(HttpServerRoutes routes) {
-		this.routeProviders.forEach((provider) -> provider.apply(routes));
-		routes.route(ALWAYS, this.handlerAdapter);
-	}
-
-	private ChannelBindException findBindException(Exception ex) {
-		Throwable candidate = ex;
-		while (candidate != null) {
-			if (candidate instanceof ChannelBindException) {
-				return (ChannelBindException) candidate;
-			}
-			candidate = candidate.getCause();
-		}
-		return null;
-	}
-
-	private void startDaemonAwaitThread(DisposableServer disposableServer) {
-		Thread awaitThread = new Thread("server") {
-
-			@Override
-			public void run() {
-				disposableServer.onDispose().block();
-			}
-
-		};
-		awaitThread.setContextClassLoader(getClass().getClassLoader());
-		awaitThread.setDaemon(false);
-		awaitThread.start();
-	}
-
-	@Override
-	public void stop() throws WebServerException {
-		if (this.disposableServer != null) {
-			if (this.lifecycleTimeout != null) {
-				this.disposableServer.disposeNow(this.lifecycleTimeout);
-			}
-			else {
-				this.disposableServer.disposeNow();
-			}
-			this.disposableServer = null;
-		}
-	}
-
-	@Override
-	public int getPort() {
-		if (this.disposableServer != null) {
-			return this.disposableServer.port();
-		}
-		return 0;
-	}
-
-}
-=======
 /*
  * Copyright 2012-2021 the original author or authors.
  *
@@ -381,5 +220,4 @@
 		return -1;
 	}
 
-}
->>>>>>> 6755b480
+}