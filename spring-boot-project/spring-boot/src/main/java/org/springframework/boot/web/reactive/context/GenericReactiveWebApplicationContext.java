--- conflicted
+++ resolved
@@ -1,69 +1,3 @@
-<<<<<<< HEAD
-/*
- * Copyright 2012-2018 the original author or authors.
- *
- * Licensed under the Apache License, Version 2.0 (the "License");
- * you may not use this file except in compliance with the License.
- * You may obtain a copy of the License at
- *
- *      https://www.apache.org/licenses/LICENSE-2.0
- *
- * Unless required by applicable law or agreed to in writing, software
- * distributed under the License is distributed on an "AS IS" BASIS,
- * WITHOUT WARRANTIES OR CONDITIONS OF ANY KIND, either express or implied.
- * See the License for the specific language governing permissions and
- * limitations under the License.
- */
-
-package org.springframework.boot.web.reactive.context;
-
-import org.springframework.beans.factory.support.DefaultListableBeanFactory;
-import org.springframework.context.support.GenericApplicationContext;
-import org.springframework.core.env.ConfigurableEnvironment;
-import org.springframework.core.io.Resource;
-
-/**
- * Subclass of {@link GenericApplicationContext}, suitable for reactive web environments.
- *
- * @author Stephane Nicoll
- * @author Brian Clozel
- * @since 2.0.0
- */
-public class GenericReactiveWebApplicationContext extends GenericApplicationContext
-		implements ConfigurableReactiveWebApplicationContext {
-
-	/**
-	 * Create a new {@link GenericReactiveWebApplicationContext}.
-	 * @see #registerBeanDefinition
-	 * @see #refresh
-	 */
-	public GenericReactiveWebApplicationContext() {
-	}
-
-	/**
-	 * Create a new {@link GenericReactiveWebApplicationContext} with the given
-	 * DefaultListableBeanFactory.
-	 * @param beanFactory the DefaultListableBeanFactory instance to use for this context
-	 * @see #registerBeanDefinition
-	 * @see #refresh
-	 */
-	public GenericReactiveWebApplicationContext(DefaultListableBeanFactory beanFactory) {
-		super(beanFactory);
-	}
-
-	@Override
-	protected ConfigurableEnvironment createEnvironment() {
-		return new StandardReactiveWebEnvironment();
-	}
-
-	@Override
-	protected Resource getResourceByPath(String path) {
-		// We must be careful not to expose classpath resources
-		return new FilteredReactiveWebContextResource(path);
-	}
-
-}
-=======
 /*
  * Copyright 2012-2019 the original author or authors.
  *
@@ -127,5 +61,4 @@
 		return new FilteredReactiveWebContextResource(path);
 	}
 
-}
->>>>>>> 6755b480
+}