<<<<<<< HEAD
/*
 * Copyright 2012-2018 the original author or authors.
 *
 * Licensed under the Apache License, Version 2.0 (the "License");
 * you may not use this file except in compliance with the License.
 * You may obtain a copy of the License at
 *
 *      https://www.apache.org/licenses/LICENSE-2.0
 *
 * Unless required by applicable law or agreed to in writing, software
 * distributed under the License is distributed on an "AS IS" BASIS,
 * WITHOUT WARRANTIES OR CONDITIONS OF ANY KIND, either express or implied.
 * See the License for the specific language governing permissions and
 * limitations under the License.
 */

package org.springframework.boot.web.servlet.context;

import org.springframework.boot.web.context.WebServerInitializedEvent;
import org.springframework.boot.web.server.WebServer;

/**
 * Event to be published after the {@link ServletWebServerApplicationContext} is refreshed
 * and the {@link WebServer} is ready. Useful for obtaining the local port of a running
 * server.
 *
 * <p>
 * Normally it will have been started, but listeners are free to inspect the server and
 * stop and start it if they want to.
 *
 * @author Dave Syer
 * @since 2.0.0
 */
@SuppressWarnings("serial")
public class ServletWebServerInitializedEvent extends WebServerInitializedEvent {

	private final ServletWebServerApplicationContext applicationContext;

	public ServletWebServerInitializedEvent(WebServer webServer,
			ServletWebServerApplicationContext applicationContext) {
		super(webServer);
		this.applicationContext = applicationContext;
	}

	/**
	 * Access the application context that the server was created in. Sometimes it is
	 * prudent to check that this matches expectations (like being equal to the current
	 * context) before acting on the server itself.
	 * @return the applicationContext that the server was created from
	 */
	@Override
	public ServletWebServerApplicationContext getApplicationContext() {
		return this.applicationContext;
	}

}
=======
/*
 * Copyright 2012-2020 the original author or authors.
 *
 * Licensed under the Apache License, Version 2.0 (the "License");
 * you may not use this file except in compliance with the License.
 * You may obtain a copy of the License at
 *
 *      https://www.apache.org/licenses/LICENSE-2.0
 *
 * Unless required by applicable law or agreed to in writing, software
 * distributed under the License is distributed on an "AS IS" BASIS,
 * WITHOUT WARRANTIES OR CONDITIONS OF ANY KIND, either express or implied.
 * See the License for the specific language governing permissions and
 * limitations under the License.
 */

package org.springframework.boot.web.servlet.context;

import org.springframework.boot.web.context.WebServerInitializedEvent;
import org.springframework.boot.web.server.WebServer;

/**
 * Event to be published after the {@link WebServer} is ready. Useful for obtaining the
 * local port of a running server.
 *
 * <p>
 * Normally it will have been started, but listeners are free to inspect the server and
 * stop and start it if they want to.
 *
 * @author Dave Syer
 * @since 2.0.0
 */
@SuppressWarnings("serial")
public class ServletWebServerInitializedEvent extends WebServerInitializedEvent {

	private final ServletWebServerApplicationContext applicationContext;

	public ServletWebServerInitializedEvent(WebServer webServer,
			ServletWebServerApplicationContext applicationContext) {
		super(webServer);
		this.applicationContext = applicationContext;
	}

	/**
	 * Access the application context that the server was created in. Sometimes it is
	 * prudent to check that this matches expectations (like being equal to the current
	 * context) before acting on the server itself.
	 * @return the applicationContext that the server was created from
	 */
	@Override
	public ServletWebServerApplicationContext getApplicationContext() {
		return this.applicationContext;
	}

}
>>>>>>> 6755b480
<|MERGE_RESOLUTION|>--- conflicted
+++ resolved
@@ -1,61 +1,3 @@
-<<<<<<< HEAD
-/*
- * Copyright 2012-2018 the original author or authors.
- *
- * Licensed under the Apache License, Version 2.0 (the "License");
- * you may not use this file except in compliance with the License.
- * You may obtain a copy of the License at
- *
- *      https://www.apache.org/licenses/LICENSE-2.0
- *
- * Unless required by applicable law or agreed to in writing, software
- * distributed under the License is distributed on an "AS IS" BASIS,
- * WITHOUT WARRANTIES OR CONDITIONS OF ANY KIND, either express or implied.
- * See the License for the specific language governing permissions and
- * limitations under the License.
- */
-
-package org.springframework.boot.web.servlet.context;
-
-import org.springframework.boot.web.context.WebServerInitializedEvent;
-import org.springframework.boot.web.server.WebServer;
-
-/**
- * Event to be published after the {@link ServletWebServerApplicationContext} is refreshed
- * and the {@link WebServer} is ready. Useful for obtaining the local port of a running
- * server.
- *
- * <p>
- * Normally it will have been started, but listeners are free to inspect the server and
- * stop and start it if they want to.
- *
- * @author Dave Syer
- * @since 2.0.0
- */
-@SuppressWarnings("serial")
-public class ServletWebServerInitializedEvent extends WebServerInitializedEvent {
-
-	private final ServletWebServerApplicationContext applicationContext;
-
-	public ServletWebServerInitializedEvent(WebServer webServer,
-			ServletWebServerApplicationContext applicationContext) {
-		super(webServer);
-		this.applicationContext = applicationContext;
-	}
-
-	/**
-	 * Access the application context that the server was created in. Sometimes it is
-	 * prudent to check that this matches expectations (like being equal to the current
-	 * context) before acting on the server itself.
-	 * @return the applicationContext that the server was created from
-	 */
-	@Override
-	public ServletWebServerApplicationContext getApplicationContext() {
-		return this.applicationContext;
-	}
-
-}
-=======
 /*
  * Copyright 2012-2020 the original author or authors.
  *
@@ -110,5 +52,4 @@
 		return this.applicationContext;
 	}
 
-}
->>>>>>> 6755b480
+}