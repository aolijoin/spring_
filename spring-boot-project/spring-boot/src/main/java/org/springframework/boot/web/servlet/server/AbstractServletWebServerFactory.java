--- conflicted
+++ resolved
@@ -1,349 +1,3 @@
-<<<<<<< HEAD
-/*
- * Copyright 2012-2019 the original author or authors.
- *
- * Licensed under the Apache License, Version 2.0 (the "License");
- * you may not use this file except in compliance with the License.
- * You may obtain a copy of the License at
- *
- *      https://www.apache.org/licenses/LICENSE-2.0
- *
- * Unless required by applicable law or agreed to in writing, software
- * distributed under the License is distributed on an "AS IS" BASIS,
- * WITHOUT WARRANTIES OR CONDITIONS OF ANY KIND, either express or implied.
- * See the License for the specific language governing permissions and
- * limitations under the License.
- */
-
-package org.springframework.boot.web.servlet.server;
-
-import java.io.File;
-import java.net.URL;
-import java.nio.charset.Charset;
-import java.util.ArrayList;
-import java.util.Arrays;
-import java.util.Collections;
-import java.util.HashMap;
-import java.util.LinkedHashSet;
-import java.util.List;
-import java.util.Locale;
-import java.util.Map;
-import java.util.Set;
-
-import javax.servlet.ServletContext;
-import javax.servlet.ServletException;
-import javax.servlet.SessionCookieConfig;
-
-import org.apache.commons.logging.Log;
-import org.apache.commons.logging.LogFactory;
-
-import org.springframework.boot.web.server.AbstractConfigurableWebServerFactory;
-import org.springframework.boot.web.server.MimeMappings;
-import org.springframework.boot.web.servlet.ServletContextInitializer;
-import org.springframework.util.Assert;
-import org.springframework.util.ClassUtils;
-
-/**
- * Abstract base class for {@link ConfigurableServletWebServerFactory} implementations.
- *
- * @author Phillip Webb
- * @author Dave Syer
- * @author Andy Wilkinson
- * @author Stephane Nicoll
- * @author Ivan Sopov
- * @author Eddú Meléndez
- * @author Brian Clozel
- * @since 2.0.0
- */
-public abstract class AbstractServletWebServerFactory extends AbstractConfigurableWebServerFactory
-		implements ConfigurableServletWebServerFactory {
-
-	protected final Log logger = LogFactory.getLog(getClass());
-
-	private String contextPath = "";
-
-	private String displayName;
-
-	private Session session = new Session();
-
-	private boolean registerDefaultServlet = true;
-
-	private MimeMappings mimeMappings = new MimeMappings(MimeMappings.DEFAULT);
-
-	private List<ServletContextInitializer> initializers = new ArrayList<>();
-
-	private Jsp jsp = new Jsp();
-
-	private Map<Locale, Charset> localeCharsetMappings = new HashMap<>();
-
-	private Map<String, String> initParameters = Collections.emptyMap();
-
-	private final DocumentRoot documentRoot = new DocumentRoot(this.logger);
-
-	private final StaticResourceJars staticResourceJars = new StaticResourceJars();
-
-	/**
-	 * Create a new {@link AbstractServletWebServerFactory} instance.
-	 */
-	public AbstractServletWebServerFactory() {
-	}
-
-	/**
-	 * Create a new {@link AbstractServletWebServerFactory} instance with the specified
-	 * port.
-	 * @param port the port number for the web server
-	 */
-	public AbstractServletWebServerFactory(int port) {
-		super(port);
-	}
-
-	/**
-	 * Create a new {@link AbstractServletWebServerFactory} instance with the specified
-	 * context path and port.
-	 * @param contextPath the context path for the web server
-	 * @param port the port number for the web server
-	 */
-	public AbstractServletWebServerFactory(String contextPath, int port) {
-		super(port);
-		checkContextPath(contextPath);
-		this.contextPath = contextPath;
-	}
-
-	/**
-	 * Returns the context path for the web server. The path will start with "/" and not
-	 * end with "/". The root context is represented by an empty string.
-	 * @return the context path
-	 */
-	public String getContextPath() {
-		return this.contextPath;
-	}
-
-	@Override
-	public void setContextPath(String contextPath) {
-		checkContextPath(contextPath);
-		this.contextPath = contextPath;
-	}
-
-	private void checkContextPath(String contextPath) {
-		Assert.notNull(contextPath, "ContextPath must not be null");
-		if (!contextPath.isEmpty()) {
-			if ("/".equals(contextPath)) {
-				throw new IllegalArgumentException("Root ContextPath must be specified using an empty string");
-			}
-			if (!contextPath.startsWith("/") || contextPath.endsWith("/")) {
-				throw new IllegalArgumentException("ContextPath must start with '/' and not end with '/'");
-			}
-		}
-	}
-
-	public String getDisplayName() {
-		return this.displayName;
-	}
-
-	@Override
-	public void setDisplayName(String displayName) {
-		this.displayName = displayName;
-	}
-
-	/**
-	 * Flag to indicate that the default servlet should be registered.
-	 * @return true if the default servlet is to be registered
-	 */
-	public boolean isRegisterDefaultServlet() {
-		return this.registerDefaultServlet;
-	}
-
-	@Override
-	public void setRegisterDefaultServlet(boolean registerDefaultServlet) {
-		this.registerDefaultServlet = registerDefaultServlet;
-	}
-
-	/**
-	 * Returns the mime-type mappings.
-	 * @return the mimeMappings the mime-type mappings.
-	 */
-	public MimeMappings getMimeMappings() {
-		return this.mimeMappings;
-	}
-
-	@Override
-	public void setMimeMappings(MimeMappings mimeMappings) {
-		this.mimeMappings = new MimeMappings(mimeMappings);
-	}
-
-	/**
-	 * Returns the document root which will be used by the web context to serve static
-	 * files.
-	 * @return the document root
-	 */
-	public File getDocumentRoot() {
-		return this.documentRoot.getDirectory();
-	}
-
-	@Override
-	public void setDocumentRoot(File documentRoot) {
-		this.documentRoot.setDirectory(documentRoot);
-	}
-
-	@Override
-	public void setInitializers(List<? extends ServletContextInitializer> initializers) {
-		Assert.notNull(initializers, "Initializers must not be null");
-		this.initializers = new ArrayList<>(initializers);
-	}
-
-	@Override
-	public void addInitializers(ServletContextInitializer... initializers) {
-		Assert.notNull(initializers, "Initializers must not be null");
-		this.initializers.addAll(Arrays.asList(initializers));
-	}
-
-	public Jsp getJsp() {
-		return this.jsp;
-	}
-
-	@Override
-	public void setJsp(Jsp jsp) {
-		this.jsp = jsp;
-	}
-
-	public Session getSession() {
-		return this.session;
-	}
-
-	@Override
-	public void setSession(Session session) {
-		this.session = session;
-	}
-
-	/**
-	 * Return the Locale to Charset mappings.
-	 * @return the charset mappings
-	 */
-	public Map<Locale, Charset> getLocaleCharsetMappings() {
-		return this.localeCharsetMappings;
-	}
-
-	@Override
-	public void setLocaleCharsetMappings(Map<Locale, Charset> localeCharsetMappings) {
-		Assert.notNull(localeCharsetMappings, "localeCharsetMappings must not be null");
-		this.localeCharsetMappings = localeCharsetMappings;
-	}
-
-	@Override
-	public void setInitParameters(Map<String, String> initParameters) {
-		this.initParameters = initParameters;
-	}
-
-	public Map<String, String> getInitParameters() {
-		return this.initParameters;
-	}
-
-	/**
-	 * Utility method that can be used by subclasses wishing to combine the specified
-	 * {@link ServletContextInitializer} parameters with those defined in this instance.
-	 * @param initializers the initializers to merge
-	 * @return a complete set of merged initializers (with the specified parameters
-	 * appearing first)
-	 */
-	protected final ServletContextInitializer[] mergeInitializers(ServletContextInitializer... initializers) {
-		List<ServletContextInitializer> mergedInitializers = new ArrayList<>();
-		mergedInitializers.add((servletContext) -> this.initParameters.forEach(servletContext::setInitParameter));
-		mergedInitializers.add(new SessionConfiguringInitializer(this.session));
-		mergedInitializers.addAll(Arrays.asList(initializers));
-		mergedInitializers.addAll(this.initializers);
-		return mergedInitializers.toArray(new ServletContextInitializer[0]);
-	}
-
-	/**
-	 * Returns whether or not the JSP servlet should be registered with the web server.
-	 * @return {@code true} if the servlet should be registered, otherwise {@code false}
-	 */
-	protected boolean shouldRegisterJspServlet() {
-		return this.jsp != null && this.jsp.getRegistered()
-				&& ClassUtils.isPresent(this.jsp.getClassName(), getClass().getClassLoader());
-	}
-
-	/**
-	 * Returns the absolute document root when it points to a valid directory, logging a
-	 * warning and returning {@code null} otherwise.
-	 * @return the valid document root
-	 */
-	protected final File getValidDocumentRoot() {
-		return this.documentRoot.getValidDirectory();
-	}
-
-	protected final List<URL> getUrlsOfJarsWithMetaInfResources() {
-		return this.staticResourceJars.getUrls();
-	}
-
-	protected final File getValidSessionStoreDir() {
-		return getValidSessionStoreDir(true);
-	}
-
-	protected final File getValidSessionStoreDir(boolean mkdirs) {
-		return this.session.getSessionStoreDirectory().getValidDirectory(mkdirs);
-	}
-
-	/**
-	 * {@link ServletContextInitializer} to apply appropriate parts of the {@link Session}
-	 * configuration.
-	 */
-	private static class SessionConfiguringInitializer implements ServletContextInitializer {
-
-		private final Session session;
-
-		SessionConfiguringInitializer(Session session) {
-			this.session = session;
-		}
-
-		@Override
-		public void onStartup(ServletContext servletContext) throws ServletException {
-			if (this.session.getTrackingModes() != null) {
-				servletContext.setSessionTrackingModes(unwrap(this.session.getTrackingModes()));
-			}
-			configureSessionCookie(servletContext.getSessionCookieConfig());
-		}
-
-		private void configureSessionCookie(SessionCookieConfig config) {
-			Session.Cookie cookie = this.session.getCookie();
-			if (cookie.getName() != null) {
-				config.setName(cookie.getName());
-			}
-			if (cookie.getDomain() != null) {
-				config.setDomain(cookie.getDomain());
-			}
-			if (cookie.getPath() != null) {
-				config.setPath(cookie.getPath());
-			}
-			if (cookie.getComment() != null) {
-				config.setComment(cookie.getComment());
-			}
-			if (cookie.getHttpOnly() != null) {
-				config.setHttpOnly(cookie.getHttpOnly());
-			}
-			if (cookie.getSecure() != null) {
-				config.setSecure(cookie.getSecure());
-			}
-			if (cookie.getMaxAge() != null) {
-				config.setMaxAge((int) cookie.getMaxAge().getSeconds());
-			}
-		}
-
-		private Set<javax.servlet.SessionTrackingMode> unwrap(Set<Session.SessionTrackingMode> modes) {
-			if (modes == null) {
-				return null;
-			}
-			Set<javax.servlet.SessionTrackingMode> result = new LinkedHashSet<>();
-			for (Session.SessionTrackingMode mode : modes) {
-				result.add(javax.servlet.SessionTrackingMode.valueOf(mode.name()));
-			}
-			return result;
-		}
-
-	}
-
-}
-=======
 /*
  * Copyright 2012-2020 the original author or authors.
  *
@@ -699,5 +353,4 @@
 
 	}
 
-}
->>>>>>> 6755b480
+}