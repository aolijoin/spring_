<<<<<<< HEAD
/*
 * Copyright 2012-2019 the original author or authors.
 *
 * Licensed under the Apache License, Version 2.0 (the "License");
 * you may not use this file except in compliance with the License.
 * You may obtain a copy of the License at
 *
 *      https://www.apache.org/licenses/LICENSE-2.0
 *
 * Unless required by applicable law or agreed to in writing, software
 * distributed under the License is distributed on an "AS IS" BASIS,
 * WITHOUT WARRANTIES OR CONDITIONS OF ANY KIND, either express or implied.
 * See the License for the specific language governing permissions and
 * limitations under the License.
 */

package org.springframework.boot.context.properties;

import java.util.LinkedHashMap;
import java.util.Map;
import java.util.TreeMap;

import org.junit.jupiter.api.AfterEach;
import org.junit.jupiter.api.Test;

import org.springframework.boot.context.properties.bind.AbstractBindHandler;
import org.springframework.boot.context.properties.bind.BindContext;
import org.springframework.boot.context.properties.bind.BindHandler;
import org.springframework.boot.context.properties.bind.BindResult;
import org.springframework.boot.context.properties.bind.Bindable;
import org.springframework.boot.context.properties.source.ConfigurationPropertyName;
import org.springframework.context.annotation.AnnotationConfigApplicationContext;
import org.springframework.context.annotation.Configuration;
import org.springframework.context.annotation.Import;
import org.springframework.test.context.support.TestPropertySourceUtils;

import static org.assertj.core.api.Assertions.assertThat;

/**
 * Tests for {@link ConfigurationPropertiesBindHandlerAdvisor}.
 *
 * @author Phillip Webb
 */
class ConfigurationPropertiesBindHandlerAdvisorTests {

	private AnnotationConfigApplicationContext context = new AnnotationConfigApplicationContext();

	@AfterEach
	void cleanup() {
		this.context.close();
	}

	@Test
	void loadWithoutConfigurationPropertiesBindHandlerAdvisor() {
		load(WithoutConfigurationPropertiesBindHandlerAdvisor.class, "foo.bar.default.content-type=text/plain",
				"foo.bar.bindings.input.destination=d1", "foo.bar.bindings.input.content-type=text/xml",
				"foo.bar.bindings.output.destination=d2");
		BindingServiceProperties properties = this.context.getBean(BindingServiceProperties.class);
		BindingProperties input = properties.getBindings().get("input");
		assertThat(input.getDestination()).isEqualTo("d1");
		assertThat(input.getContentType()).isEqualTo("text/xml");
		BindingProperties output = properties.getBindings().get("output");
		assertThat(output.getDestination()).isEqualTo("d2");
		assertThat(output.getContentType()).isEqualTo("application/json");
	}

	@Test
	void loadWithConfigurationPropertiesBindHandlerAdvisor() {
		load(WithConfigurationPropertiesBindHandlerAdvisor.class, "foo.bar.default.content-type=text/plain",
				"foo.bar.bindings.input.destination=d1", "foo.bar.bindings.input.content-type=text/xml",
				"foo.bar.bindings.output.destination=d2");
		BindingServiceProperties properties = this.context.getBean(BindingServiceProperties.class);
		BindingProperties input = properties.getBindings().get("input");
		assertThat(input.getDestination()).isEqualTo("d1");
		assertThat(input.getContentType()).isEqualTo("text/xml");
		BindingProperties output = properties.getBindings().get("output");
		assertThat(output.getDestination()).isEqualTo("d2");
		assertThat(output.getContentType()).isEqualTo("text/plain");
	}

	private AnnotationConfigApplicationContext load(Class<?> configuration, String... inlinedProperties) {
		return load(new Class<?>[] { configuration }, inlinedProperties);
	}

	private AnnotationConfigApplicationContext load(Class<?>[] configuration, String... inlinedProperties) {
		this.context.register(configuration);
		TestPropertySourceUtils.addInlinedPropertiesToEnvironment(this.context, inlinedProperties);
		this.context.refresh();
		return this.context;
	}

	@Configuration(proxyBeanMethods = false)
	@EnableConfigurationProperties(BindingServiceProperties.class)
	static class WithoutConfigurationPropertiesBindHandlerAdvisor {

	}

	@Configuration(proxyBeanMethods = false)
	@EnableConfigurationProperties(BindingServiceProperties.class)
	@Import(DefaultValuesConfigurationPropertiesBindHandlerAdvisor.class)
	static class WithConfigurationPropertiesBindHandlerAdvisor {

	}

	static class DefaultValuesConfigurationPropertiesBindHandlerAdvisor
			implements ConfigurationPropertiesBindHandlerAdvisor {

		@Override
		public BindHandler apply(BindHandler bindHandler) {
			return new DefaultValuesBindHandler(bindHandler);
		}

	}

	static class DefaultValuesBindHandler extends AbstractBindHandler {

		private final Map<ConfigurationPropertyName, ConfigurationPropertyName> mappings;

		DefaultValuesBindHandler(BindHandler bindHandler) {
			super(bindHandler);
			this.mappings = new LinkedHashMap<>();
			this.mappings.put(ConfigurationPropertyName.of("foo.bar.bindings"),
					ConfigurationPropertyName.of("foo.bar.default"));
		}

		@Override
		public <T> Bindable<T> onStart(ConfigurationPropertyName name, Bindable<T> target, BindContext context) {
			ConfigurationPropertyName defaultName = getDefaultName(name);
			if (defaultName != null) {
				BindResult<T> result = context.getBinder().bind(defaultName, target);
				if (result.isBound()) {
					return target.withExistingValue(result.get());
				}
			}
			return super.onStart(name, target, context);

		}

		private ConfigurationPropertyName getDefaultName(ConfigurationPropertyName name) {
			for (Map.Entry<ConfigurationPropertyName, ConfigurationPropertyName> mapping : this.mappings.entrySet()) {
				ConfigurationPropertyName from = mapping.getKey();
				ConfigurationPropertyName to = mapping.getValue();
				if (name.getNumberOfElements() == from.getNumberOfElements() + 1 && from.isParentOf(name)) {
					return to;
				}
			}
			return null;
		}

	}

	@ConfigurationProperties("foo.bar")
	static class BindingServiceProperties {

		private Map<String, BindingProperties> bindings = new TreeMap<>();

		Map<String, BindingProperties> getBindings() {
			return this.bindings;
		}

	}

	static class BindingProperties {

		private String destination;

		private String contentType = "application/json";

		String getDestination() {
			return this.destination;
		}

		void setDestination(String destination) {
			this.destination = destination;
		}

		String getContentType() {
			return this.contentType;
		}

		void setContentType(String contentType) {
			this.contentType = contentType;
		}

	}

}
=======
/*
 * Copyright 2012-2019 the original author or authors.
 *
 * Licensed under the Apache License, Version 2.0 (the "License");
 * you may not use this file except in compliance with the License.
 * You may obtain a copy of the License at
 *
 *      https://www.apache.org/licenses/LICENSE-2.0
 *
 * Unless required by applicable law or agreed to in writing, software
 * distributed under the License is distributed on an "AS IS" BASIS,
 * WITHOUT WARRANTIES OR CONDITIONS OF ANY KIND, either express or implied.
 * See the License for the specific language governing permissions and
 * limitations under the License.
 */

package org.springframework.boot.context.properties;

import java.util.LinkedHashMap;
import java.util.Map;
import java.util.TreeMap;

import org.junit.jupiter.api.AfterEach;
import org.junit.jupiter.api.Test;

import org.springframework.boot.context.properties.bind.AbstractBindHandler;
import org.springframework.boot.context.properties.bind.BindContext;
import org.springframework.boot.context.properties.bind.BindHandler;
import org.springframework.boot.context.properties.bind.BindResult;
import org.springframework.boot.context.properties.bind.Bindable;
import org.springframework.boot.context.properties.source.ConfigurationPropertyName;
import org.springframework.context.annotation.AnnotationConfigApplicationContext;
import org.springframework.context.annotation.Configuration;
import org.springframework.context.annotation.Import;
import org.springframework.test.context.support.TestPropertySourceUtils;

import static org.assertj.core.api.Assertions.assertThat;

/**
 * Tests for {@link ConfigurationPropertiesBindHandlerAdvisor}.
 *
 * @author Phillip Webb
 */
class ConfigurationPropertiesBindHandlerAdvisorTests {

	private AnnotationConfigApplicationContext context = new AnnotationConfigApplicationContext();

	@AfterEach
	void cleanup() {
		this.context.close();
	}

	@Test
	void loadWithoutConfigurationPropertiesBindHandlerAdvisor() {
		load(WithoutConfigurationPropertiesBindHandlerAdvisor.class, "foo.bar.default.content-type=text/plain",
				"foo.bar.bindings.input.destination=d1", "foo.bar.bindings.input.content-type=text/xml",
				"foo.bar.bindings.output.destination=d2");
		BindingServiceProperties properties = this.context.getBean(BindingServiceProperties.class);
		BindingProperties input = properties.getBindings().get("input");
		assertThat(input.getDestination()).isEqualTo("d1");
		assertThat(input.getContentType()).isEqualTo("text/xml");
		BindingProperties output = properties.getBindings().get("output");
		assertThat(output.getDestination()).isEqualTo("d2");
		assertThat(output.getContentType()).isEqualTo("application/json");
	}

	@Test
	void loadWithConfigurationPropertiesBindHandlerAdvisor() {
		load(WithConfigurationPropertiesBindHandlerAdvisor.class, "foo.bar.default.content-type=text/plain",
				"foo.bar.bindings.input.destination=d1", "foo.bar.bindings.input.content-type=text/xml",
				"foo.bar.bindings.output.destination=d2");
		BindingServiceProperties properties = this.context.getBean(BindingServiceProperties.class);
		BindingProperties input = properties.getBindings().get("input");
		assertThat(input.getDestination()).isEqualTo("d1");
		assertThat(input.getContentType()).isEqualTo("text/xml");
		BindingProperties output = properties.getBindings().get("output");
		assertThat(output.getDestination()).isEqualTo("d2");
		assertThat(output.getContentType()).isEqualTo("text/plain");
	}

	private AnnotationConfigApplicationContext load(Class<?> configuration, String... inlinedProperties) {
		return load(new Class<?>[] { configuration }, inlinedProperties);
	}

	private AnnotationConfigApplicationContext load(Class<?>[] configuration, String... inlinedProperties) {
		this.context.register(configuration);
		TestPropertySourceUtils.addInlinedPropertiesToEnvironment(this.context, inlinedProperties);
		this.context.refresh();
		return this.context;
	}

	@Configuration(proxyBeanMethods = false)
	@EnableConfigurationProperties(BindingServiceProperties.class)
	static class WithoutConfigurationPropertiesBindHandlerAdvisor {

	}

	@Configuration(proxyBeanMethods = false)
	@EnableConfigurationProperties(BindingServiceProperties.class)
	@Import(DefaultValuesConfigurationPropertiesBindHandlerAdvisor.class)
	static class WithConfigurationPropertiesBindHandlerAdvisor {

	}

	static class DefaultValuesConfigurationPropertiesBindHandlerAdvisor
			implements ConfigurationPropertiesBindHandlerAdvisor {

		@Override
		public BindHandler apply(BindHandler bindHandler) {
			return new DefaultValuesBindHandler(bindHandler);
		}

	}

	static class DefaultValuesBindHandler extends AbstractBindHandler {

		private final Map<ConfigurationPropertyName, ConfigurationPropertyName> mappings;

		DefaultValuesBindHandler(BindHandler bindHandler) {
			super(bindHandler);
			this.mappings = new LinkedHashMap<>();
			this.mappings.put(ConfigurationPropertyName.of("foo.bar.bindings"),
					ConfigurationPropertyName.of("foo.bar.default"));
		}

		@Override
		public <T> Bindable<T> onStart(ConfigurationPropertyName name, Bindable<T> target, BindContext context) {
			ConfigurationPropertyName defaultName = getDefaultName(name);
			if (defaultName != null) {
				BindResult<T> result = context.getBinder().bind(defaultName, target);
				if (result.isBound()) {
					return target.withExistingValue(result.get());
				}
			}
			return super.onStart(name, target, context);
		}

		private ConfigurationPropertyName getDefaultName(ConfigurationPropertyName name) {
			for (Map.Entry<ConfigurationPropertyName, ConfigurationPropertyName> mapping : this.mappings.entrySet()) {
				ConfigurationPropertyName from = mapping.getKey();
				ConfigurationPropertyName to = mapping.getValue();
				if (name.getNumberOfElements() == from.getNumberOfElements() + 1 && from.isParentOf(name)) {
					return to;
				}
			}
			return null;
		}

	}

	@ConfigurationProperties("foo.bar")
	static class BindingServiceProperties {

		private Map<String, BindingProperties> bindings = new TreeMap<>();

		Map<String, BindingProperties> getBindings() {
			return this.bindings;
		}

	}

	static class BindingProperties {

		private String destination;

		private String contentType = "application/json";

		String getDestination() {
			return this.destination;
		}

		void setDestination(String destination) {
			this.destination = destination;
		}

		String getContentType() {
			return this.contentType;
		}

		void setContentType(String contentType) {
			this.contentType = contentType;
		}

	}

}
>>>>>>> 6755b480
<|MERGE_RESOLUTION|>--- conflicted
+++ resolved
@@ -1,192 +1,3 @@
-<<<<<<< HEAD
-/*
- * Copyright 2012-2019 the original author or authors.
- *
- * Licensed under the Apache License, Version 2.0 (the "License");
- * you may not use this file except in compliance with the License.
- * You may obtain a copy of the License at
- *
- *      https://www.apache.org/licenses/LICENSE-2.0
- *
- * Unless required by applicable law or agreed to in writing, software
- * distributed under the License is distributed on an "AS IS" BASIS,
- * WITHOUT WARRANTIES OR CONDITIONS OF ANY KIND, either express or implied.
- * See the License for the specific language governing permissions and
- * limitations under the License.
- */
-
-package org.springframework.boot.context.properties;
-
-import java.util.LinkedHashMap;
-import java.util.Map;
-import java.util.TreeMap;
-
-import org.junit.jupiter.api.AfterEach;
-import org.junit.jupiter.api.Test;
-
-import org.springframework.boot.context.properties.bind.AbstractBindHandler;
-import org.springframework.boot.context.properties.bind.BindContext;
-import org.springframework.boot.context.properties.bind.BindHandler;
-import org.springframework.boot.context.properties.bind.BindResult;
-import org.springframework.boot.context.properties.bind.Bindable;
-import org.springframework.boot.context.properties.source.ConfigurationPropertyName;
-import org.springframework.context.annotation.AnnotationConfigApplicationContext;
-import org.springframework.context.annotation.Configuration;
-import org.springframework.context.annotation.Import;
-import org.springframework.test.context.support.TestPropertySourceUtils;
-
-import static org.assertj.core.api.Assertions.assertThat;
-
-/**
- * Tests for {@link ConfigurationPropertiesBindHandlerAdvisor}.
- *
- * @author Phillip Webb
- */
-class ConfigurationPropertiesBindHandlerAdvisorTests {
-
-	private AnnotationConfigApplicationContext context = new AnnotationConfigApplicationContext();
-
-	@AfterEach
-	void cleanup() {
-		this.context.close();
-	}
-
-	@Test
-	void loadWithoutConfigurationPropertiesBindHandlerAdvisor() {
-		load(WithoutConfigurationPropertiesBindHandlerAdvisor.class, "foo.bar.default.content-type=text/plain",
-				"foo.bar.bindings.input.destination=d1", "foo.bar.bindings.input.content-type=text/xml",
-				"foo.bar.bindings.output.destination=d2");
-		BindingServiceProperties properties = this.context.getBean(BindingServiceProperties.class);
-		BindingProperties input = properties.getBindings().get("input");
-		assertThat(input.getDestination()).isEqualTo("d1");
-		assertThat(input.getContentType()).isEqualTo("text/xml");
-		BindingProperties output = properties.getBindings().get("output");
-		assertThat(output.getDestination()).isEqualTo("d2");
-		assertThat(output.getContentType()).isEqualTo("application/json");
-	}
-
-	@Test
-	void loadWithConfigurationPropertiesBindHandlerAdvisor() {
-		load(WithConfigurationPropertiesBindHandlerAdvisor.class, "foo.bar.default.content-type=text/plain",
-				"foo.bar.bindings.input.destination=d1", "foo.bar.bindings.input.content-type=text/xml",
-				"foo.bar.bindings.output.destination=d2");
-		BindingServiceProperties properties = this.context.getBean(BindingServiceProperties.class);
-		BindingProperties input = properties.getBindings().get("input");
-		assertThat(input.getDestination()).isEqualTo("d1");
-		assertThat(input.getContentType()).isEqualTo("text/xml");
-		BindingProperties output = properties.getBindings().get("output");
-		assertThat(output.getDestination()).isEqualTo("d2");
-		assertThat(output.getContentType()).isEqualTo("text/plain");
-	}
-
-	private AnnotationConfigApplicationContext load(Class<?> configuration, String... inlinedProperties) {
-		return load(new Class<?>[] { configuration }, inlinedProperties);
-	}
-
-	private AnnotationConfigApplicationContext load(Class<?>[] configuration, String... inlinedProperties) {
-		this.context.register(configuration);
-		TestPropertySourceUtils.addInlinedPropertiesToEnvironment(this.context, inlinedProperties);
-		this.context.refresh();
-		return this.context;
-	}
-
-	@Configuration(proxyBeanMethods = false)
-	@EnableConfigurationProperties(BindingServiceProperties.class)
-	static class WithoutConfigurationPropertiesBindHandlerAdvisor {
-
-	}
-
-	@Configuration(proxyBeanMethods = false)
-	@EnableConfigurationProperties(BindingServiceProperties.class)
-	@Import(DefaultValuesConfigurationPropertiesBindHandlerAdvisor.class)
-	static class WithConfigurationPropertiesBindHandlerAdvisor {
-
-	}
-
-	static class DefaultValuesConfigurationPropertiesBindHandlerAdvisor
-			implements ConfigurationPropertiesBindHandlerAdvisor {
-
-		@Override
-		public BindHandler apply(BindHandler bindHandler) {
-			return new DefaultValuesBindHandler(bindHandler);
-		}
-
-	}
-
-	static class DefaultValuesBindHandler extends AbstractBindHandler {
-
-		private final Map<ConfigurationPropertyName, ConfigurationPropertyName> mappings;
-
-		DefaultValuesBindHandler(BindHandler bindHandler) {
-			super(bindHandler);
-			this.mappings = new LinkedHashMap<>();
-			this.mappings.put(ConfigurationPropertyName.of("foo.bar.bindings"),
-					ConfigurationPropertyName.of("foo.bar.default"));
-		}
-
-		@Override
-		public <T> Bindable<T> onStart(ConfigurationPropertyName name, Bindable<T> target, BindContext context) {
-			ConfigurationPropertyName defaultName = getDefaultName(name);
-			if (defaultName != null) {
-				BindResult<T> result = context.getBinder().bind(defaultName, target);
-				if (result.isBound()) {
-					return target.withExistingValue(result.get());
-				}
-			}
-			return super.onStart(name, target, context);
-
-		}
-
-		private ConfigurationPropertyName getDefaultName(ConfigurationPropertyName name) {
-			for (Map.Entry<ConfigurationPropertyName, ConfigurationPropertyName> mapping : this.mappings.entrySet()) {
-				ConfigurationPropertyName from = mapping.getKey();
-				ConfigurationPropertyName to = mapping.getValue();
-				if (name.getNumberOfElements() == from.getNumberOfElements() + 1 && from.isParentOf(name)) {
-					return to;
-				}
-			}
-			return null;
-		}
-
-	}
-
-	@ConfigurationProperties("foo.bar")
-	static class BindingServiceProperties {
-
-		private Map<String, BindingProperties> bindings = new TreeMap<>();
-
-		Map<String, BindingProperties> getBindings() {
-			return this.bindings;
-		}
-
-	}
-
-	static class BindingProperties {
-
-		private String destination;
-
-		private String contentType = "application/json";
-
-		String getDestination() {
-			return this.destination;
-		}
-
-		void setDestination(String destination) {
-			this.destination = destination;
-		}
-
-		String getContentType() {
-			return this.contentType;
-		}
-
-		void setContentType(String contentType) {
-			this.contentType = contentType;
-		}
-
-	}
-
-}
-=======
 /*
  * Copyright 2012-2019 the original author or authors.
  *
@@ -372,5 +183,4 @@
 
 	}
 
-}
->>>>>>> 6755b480
+}