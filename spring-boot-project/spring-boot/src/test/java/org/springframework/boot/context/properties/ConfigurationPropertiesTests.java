<<<<<<< HEAD
/*
 * Copyright 2012-2019 the original author or authors.
 *
 * Licensed under the Apache License, Version 2.0 (the "License");
 * you may not use this file except in compliance with the License.
 * You may obtain a copy of the License at
 *
 *      https://www.apache.org/licenses/LICENSE-2.0
 *
 * Unless required by applicable law or agreed to in writing, software
 * distributed under the License is distributed on an "AS IS" BASIS,
 * WITHOUT WARRANTIES OR CONDITIONS OF ANY KIND, either express or implied.
 * See the License for the specific language governing permissions and
 * limitations under the License.
 */

package org.springframework.boot.context.properties;

import java.beans.PropertyEditorSupport;
import java.io.File;
import java.time.Duration;
import java.util.ArrayList;
import java.util.Collections;
import java.util.HashMap;
import java.util.LinkedHashMap;
import java.util.List;
import java.util.Map;
import java.util.Properties;
import java.util.Set;

import javax.annotation.PostConstruct;
import javax.validation.Valid;
import javax.validation.constraints.NotEmpty;
import javax.validation.constraints.NotNull;

import org.junit.jupiter.api.AfterEach;
import org.junit.jupiter.api.Test;
import org.junit.jupiter.api.extension.ExtendWith;

import org.springframework.beans.BeansException;
import org.springframework.beans.factory.BeanCreationException;
import org.springframework.beans.factory.FactoryBean;
import org.springframework.beans.factory.InitializingBean;
import org.springframework.beans.factory.ObjectProvider;
import org.springframework.beans.factory.annotation.Autowired;
import org.springframework.beans.factory.annotation.Value;
import org.springframework.beans.factory.support.AbstractBeanDefinition;
import org.springframework.beans.factory.support.GenericBeanDefinition;
import org.springframework.boot.context.properties.bind.BindException;
import org.springframework.boot.context.properties.bind.DefaultValue;
import org.springframework.boot.context.properties.bind.validation.BindValidationException;
import org.springframework.boot.convert.DataSizeUnit;
import org.springframework.boot.testsupport.system.CapturedOutput;
import org.springframework.boot.testsupport.system.OutputCaptureExtension;
import org.springframework.context.annotation.AnnotationConfigApplicationContext;
import org.springframework.context.annotation.Bean;
import org.springframework.context.annotation.Configuration;
import org.springframework.context.annotation.ImportResource;
import org.springframework.context.annotation.Scope;
import org.springframework.context.support.PropertySourcesPlaceholderConfigurer;
import org.springframework.core.convert.TypeDescriptor;
import org.springframework.core.convert.converter.Converter;
import org.springframework.core.convert.converter.GenericConverter;
import org.springframework.core.env.MapPropertySource;
import org.springframework.core.env.MutablePropertySources;
import org.springframework.core.env.StandardEnvironment;
import org.springframework.core.env.SystemEnvironmentPropertySource;
import org.springframework.core.io.ClassPathResource;
import org.springframework.core.io.ProtocolResolver;
import org.springframework.core.io.Resource;
import org.springframework.core.io.ResourceLoader;
import org.springframework.mock.env.MockEnvironment;
import org.springframework.stereotype.Component;
import org.springframework.test.context.support.TestPropertySourceUtils;
import org.springframework.util.StringUtils;
import org.springframework.util.unit.DataSize;
import org.springframework.util.unit.DataUnit;
import org.springframework.validation.Errors;
import org.springframework.validation.ValidationUtils;
import org.springframework.validation.Validator;
import org.springframework.validation.annotation.Validated;

import static org.assertj.core.api.Assertions.assertThat;
import static org.assertj.core.api.Assertions.assertThatExceptionOfType;
import static org.assertj.core.api.Assertions.assertThatIllegalArgumentException;
import static org.assertj.core.api.Assertions.entry;
import static org.mockito.ArgumentMatchers.any;
import static org.mockito.ArgumentMatchers.anyString;
import static org.mockito.ArgumentMatchers.eq;
import static org.mockito.BDDMockito.given;
import static org.mockito.Mockito.mock;
import static org.mockito.Mockito.verify;

/**
 * Tests for {@link ConfigurationProperties @ConfigurationProperties}-annotated beans.
 * Covers {@link EnableConfigurationProperties @EnableConfigurationProperties},
 * {@link ConfigurationPropertiesBindingPostProcessorRegistrar},
 * {@link ConfigurationPropertiesBindingPostProcessor} and
 * {@link ConfigurationPropertiesBinder}.
 *
 * @author Dave Syer
 * @author Christian Dupuis
 * @author Phillip Webb
 * @author Stephane Nicoll
 * @author Madhura Bhave
 */
@ExtendWith(OutputCaptureExtension.class)
class ConfigurationPropertiesTests {

	private AnnotationConfigApplicationContext context = new AnnotationConfigApplicationContext();

	@AfterEach
	void cleanup() {
		this.context.close();
		System.clearProperty("name");
		System.clearProperty("nested.name");
		System.clearProperty("nested_name");
	}

	@Test
	void loadShouldBind() {
		load(BasicConfiguration.class, "name=foo");
		assertThat(this.context.getBeanNamesForType(BasicProperties.class)).hasSize(1);
		assertThat(this.context.containsBean(BasicProperties.class.getName())).isTrue();
		assertThat(this.context.getBean(BasicProperties.class).name).isEqualTo("foo");
	}

	@Test
	void loadShouldBindNested() {
		load(NestedConfiguration.class, "name=foo", "nested.name=bar");
		assertThat(this.context.getBeanNamesForType(NestedProperties.class)).hasSize(1);
		assertThat(this.context.getBean(NestedProperties.class).name).isEqualTo("foo");
		assertThat(this.context.getBean(NestedProperties.class).nested.name).isEqualTo("bar");
	}

	@Test
	void loadWhenUsingSystemPropertiesShouldBind() {
		System.setProperty("name", "foo");
		load(BasicConfiguration.class);
		assertThat(this.context.getBeanNamesForType(BasicProperties.class)).hasSize(1);
		assertThat(this.context.getBean(BasicProperties.class).name).isEqualTo("foo");
	}

	@Test
	void loadWhenUsingSystemPropertiesShouldBindNested() {
		System.setProperty("name", "foo");
		System.setProperty("nested.name", "bar");
		load(NestedConfiguration.class);
		assertThat(this.context.getBeanNamesForType(NestedProperties.class)).hasSize(1);
		assertThat(this.context.getBean(NestedProperties.class).name).isEqualTo("foo");
		assertThat(this.context.getBean(NestedProperties.class).nested.name).isEqualTo("bar");
	}

	@Test
	void loadWhenHasIgnoreUnknownFieldsFalseAndNoUnknownFieldsShouldBind() {
		removeSystemProperties();
		load(IgnoreUnknownFieldsFalseConfiguration.class, "name=foo");
		IgnoreUnknownFieldsFalseProperties bean = this.context.getBean(IgnoreUnknownFieldsFalseProperties.class);
		assertThat(((BasicProperties) bean).name).isEqualTo("foo");
	}

	@Test
	void loadWhenHasIgnoreUnknownFieldsFalseAndUnknownFieldsShouldFail() {
		removeSystemProperties();
		assertThatExceptionOfType(ConfigurationPropertiesBindException.class)
				.isThrownBy(() -> load(IgnoreUnknownFieldsFalseConfiguration.class, "name=foo", "bar=baz"))
				.withCauseInstanceOf(BindException.class);
	}

	@Test
	void loadWhenHasIgnoreInvalidFieldsTrueAndInvalidFieldsShouldBind() {
		load(IgnoreInvalidFieldsFalseProperties.class, "com.example.bar=spam");
		IgnoreInvalidFieldsFalseProperties bean = this.context.getBean(IgnoreInvalidFieldsFalseProperties.class);
		assertThat(bean.getBar()).isEqualTo(0);
	}

	@Test
	void loadWhenHasPrefixShouldBind() {
		load(PrefixConfiguration.class, "spring.foo.name=foo");
		PrefixProperties bean = this.context.getBean(PrefixProperties.class);
		assertThat(((BasicProperties) bean).name).isEqualTo("foo");
	}

	@Test
	void loadWhenPropertiesHaveAnnotationOnBaseClassShouldBind() {
		load(AnnotationOnBaseClassConfiguration.class, "name=foo");
		AnnotationOnBaseClassProperties bean = this.context.getBean(AnnotationOnBaseClassProperties.class);
		assertThat(((BasicProperties) bean).name).isEqualTo("foo");
	}

	@Test
	void loadWhenBindingArrayShouldBind() {
		load(BasicConfiguration.class, "name=foo", "array=1,2,3");
		BasicProperties bean = this.context.getBean(BasicProperties.class);
		assertThat(bean.array).containsExactly(1, 2, 3);
	}

	@Test
	void loadWhenBindingArrayFromYamlArrayShouldBind() {
		load(BasicConfiguration.class, "name=foo", "list[0]=1", "list[1]=2", "list[2]=3");
		BasicProperties bean = this.context.getBean(BasicProperties.class);
		assertThat(bean.list).containsExactly(1, 2, 3);
	}

	@Test
	void loadWhenBindingOver256ElementsShouldBind() {
		List<String> pairs = new ArrayList<>();
		pairs.add("name:foo");
		for (int i = 0; i < 1000; i++) {
			pairs.add("list[" + i + "]:" + i);
		}
		load(BasicConfiguration.class, StringUtils.toStringArray(pairs));
		BasicProperties bean = this.context.getBean(BasicProperties.class);
		assertThat(bean.list).hasSize(1000);
	}

	@Test
	void loadWhenBindingWithoutAndAnnotationShouldFail() {
		assertThatIllegalArgumentException().isThrownBy(() -> load(WithoutAndAnnotationConfiguration.class, "name:foo"))
				.withMessageContaining("No ConfigurationProperties annotation found");
	}

	@Test
	void loadWhenBindingWithoutAnnotationValueShouldBind() {
		load(WithoutAnnotationValueConfiguration.class, "name=foo");
		WithoutAnnotationValueProperties bean = this.context.getBean(WithoutAnnotationValueProperties.class);
		assertThat(bean.name).isEqualTo("foo");
	}

	@Test
	void loadWhenBindingWithDefaultsInXmlShouldBind() {
		load(new Class<?>[] { BasicConfiguration.class, DefaultsInXmlConfiguration.class });
		BasicProperties bean = this.context.getBean(BasicProperties.class);
		assertThat(bean.name).isEqualTo("bar");
	}

	@Test
	void loadWhenBindingWithDefaultsInJavaConfigurationShouldBind() {
		load(DefaultsInJavaConfiguration.class);
		BasicProperties bean = this.context.getBean(BasicProperties.class);
		assertThat(bean.name).isEqualTo("bar");
	}

	@Test
	void loadWhenBindingTwoBeansShouldBind() {
		load(new Class<?>[] { WithoutAnnotationValueConfiguration.class, BasicConfiguration.class });
		assertThat(this.context.getBean(BasicProperties.class)).isNotNull();
		assertThat(this.context.getBean(WithoutAnnotationValueProperties.class)).isNotNull();
	}

	@Test
	void loadWhenBindingWithParentContextShouldBind() {
		AnnotationConfigApplicationContext parent = load(BasicConfiguration.class, "name=parent");
		this.context = new AnnotationConfigApplicationContext();
		this.context.setParent(parent);
		load(new Class[] { BasicConfiguration.class, BasicPropertiesConsumer.class }, "name=child");
		assertThat(this.context.getBean(BasicProperties.class)).isNotNull();
		assertThat(parent.getBean(BasicProperties.class)).isNotNull();
		assertThat(this.context.getBean(BasicPropertiesConsumer.class).getName()).isEqualTo("parent");
		parent.close();
	}

	@Test
	void loadWhenBindingOnlyParentContextShouldBind() {
		AnnotationConfigApplicationContext parent = load(BasicConfiguration.class, "name=foo");
		this.context = new AnnotationConfigApplicationContext();
		this.context.setParent(parent);
		load(BasicPropertiesConsumer.class);
		assertThat(this.context.getBeanNamesForType(BasicProperties.class)).isEmpty();
		assertThat(parent.getBeanNamesForType(BasicProperties.class)).hasSize(1);
		assertThat(this.context.getBean(BasicPropertiesConsumer.class).getName()).isEqualTo("foo");
	}

	@Test
	void loadWhenPrefixedPropertiesDeclaredAsBeanShouldBind() {
		load(PrefixPropertiesDeclaredAsBeanConfiguration.class, "spring.foo.name=foo");
		PrefixProperties bean = this.context.getBean(PrefixProperties.class);
		assertThat(((BasicProperties) bean).name).isEqualTo("foo");
	}

	@Test
	void loadWhenPrefixedPropertiesDeclaredAsAnnotationValueShouldBind() {
		load(PrefixPropertiesDeclaredAsAnnotationValueConfiguration.class, "spring.foo.name=foo");
		PrefixProperties bean = this.context.getBean("spring.foo-" + PrefixProperties.class.getName(),
				PrefixProperties.class);
		assertThat(((BasicProperties) bean).name).isEqualTo("foo");
	}

	@Test
	void loadWhenMultiplePrefixedPropertiesDeclaredAsAnnotationValueShouldBind() {
		load(MultiplePrefixPropertiesDeclaredAsAnnotationValueConfiguration.class, "spring.foo.name=foo",
				"spring.bar.name=bar");
		PrefixProperties bean1 = this.context.getBean(PrefixProperties.class);
		AnotherPrefixProperties bean2 = this.context.getBean(AnotherPrefixProperties.class);
		assertThat(((BasicProperties) bean1).name).isEqualTo("foo");
		assertThat(((BasicProperties) bean2).name).isEqualTo("bar");
	}

	@Test
	void loadWhenBindingToMapKeyWithPeriodShouldBind() {
		load(MapProperties.class, "mymap.key1.key2:value12", "mymap.key3:value3");
		MapProperties bean = this.context.getBean(MapProperties.class);
		assertThat(bean.mymap).containsOnly(entry("key3", "value3"), entry("key1.key2", "value12"));
	}

	@Test
	void loadWhenPrefixedPropertiesAreReplacedOnBeanMethodShouldBind() {
		load(PrefixedPropertiesReplacedOnBeanMethodConfiguration.class, "external.name=bar", "spam.name=foo");
		PrefixProperties bean = this.context.getBean(PrefixProperties.class);
		assertThat(((BasicProperties) bean).name).isEqualTo("foo");
	}

	@Test
	void loadShouldBindToJavaTimeDuration() {
		load(BasicConfiguration.class, "duration=PT1M");
		BasicProperties bean = this.context.getBean(BasicProperties.class);
		assertThat(bean.getDuration().getSeconds()).isEqualTo(60);
	}

	@Test
	void loadWhenBindingToValidatedImplementationOfInterfaceShouldBind() {
		load(ValidatedImplementationConfiguration.class, "test.foo=bar");
		ValidatedImplementationProperties bean = this.context.getBean(ValidatedImplementationProperties.class);
		assertThat(bean.getFoo()).isEqualTo("bar");
	}

	@Test
	void loadWithPropertyPlaceholderValueShouldBind() {
		load(WithPropertyPlaceholderValueConfiguration.class, "default.value=foo");
		WithPropertyPlaceholderValueProperties bean = this.context
				.getBean(WithPropertyPlaceholderValueProperties.class);
		assertThat(bean.getValue()).isEqualTo("foo");
	}

	@Test
	void loadWithPropertyPlaceholderShouldNotAlterPropertySourceOrder() {
		load(WithPropertyPlaceholderWithLocalPropertiesValueConfiguration.class, "com.example.bar=a");
		SimplePrefixedProperties bean = this.context.getBean(SimplePrefixedProperties.class);
		assertThat(bean.getBar()).isEqualTo("a");
	}

	@Test
	void loadWhenHasPostConstructShouldTriggerPostConstructWithBoundBean() {
		MockEnvironment environment = new MockEnvironment();
		environment.setProperty("bar", "foo");
		this.context.setEnvironment(environment);
		this.context.register(WithPostConstructConfiguration.class);
		this.context.refresh();
		WithPostConstructConfiguration bean = this.context.getBean(WithPostConstructConfiguration.class);
		assertThat(bean.initialized).isTrue();
	}

	@Test
	void loadShouldNotInitializeFactoryBeans() {
		WithFactoryBeanConfiguration.factoryBeanInitialized = false;
		this.context = new AnnotationConfigApplicationContext() {

			@Override
			protected void onRefresh() throws BeansException {
				assertThat(WithFactoryBeanConfiguration.factoryBeanInitialized).as("Initialized too early").isFalse();
				super.onRefresh();
			}

		};
		this.context.register(WithFactoryBeanConfiguration.class);
		GenericBeanDefinition beanDefinition = new GenericBeanDefinition();
		beanDefinition.setBeanClass(FactoryBeanTester.class);
		beanDefinition.setAutowireMode(AbstractBeanDefinition.AUTOWIRE_BY_TYPE);
		this.context.registerBeanDefinition("test", beanDefinition);
		this.context.refresh();
		assertThat(WithFactoryBeanConfiguration.factoryBeanInitialized).as("Not Initialized").isTrue();
	}

	@Test
	void loadWhenUsingRelaxedFormsShouldBindToEnum() {
		bindToEnum("test.theValue=FOO");
		bindToEnum("test.theValue=foo");
		bindToEnum("test.the-value=FoO");
		bindToEnum("test.THE_VALUE=FoO");
	}

	private void bindToEnum(String... inlinedProperties) {
		load(WithEnumProperties.class, inlinedProperties);
		WithEnumProperties bean = this.context.getBean(WithEnumProperties.class);
		assertThat(bean.getTheValue()).isEqualTo(FooEnum.FOO);
		resetContext();
	}

	@Test
	void loadWhenUsingRelaxedFormsShouldBindToEnumSet() {
		bindToEnumSet("test.the-values=foo,bar", FooEnum.FOO, FooEnum.BAR);
		bindToEnumSet("test.the-values=foo", FooEnum.FOO);
	}

	private void bindToEnumSet(String inlinedProperty, FooEnum... expected) {
		load(WithEnumProperties.class, inlinedProperty);
		WithEnumProperties bean = this.context.getBean(WithEnumProperties.class);
		assertThat(bean.getTheValues()).contains(expected);
		resetContext();
	}

	@Test
	void loadShouldBindToCharArray() {
		load(WithCharArrayProperties.class, "test.chars=word");
		WithCharArrayProperties bean = this.context.getBean(WithCharArrayProperties.class);
		assertThat(bean.getChars()).isEqualTo("word".toCharArray());
	}

	@Test
	void loadWhenUsingRelaxedFormsAndOverrideShouldBind() {
		load(WithRelaxedNamesProperties.class, "test.FOO_BAR=test1", "test.FOO_BAR=test2", "test.BAR-B-A-Z=testa",
				"test.BAR-B-A-Z=testb");
		WithRelaxedNamesProperties bean = this.context.getBean(WithRelaxedNamesProperties.class);
		assertThat(bean.getFooBar()).isEqualTo("test2");
		assertThat(bean.getBarBAZ()).isEqualTo("testb");
	}

	@Test
	void loadShouldBindToMap() {
		load(WithMapProperties.class, "test.map.foo=bar");
		WithMapProperties bean = this.context.getBean(WithMapProperties.class);
		assertThat(bean.getMap()).containsOnly(entry("foo", "bar"));
	}

	@Test
	void loadShouldBindToMapWithNumericKey() {
		load(MapWithNumericKeyProperties.class, "sample.properties.1.name=One");
		MapWithNumericKeyProperties bean = this.context.getBean(MapWithNumericKeyProperties.class);
		assertThat(bean.getProperties().get("1").name).isEqualTo("One");
	}

	@Test
	void loadWhenUsingSystemPropertiesShouldBindToMap() {
		this.context.getEnvironment().getPropertySources().addLast(
				new SystemEnvironmentPropertySource(StandardEnvironment.SYSTEM_ENVIRONMENT_PROPERTY_SOURCE_NAME,
						Collections.singletonMap("TEST_MAP_FOO_BAR", "baz")));
		load(WithComplexMapProperties.class);
		WithComplexMapProperties bean = this.context.getBean(WithComplexMapProperties.class);
		assertThat(bean.getMap()).containsOnlyKeys("foo");
		assertThat(bean.getMap().get("foo")).containsOnly(entry("bar", "baz"));
	}

	@Test
	void loadWhenDotsInSystemEnvironmentPropertiesShouldBind() {
		this.context.getEnvironment().getPropertySources().addLast(
				new SystemEnvironmentPropertySource(StandardEnvironment.SYSTEM_ENVIRONMENT_PROPERTY_SOURCE_NAME,
						Collections.singletonMap("com.example.bar", "baz")));
		load(SimplePrefixedProperties.class);
		SimplePrefixedProperties bean = this.context.getBean(SimplePrefixedProperties.class);
		assertThat(bean.getBar()).isEqualTo("baz");
	}

	@Test
	void loadWhenOverridingPropertiesShouldBind() {
		MutablePropertySources sources = this.context.getEnvironment().getPropertySources();
		sources.addFirst(
				new SystemEnvironmentPropertySource("system", Collections.singletonMap("SPRING_FOO_NAME", "Jane")));
		sources.addLast(new MapPropertySource("test", Collections.singletonMap("spring.foo.name", "John")));
		load(PrefixConfiguration.class);
		BasicProperties bean = this.context.getBean(BasicProperties.class);
		assertThat(bean.name).isEqualTo("Jane");
	}

	@Test
	void loadWhenJsr303ConstraintDoesNotMatchShouldFail() {
		assertThatExceptionOfType(ConfigurationPropertiesBindException.class)
				.isThrownBy(() -> load(ValidatedJsr303Configuration.class, "description="))
				.withCauseInstanceOf(BindException.class);
	}

	@Test
	void loadValidatedOnBeanMethodAndJsr303ConstraintDoesNotMatchShouldFail() {
		assertThatExceptionOfType(ConfigurationPropertiesBindException.class)
				.isThrownBy(() -> load(ValidatedOnBeanJsr303Configuration.class, "description="))
				.withCauseInstanceOf(BindException.class);
	}

	@Test
	void loadWhenJsr303ConstraintDoesNotMatchOnNestedThatIsNotDirectlyAnnotatedShouldFail() {
		assertThatExceptionOfType(ConfigurationPropertiesBindException.class)
				.isThrownBy(() -> load(ValidatedNestedJsr303Properties.class, "properties.description="))
				.withCauseInstanceOf(BindException.class);
	}

	@Test
	void loadWhenJsr303ConstraintDoesNotMatchOnNestedThatIsNotDirectlyAnnotatedButIsValidShouldFail() {
		assertThatExceptionOfType(ConfigurationPropertiesBindException.class)
				.isThrownBy(() -> load(ValidatedValidNestedJsr303Properties.class))
				.withCauseInstanceOf(BindException.class);
	}

	@Test
	void loadWhenJsr303ConstraintMatchesShouldBind() {
		load(ValidatedJsr303Configuration.class, "description=foo");
		ValidatedJsr303Properties bean = this.context.getBean(ValidatedJsr303Properties.class);
		assertThat(bean.getDescription()).isEqualTo("foo");
	}

	@Test
	void loadWhenJsr303ConstraintDoesNotMatchAndNotValidatedAnnotationShouldBind() {
		load(NonValidatedJsr303Configuration.class, "name=foo");
		NonValidatedJsr303Properties bean = this.context.getBean(NonValidatedJsr303Properties.class);
		assertThat(((BasicProperties) bean).name).isEqualTo("foo");
	}

	@Test
	void loadWhenHasMultiplePropertySourcesPlaceholderConfigurerShouldLogWarning(CapturedOutput capturedOutput) {
		load(MultiplePropertySourcesPlaceholderConfigurerConfiguration.class);
		assertThat(capturedOutput).contains("Multiple PropertySourcesPlaceholderConfigurer beans registered");
	}

	@Test
	void loadWhenOverridingPropertiesWithPlaceholderResolutionInEnvironmentShouldBindWithOverride() {
		MutablePropertySources sources = this.context.getEnvironment().getPropertySources();
		sources.addFirst(
				new SystemEnvironmentPropertySource("system", Collections.singletonMap("COM_EXAMPLE_BAR", "10")));
		Map<String, Object> source = new HashMap<>();
		source.put("com.example.bar", 5);
		source.put("com.example.foo", "${com.example.bar}");
		sources.addLast(new MapPropertySource("test", source));
		load(SimplePrefixedProperties.class);
		SimplePrefixedProperties bean = this.context.getBean(SimplePrefixedProperties.class);
		assertThat(bean.getFoo()).isEqualTo(10);
	}

	@Test
	void loadWhenHasUnboundElementsFromSystemEnvironmentShouldNotThrowException() {
		MutablePropertySources sources = this.context.getEnvironment().getPropertySources();
		sources.addFirst(new MapPropertySource("test", Collections.singletonMap("com.example.foo", 5)));
		sources.addLast(new SystemEnvironmentPropertySource(StandardEnvironment.SYSTEM_ENVIRONMENT_PROPERTY_SOURCE_NAME,
				Collections.singletonMap("COM_EXAMPLE_OTHER", "10")));
		load(SimplePrefixedProperties.class);
		SimplePrefixedProperties bean = this.context.getBean(SimplePrefixedProperties.class);
		assertThat(bean.getFoo()).isEqualTo(5);
	}

	@Test
	void loadShouldSupportRebindableConfigurationProperties() {
		// gh-9160
		MutablePropertySources sources = this.context.getEnvironment().getPropertySources();
		Map<String, Object> source = new LinkedHashMap<>();
		source.put("example.one", "foo");
		sources.addFirst(new MapPropertySource("test-source", source));
		this.context.register(PrototypePropertiesConfiguration.class);
		this.context.refresh();
		PrototypeBean first = this.context.getBean(PrototypeBean.class);
		assertThat(first.getOne()).isEqualTo("foo");
		source.put("example.one", "bar");
		sources.addFirst(new MapPropertySource("extra", Collections.singletonMap("example.two", "baz")));
		PrototypeBean second = this.context.getBean(PrototypeBean.class);
		assertThat(second.getOne()).isEqualTo("bar");
		assertThat(second.getTwo()).isEqualTo("baz");
	}

	@Test
	void loadWhenHasPropertySourcesPlaceholderConfigurerShouldSupportRebindableConfigurationProperties() {
		MutablePropertySources sources = this.context.getEnvironment().getPropertySources();
		Map<String, Object> source = new LinkedHashMap<>();
		source.put("example.one", "foo");
		sources.addFirst(new MapPropertySource("test-source", source));
		this.context.register(PrototypePropertiesConfiguration.class);
		this.context.register(PropertySourcesPlaceholderConfigurer.class);
		this.context.refresh();
		PrototypeBean first = this.context.getBean(PrototypeBean.class);
		assertThat(first.getOne()).isEqualTo("foo");
		source.put("example.one", "bar");
		sources.addFirst(new MapPropertySource("extra", Collections.singletonMap("example.two", "baz")));
		PrototypeBean second = this.context.getBean(PrototypeBean.class);
		assertThat(second.getOne()).isEqualTo("bar");
		assertThat(second.getTwo()).isEqualTo("baz");
	}

	@Test
	void customProtocolResolverIsInvoked() {
		this.context = new AnnotationConfigApplicationContext();
		TestPropertySourceUtils.addInlinedPropertiesToEnvironment(this.context, "test.resource=application.properties");
		ProtocolResolver protocolResolver = mock(ProtocolResolver.class);
		given(protocolResolver.resolve(anyString(), any(ResourceLoader.class))).willReturn(null);
		this.context.addProtocolResolver(protocolResolver);
		this.context.register(PropertiesWithResource.class);
		this.context.refresh();
		verify(protocolResolver).resolve(eq("application.properties"), any(ResourceLoader.class));
	}

	@Test
	void customProtocolResolver() {
		this.context = new AnnotationConfigApplicationContext();
		TestPropertySourceUtils.addInlinedPropertiesToEnvironment(this.context,
				"test.resource=test:/application.properties");
		this.context.addProtocolResolver(new TestProtocolResolver());
		this.context.register(PropertiesWithResource.class);
		this.context.refresh();
		Resource resource = this.context.getBean(PropertiesWithResource.class).getResource();
		assertThat(resource).isNotNull();
		assertThat(resource).isInstanceOf(ClassPathResource.class);
		assertThat(resource.exists()).isTrue();
		assertThat(((ClassPathResource) resource).getPath()).isEqualTo("application.properties");
	}

	@Test
	void loadShouldUseConfigurationConverter() {
		prepareConverterContext(ConverterConfiguration.class, PersonProperties.class);
		Person person = this.context.getBean(PersonProperties.class).getPerson();
		assertThat(person.firstName).isEqualTo("John");
		assertThat(person.lastName).isEqualTo("Smith");
	}

	@Test
	void loadWhenConfigurationConverterIsNotQualifiedShouldNotConvert() {
		assertThatExceptionOfType(BeanCreationException.class)
				.isThrownBy(
						() -> prepareConverterContext(NonQualifiedConverterConfiguration.class, PersonProperties.class))
				.withCauseInstanceOf(BindException.class);
	}

	@Test
	void loadShouldUseGenericConfigurationConverter() {
		prepareConverterContext(GenericConverterConfiguration.class, PersonProperties.class);
		Person person = this.context.getBean(PersonProperties.class).getPerson();
		assertThat(person.firstName).isEqualTo("John");
		assertThat(person.lastName).isEqualTo("Smith");
	}

	@Test
	void loadWhenGenericConfigurationConverterIsNotQualifiedShouldNotConvert() {
		assertThatExceptionOfType(BeanCreationException.class).isThrownBy(
				() -> prepareConverterContext(NonQualifiedGenericConverterConfiguration.class, PersonProperties.class))
				.withCauseInstanceOf(BindException.class);
	}

	@Test
	@SuppressWarnings("rawtypes")
	void loadShouldBindToBeanWithGenerics() {
		load(GenericConfiguration.class, "foo.bar=hello");
		AGenericClass foo = this.context.getBean(AGenericClass.class);
		assertThat(foo.getBar()).isNotNull();
	}

	private void prepareConverterContext(Class<?>... config) {
		load(config, "test.person=John Smith");
	}

	@Test
	void loadWhenHasConfigurationPropertiesValidatorShouldApplyValidator() {
		assertThatExceptionOfType(Exception.class).isThrownBy(() -> load(WithCustomValidatorConfiguration.class))
				.satisfies((ex) -> {
					assertThat(ex).hasCauseInstanceOf(BindException.class);
					assertThat(ex.getCause()).hasCauseExactlyInstanceOf(BindValidationException.class);
				});
	}

	@Test
	void loadWhenHasUnsupportedConfigurationPropertiesValidatorShouldBind() {
		load(WithUnsupportedCustomValidatorConfiguration.class, "test.foo=bar");
		WithSetterThatThrowsValidationExceptionProperties bean = this.context
				.getBean(WithSetterThatThrowsValidationExceptionProperties.class);
		assertThat(bean.getFoo()).isEqualTo("bar");
	}

	@Test
	void loadWhenConfigurationPropertiesIsAlsoValidatorShouldApplyValidator() {
		assertThatExceptionOfType(Exception.class).isThrownBy(() -> load(ValidatorProperties.class)).satisfies((ex) -> {
			assertThat(ex).hasCauseInstanceOf(BindException.class);
			assertThat(ex.getCause()).hasCauseExactlyInstanceOf(BindValidationException.class);
		});
	}

	@Test
	void loadWhenSetterThrowsValidationExceptionShouldFail() {
		assertThatExceptionOfType(BeanCreationException.class)
				.isThrownBy(() -> load(WithSetterThatThrowsValidationExceptionProperties.class, "test.foo=spam"))
				.withCauseInstanceOf(BindException.class);
	}

	@Test
	void loadWhenFailsShouldIncludeAnnotationDetails() {
		removeSystemProperties();
		assertThatExceptionOfType(ConfigurationPropertiesBindException.class)
				.isThrownBy(() -> load(IgnoreUnknownFieldsFalseConfiguration.class, "name=foo", "bar=baz"))
				.withMessageContaining("Could not bind properties to "
						+ "'ConfigurationPropertiesTests.IgnoreUnknownFieldsFalseProperties' : "
						+ "prefix=, ignoreInvalidFields=false, ignoreUnknownFields=false;");
	}

	@Test
	void loadWhenHasCustomPropertyEditorShouldBind() {
		this.context.getBeanFactory().registerCustomEditor(Person.class, PersonPropertyEditor.class);
		load(PersonProperties.class, "test.person=boot,spring");
		PersonProperties bean = this.context.getBean(PersonProperties.class);
		assertThat(bean.getPerson().firstName).isEqualTo("spring");
		assertThat(bean.getPerson().lastName).isEqualTo("boot");
	}

	@Test
	void loadWhenBindingToListOfGenericClassShouldBind() {
		// gh-12166
		load(ListOfGenericClassProperties.class, "test.list=java.lang.RuntimeException");
		ListOfGenericClassProperties bean = this.context.getBean(ListOfGenericClassProperties.class);
		assertThat(bean.getList()).containsExactly(RuntimeException.class);
	}

	@Test
	void loadWhenBindingCurrentDirectoryToFileShouldBind() {
		load(FileProperties.class, "test.file=.");
		FileProperties bean = this.context.getBean(FileProperties.class);
		assertThat(bean.getFile()).isEqualTo(new File("."));
	}

	@Test
	void loadWhenBindingToDataSizeShouldBind() {
		load(DataSizeProperties.class, "test.size=10GB", "test.another-size=5");
		DataSizeProperties bean = this.context.getBean(DataSizeProperties.class);
		assertThat(bean.getSize()).isEqualTo(DataSize.ofGigabytes(10));
		assertThat(bean.getAnotherSize()).isEqualTo(DataSize.ofKilobytes(5));
	}

	@Test
	void loadWhenTopLevelConverterNotFoundExceptionShouldNotFail() {
		load(PersonProperties.class, "test=boot");
	}

	@Test
	void loadWhenConfigurationPropertiesContainsMapWithPositiveAndNegativeIntegerKeys() {
		// gh-14136
		MutablePropertySources sources = this.context.getEnvironment().getPropertySources();
		Map<String, Object> source = new HashMap<>();
		source.put("test.map.x.[-1].a", "baz");
		source.put("test.map.x.1.a", "bar");
		source.put("test.map.x.1.b", 1);
		sources.addLast(new MapPropertySource("test", source));
		load(WithIntegerMapProperties.class);
		WithIntegerMapProperties bean = this.context.getBean(WithIntegerMapProperties.class);
		Map<Integer, Foo> x = bean.getMap().get("x");
		assertThat(x.get(-1).getA()).isEqualTo("baz");
		assertThat(x.get(-1).getB()).isEqualTo(0);
		assertThat(x.get(1).getA()).isEqualTo("bar");
		assertThat(x.get(1).getB()).isEqualTo(1);
	}

	@Test
	void loadWhenConfigurationPropertiesInjectsAnotherBeanShouldNotFail() {
		assertThatExceptionOfType(ConfigurationPropertiesBindException.class)
				.isThrownBy(() -> load(OtherInjectPropertiesConfiguration.class))
				.withMessageContaining(OtherInjectedProperties.class.getName())
				.withMessageContaining("Failed to bind properties under 'test'");
	}

	@Test
	void loadWhenBindingToConstructorParametersShouldBind() {
		MutablePropertySources sources = this.context.getEnvironment().getPropertySources();
		Map<String, Object> source = new HashMap<>();
		source.put("test.foo", "baz");
		source.put("test.bar", "5");
		sources.addLast(new MapPropertySource("test", source));
		load(ConstructorParameterConfiguration.class);
		ConstructorParameterProperties bean = this.context.getBean(ConstructorParameterProperties.class);
		assertThat(bean.getFoo()).isEqualTo("baz");
		assertThat(bean.getBar()).isEqualTo(5);
	}

	@Test
	void loadWhenBindingToConstructorParametersWithDefaultValuesShouldBind() {
		load(ConstructorParameterConfiguration.class);
		ConstructorParameterProperties bean = this.context.getBean(ConstructorParameterProperties.class);
		assertThat(bean.getFoo()).isEqualTo("hello");
		assertThat(bean.getBar()).isEqualTo(0);
	}

	@Test
	void loadWhenBindingToConstructorParametersShouldValidate() {
		assertThatExceptionOfType(Exception.class)
				.isThrownBy(() -> load(ConstructorParameterValidationConfiguration.class)).satisfies((ex) -> {
					assertThat(ex).hasCauseInstanceOf(BindException.class);
					assertThat(ex.getCause()).hasCauseExactlyInstanceOf(BindValidationException.class);
				});
	}

	@Test
	void loadWhenBindingOnBeanWithoutBeanDefinitionShouldBind() {
		load(BasicConfiguration.class, "name=test");
		BasicProperties bean = this.context.getBean(BasicProperties.class);
		assertThat(bean.name).isEqualTo("test");
		bean.name = "override";
		this.context.getBean(ConfigurationPropertiesBindingPostProcessor.class).postProcessBeforeInitialization(bean,
				"does-not-exist");
		assertThat(bean.name).isEqualTo("test");
	}

	private AnnotationConfigApplicationContext load(Class<?> configuration, String... inlinedProperties) {
		return load(new Class<?>[] { configuration }, inlinedProperties);
	}

	private AnnotationConfigApplicationContext load(Class<?>[] configuration, String... inlinedProperties) {
		this.context.register(configuration);
		TestPropertySourceUtils.addInlinedPropertiesToEnvironment(this.context, inlinedProperties);
		this.context.refresh();
		return this.context;
	}

	/**
	 * Strict tests need a known set of properties so we remove system items which may be
	 * environment specific.
	 */
	private void removeSystemProperties() {
		MutablePropertySources sources = this.context.getEnvironment().getPropertySources();
		sources.remove("systemProperties");
		sources.remove("systemEnvironment");
	}

	private void resetContext() {
		this.context.close();
		this.context = new AnnotationConfigApplicationContext();
	}

	@Configuration(proxyBeanMethods = false)
	@EnableConfigurationProperties(BasicProperties.class)
	static class BasicConfiguration {

	}

	@Configuration(proxyBeanMethods = false)
	@EnableConfigurationProperties(NestedProperties.class)
	static class NestedConfiguration {

	}

	@Configuration(proxyBeanMethods = false)
	@EnableConfigurationProperties(IgnoreUnknownFieldsFalseProperties.class)
	static class IgnoreUnknownFieldsFalseConfiguration {

	}

	@Configuration(proxyBeanMethods = false)
	@EnableConfigurationProperties(PrefixProperties.class)
	static class PrefixConfiguration {

	}

	@Configuration(proxyBeanMethods = false)
	@EnableConfigurationProperties(ValidatedJsr303Properties.class)
	static class ValidatedJsr303Configuration {

	}

	@Configuration(proxyBeanMethods = false)
	@EnableConfigurationProperties
	static class ValidatedOnBeanJsr303Configuration {

		@Bean
		@Validated
		NonValidatedJsr303Properties properties() {
			return new NonValidatedJsr303Properties();
		}

	}

	@Configuration(proxyBeanMethods = false)
	@EnableConfigurationProperties(NonValidatedJsr303Properties.class)
	static class NonValidatedJsr303Configuration {

	}

	@Configuration(proxyBeanMethods = false)
	@EnableConfigurationProperties(AnnotationOnBaseClassProperties.class)
	static class AnnotationOnBaseClassConfiguration {

	}

	@Configuration(proxyBeanMethods = false)
	@EnableConfigurationProperties(WithoutAndAnnotationConfiguration.class)
	static class WithoutAndAnnotationConfiguration {

	}

	@Configuration(proxyBeanMethods = false)
	@EnableConfigurationProperties(WithoutAnnotationValueProperties.class)
	static class WithoutAnnotationValueConfiguration {

	}

	@Configuration(proxyBeanMethods = false)
	@ImportResource("org/springframework/boot/context/properties/testProperties.xml")
	static class DefaultsInXmlConfiguration {

	}

	@Configuration(proxyBeanMethods = false)
	static class DefaultsInJavaConfiguration {

		@Bean
		BasicProperties basicProperties() {
			BasicProperties test = new BasicProperties();
			test.setName("bar");
			return test;
		}

	}

	@Configuration(proxyBeanMethods = false)
	@EnableConfigurationProperties
	static class PrefixPropertiesDeclaredAsBeanConfiguration {

		@Bean
		PrefixProperties prefixProperties() {
			return new PrefixProperties();
		}

	}

	@Configuration(proxyBeanMethods = false)
	@EnableConfigurationProperties(PrefixProperties.class)
	static class PrefixPropertiesDeclaredAsAnnotationValueConfiguration {

	}

	@Configuration(proxyBeanMethods = false)
	@EnableConfigurationProperties({ PrefixProperties.class, AnotherPrefixProperties.class })
	static class MultiplePrefixPropertiesDeclaredAsAnnotationValueConfiguration {

	}

	@Configuration(proxyBeanMethods = false)
	@EnableConfigurationProperties
	static class PrefixedPropertiesReplacedOnBeanMethodConfiguration {

		@Bean
		@ConfigurationProperties(prefix = "spam")
		PrefixProperties prefixProperties() {
			return new PrefixProperties();
		}

	}

	@Configuration(proxyBeanMethods = false)
	@EnableConfigurationProperties
	static class ValidatedImplementationConfiguration {

		@Bean
		ValidatedImplementationProperties testProperties() {
			return new ValidatedImplementationProperties();
		}

	}

	@Configuration(proxyBeanMethods = false)
	@EnableConfigurationProperties
	@ConfigurationProperties
	static class WithPostConstructConfiguration {

		private String bar;

		private boolean initialized;

		void setBar(String bar) {
			this.bar = bar;
		}

		String getBar() {
			return this.bar;
		}

		@PostConstruct
		void init() {
			assertThat(this.bar).isNotNull();
			this.initialized = true;
		}

	}

	@Configuration(proxyBeanMethods = false)
	@EnableConfigurationProperties(WithPropertyPlaceholderValueProperties.class)
	static class WithPropertyPlaceholderValueConfiguration {

		@Bean
		static PropertySourcesPlaceholderConfigurer configurer() {
			return new PropertySourcesPlaceholderConfigurer();
		}

	}

	@Configuration(proxyBeanMethods = false)
	@EnableConfigurationProperties(SimplePrefixedProperties.class)
	static class WithPropertyPlaceholderWithLocalPropertiesValueConfiguration {

		@Bean
		static PropertySourcesPlaceholderConfigurer configurer() {
			PropertySourcesPlaceholderConfigurer placeholderConfigurer = new PropertySourcesPlaceholderConfigurer();
			Properties properties = new Properties();
			properties.put("com.example.bar", "b");
			placeholderConfigurer.setProperties(properties);
			return placeholderConfigurer;
		}

	}

	@Configuration(proxyBeanMethods = false)
	@EnableConfigurationProperties
	static class WithFactoryBeanConfiguration {

		static boolean factoryBeanInitialized;

	}

	@Configuration(proxyBeanMethods = false)
	@EnableConfigurationProperties
	static class MultiplePropertySourcesPlaceholderConfigurerConfiguration {

		@Bean
		static PropertySourcesPlaceholderConfigurer configurer1() {
			return new PropertySourcesPlaceholderConfigurer();
		}

		@Bean
		static PropertySourcesPlaceholderConfigurer configurer2() {
			return new PropertySourcesPlaceholderConfigurer();
		}

	}

	@Configuration(proxyBeanMethods = false)
	@EnableConfigurationProperties
	static class PrototypePropertiesConfiguration {

		@Bean
		@Scope("prototype")
		@ConfigurationProperties("example")
		PrototypeBean prototypeBean() {
			return new PrototypeBean();
		}

	}

	@EnableConfigurationProperties
	@ConfigurationProperties(prefix = "test")
	static class PropertiesWithResource {

		private Resource resource;

		Resource getResource() {
			return this.resource;
		}

		void setResource(Resource resource) {
			this.resource = resource;
		}

	}

	static class TestProtocolResolver implements ProtocolResolver {

		static final String PREFIX = "test:/";

		@Override
		public Resource resolve(String location, ResourceLoader resourceLoader) {
			if (location.startsWith(PREFIX)) {
				String path = location.substring(PREFIX.length());
				return new ClassPathResource(path);
			}
			return null;
		}

	}

	@Configuration(proxyBeanMethods = false)
	static class ConverterConfiguration {

		@Bean
		@ConfigurationPropertiesBinding
		Converter<String, Person> personConverter() {
			return new PersonConverter();
		}

	}

	@Configuration(proxyBeanMethods = false)
	static class NonQualifiedConverterConfiguration {

		@Bean
		Converter<String, Person> personConverter() {
			return new PersonConverter();
		}

	}

	@Configuration(proxyBeanMethods = false)
	static class GenericConverterConfiguration {

		@Bean
		@ConfigurationPropertiesBinding
		GenericConverter genericPersonConverter() {
			return new GenericPersonConverter();
		}

	}

	@Configuration(proxyBeanMethods = false)
	static class NonQualifiedGenericConverterConfiguration {

		@Bean
		GenericConverter genericPersonConverter() {
			return new GenericPersonConverter();
		}

	}

	@Configuration(proxyBeanMethods = false)
	@EnableConfigurationProperties
	static class GenericConfiguration {

		@Bean
		@ConfigurationProperties("foo")
		AGenericClass<String> aBeanToBind() {
			return new AGenericClass<>();
		}

	}

	@Configuration(proxyBeanMethods = false)
	@EnableConfigurationProperties(WithCustomValidatorProperties.class)
	static class WithCustomValidatorConfiguration {

		@Bean(name = ConfigurationPropertiesBindingPostProcessorRegistrar.VALIDATOR_BEAN_NAME)
		CustomPropertiesValidator validator() {
			return new CustomPropertiesValidator();
		}

	}

	@Configuration(proxyBeanMethods = false)
	@EnableConfigurationProperties(WithSetterThatThrowsValidationExceptionProperties.class)
	static class WithUnsupportedCustomValidatorConfiguration {

		@Bean(name = ConfigurationPropertiesBindingPostProcessorRegistrar.VALIDATOR_BEAN_NAME)
		CustomPropertiesValidator validator() {
			return new CustomPropertiesValidator();
		}

	}

	static class AGenericClass<T> {

		private T bar;

		T getBar() {
			return this.bar;
		}

		void setBar(T bar) {
			this.bar = bar;
		}

	}

	static class PrototypeBean {

		private String one;

		private String two;

		String getOne() {
			return this.one;
		}

		void setOne(String one) {
			this.one = one;
		}

		String getTwo() {
			return this.two;
		}

		void setTwo(String two) {
			this.two = two;
		}

	}

	// Must be a raw type
	@SuppressWarnings("rawtypes")
	static class FactoryBeanTester implements FactoryBean, InitializingBean {

		@Override
		public Object getObject() {
			return Object.class;
		}

		@Override
		public Class<?> getObjectType() {
			return null;
		}

		@Override
		public boolean isSingleton() {
			return true;
		}

		@Override
		public void afterPropertiesSet() {
			WithFactoryBeanConfiguration.factoryBeanInitialized = true;
		}

	}

	@ConfigurationProperties
	public static class BasicProperties {

		private String name;

		private int[] array;

		private List<Integer> list = new ArrayList<>();

		private Duration duration;

		// No getter - you should be able to bind to a write-only bean

		public void setName(String name) {
			// Must be public for XML
			this.name = name;
		}

		void setArray(int... values) {
			this.array = values;
		}

		int[] getArray() {
			return this.array;
		}

		List<Integer> getList() {
			return this.list;
		}

		void setList(List<Integer> list) {
			this.list = list;
		}

		Duration getDuration() {
			return this.duration;
		}

		void setDuration(Duration duration) {
			this.duration = duration;
		}

	}

	@ConfigurationProperties
	static class NestedProperties {

		private String name;

		private final Nested nested = new Nested();

		void setName(String name) {
			this.name = name;
		}

		Nested getNested() {
			return this.nested;
		}

		static class Nested {

			private String name;

			void setName(String name) {
				this.name = name;
			}

		}

	}

	@ConfigurationProperties(ignoreUnknownFields = false)
	static class IgnoreUnknownFieldsFalseProperties extends BasicProperties {

	}

	@EnableConfigurationProperties
	@ConfigurationProperties(prefix = "com.example", ignoreInvalidFields = true)
	static class IgnoreInvalidFieldsFalseProperties {

		private long bar;

		void setBar(long bar) {
			this.bar = bar;
		}

		long getBar() {
			return this.bar;
		}

	}

	@ConfigurationProperties(prefix = "spring.foo")
	static class PrefixProperties extends BasicProperties {

	}

	@ConfigurationProperties(prefix = "spring.bar")
	static class AnotherPrefixProperties extends BasicProperties {

	}

	static class Jsr303Properties extends BasicProperties {

		@NotEmpty
		private String description;

		String getDescription() {
			return this.description;
		}

		void setDescription(String description) {
			this.description = description;
		}

	}

	@ConfigurationProperties
	@Validated
	static class ValidatedJsr303Properties extends Jsr303Properties {

	}

	@ConfigurationProperties
	static class NonValidatedJsr303Properties extends Jsr303Properties {

	}

	@EnableConfigurationProperties
	@ConfigurationProperties
	@Validated
	static class ValidatedNestedJsr303Properties {

		private Jsr303Properties properties;

		Jsr303Properties getProperties() {
			return this.properties;
		}

	}

	@EnableConfigurationProperties
	@ConfigurationProperties
	@Validated
	static class ValidatedValidNestedJsr303Properties {

		@Valid
		private List<Jsr303Properties> properties = Collections.singletonList(new Jsr303Properties());

		List<Jsr303Properties> getProperties() {
			return this.properties;
		}

	}

	static class AnnotationOnBaseClassProperties extends BasicProperties {

	}

	@ConfigurationProperties
	static class WithoutAnnotationValueProperties {

		private String name;

		void setName(String name) {
			this.name = name;
		}

		// No getter - you should be able to bind to a write-only bean

	}

	@EnableConfigurationProperties
	@ConfigurationProperties
	static class MapProperties {

		private Map<String, String> mymap;

		void setMymap(Map<String, String> mymap) {
			this.mymap = mymap;
		}

		Map<String, String> getMymap() {
			return this.mymap;
		}

	}

	@Component
	static class BasicPropertiesConsumer {

		@Autowired
		private BasicProperties properties;

		@PostConstruct
		void init() {
			assertThat(this.properties).isNotNull();
		}

		String getName() {
			return this.properties.name;
		}

	}

	interface InterfaceForValidatedImplementation {

		String getFoo();

	}

	@ConfigurationProperties("test")
	@Validated
	static class ValidatedImplementationProperties implements InterfaceForValidatedImplementation {

		@NotNull
		private String foo;

		@Override
		public String getFoo() {
			return this.foo;
		}

		void setFoo(String foo) {
			this.foo = foo;
		}

	}

	@ConfigurationProperties(prefix = "test")
	@Validated
	static class WithPropertyPlaceholderValueProperties {

		@Value("${default.value}")
		private String value;

		void setValue(String value) {
			this.value = value;
		}

		String getValue() {
			return this.value;
		}

	}

	@EnableConfigurationProperties
	@ConfigurationProperties(prefix = "test")
	static class WithEnumProperties {

		private FooEnum theValue;

		private List<FooEnum> theValues;

		void setTheValue(FooEnum value) {
			this.theValue = value;
		}

		FooEnum getTheValue() {
			return this.theValue;
		}

		List<FooEnum> getTheValues() {
			return this.theValues;
		}

		void setTheValues(List<FooEnum> theValues) {
			this.theValues = theValues;
		}

	}

	enum FooEnum {

		FOO, BAZ, BAR

	}

	@EnableConfigurationProperties
	@ConfigurationProperties(prefix = "test", ignoreUnknownFields = false)
	static class WithCharArrayProperties {

		private char[] chars;

		char[] getChars() {
			return this.chars;
		}

		void setChars(char[] chars) {
			this.chars = chars;
		}

	}

	@EnableConfigurationProperties
	@ConfigurationProperties(prefix = "test")
	static class WithRelaxedNamesProperties {

		private String fooBar;

		private String barBAZ;

		String getFooBar() {
			return this.fooBar;
		}

		void setFooBar(String fooBar) {
			this.fooBar = fooBar;
		}

		String getBarBAZ() {
			return this.barBAZ;
		}

		void setBarBAZ(String barBAZ) {
			this.barBAZ = barBAZ;
		}

	}

	@Validated
	@EnableConfigurationProperties
	@ConfigurationProperties(prefix = "test")
	static class WithMapProperties {

		private Map<String, String> map;

		Map<String, String> getMap() {
			return this.map;
		}

		void setMap(Map<String, String> map) {
			this.map = map;
		}

	}

	@EnableConfigurationProperties
	@ConfigurationProperties(prefix = "test")
	static class WithComplexMapProperties {

		private Map<String, Map<String, String>> map;

		Map<String, Map<String, String>> getMap() {
			return this.map;
		}

		void setMap(Map<String, Map<String, String>> map) {
			this.map = map;
		}

	}

	@EnableConfigurationProperties
	@ConfigurationProperties(prefix = "test")
	static class WithIntegerMapProperties {

		private Map<String, Map<Integer, Foo>> map;

		Map<String, Map<Integer, Foo>> getMap() {
			return this.map;
		}

		void setMap(Map<String, Map<Integer, Foo>> map) {
			this.map = map;
		}

	}

	@EnableConfigurationProperties
	@ConfigurationProperties(prefix = "com.example", ignoreUnknownFields = false)
	static class SimplePrefixedProperties {

		private int foo;

		private String bar;

		String getBar() {
			return this.bar;
		}

		void setBar(String bar) {
			this.bar = bar;
		}

		int getFoo() {
			return this.foo;
		}

		void setFoo(int foo) {
			this.foo = foo;
		}

	}

	@EnableConfigurationProperties
	@ConfigurationProperties(prefix = "test")
	static class PersonProperties {

		private Person person;

		Person getPerson() {
			return this.person;
		}

		void setPerson(Person person) {
			this.person = person;
		}

	}

	@EnableConfigurationProperties
	@ConfigurationProperties(prefix = "sample")
	static class MapWithNumericKeyProperties {

		private Map<String, BasicProperties> properties = new LinkedHashMap<>();

		Map<String, BasicProperties> getProperties() {
			return this.properties;
		}

	}

	@EnableConfigurationProperties
	@ConfigurationProperties
	static class ValidatorProperties implements Validator {

		private String foo;

		@Override
		public boolean supports(Class<?> type) {
			return type == ValidatorProperties.class;
		}

		@Override
		public void validate(Object target, Errors errors) {
			ValidationUtils.rejectIfEmpty(errors, "foo", "TEST1");
		}

		String getFoo() {
			return this.foo;
		}

		void setFoo(String foo) {
			this.foo = foo;
		}

	}

	@EnableConfigurationProperties
	@ConfigurationProperties(prefix = "test")
	static class WithSetterThatThrowsValidationExceptionProperties {

		private String foo;

		String getFoo() {
			return this.foo;
		}

		void setFoo(String foo) {
			this.foo = foo;
			if (!foo.equals("bar")) {
				throw new IllegalArgumentException("Wrong value for foo");
			}
		}

	}

	@ConfigurationProperties(prefix = "custom")
	static class WithCustomValidatorProperties {

		private String foo;

		String getFoo() {
			return this.foo;
		}

		void setFoo(String foo) {
			this.foo = foo;
		}

	}

	@EnableConfigurationProperties
	@ConfigurationProperties(prefix = "test")
	static class ListOfGenericClassProperties {

		private List<Class<? extends Throwable>> list;

		List<Class<? extends Throwable>> getList() {
			return this.list;
		}

		void setList(List<Class<? extends Throwable>> list) {
			this.list = list;
		}

	}

	@EnableConfigurationProperties
	@ConfigurationProperties(prefix = "test")
	static class FileProperties {

		private File file;

		File getFile() {
			return this.file;
		}

		void setFile(File file) {
			this.file = file;
		}

	}

	@EnableConfigurationProperties
	@ConfigurationProperties(prefix = "test")
	static class DataSizeProperties {

		private DataSize size;

		@DataSizeUnit(DataUnit.KILOBYTES)
		private DataSize anotherSize;

		DataSize getSize() {
			return this.size;
		}

		void setSize(DataSize size) {
			this.size = size;
		}

		DataSize getAnotherSize() {
			return this.anotherSize;
		}

		void setAnotherSize(DataSize anotherSize) {
			this.anotherSize = anotherSize;
		}

	}

	@ConfigurationProperties(prefix = "test")
	static class OtherInjectedProperties {

		final DataSizeProperties dataSizeProperties;

		OtherInjectedProperties(ObjectProvider<DataSizeProperties> dataSizeProperties) {
			this.dataSizeProperties = dataSizeProperties.getIfUnique();
		}

	}

	@Configuration(proxyBeanMethods = false)
	@EnableConfigurationProperties(OtherInjectedProperties.class)
	static class OtherInjectPropertiesConfiguration {

	}

	@ConfigurationProperties(prefix = "test")
	@Validated
	static class ConstructorParameterProperties {

		@NotEmpty
		private final String foo;

		private final int bar;

		ConstructorParameterProperties(@DefaultValue("hello") String foo, int bar) {
			this.foo = foo;
			this.bar = bar;
		}

		String getFoo() {
			return this.foo;
		}

		int getBar() {
			return this.bar;
		}

	}

	@ConfigurationProperties(prefix = "test")
	@Validated
	static class ConstructorParameterValidatedProperties {

		@NotEmpty
		private final String foo;

		ConstructorParameterValidatedProperties(String foo) {
			this.foo = foo;
		}

		String getFoo() {
			return this.foo;
		}

	}

	@EnableConfigurationProperties(ConstructorParameterProperties.class)
	static class ConstructorParameterConfiguration {

	}

	@EnableConfigurationProperties(ConstructorParameterValidatedProperties.class)
	static class ConstructorParameterValidationConfiguration {

	}

	static class CustomPropertiesValidator implements Validator {

		@Override
		public boolean supports(Class<?> type) {
			return type == WithCustomValidatorProperties.class;
		}

		@Override
		public void validate(Object target, Errors errors) {
			ValidationUtils.rejectIfEmpty(errors, "foo", "TEST1");
		}

	}

	static class PersonConverter implements Converter<String, Person> {

		@Override
		public Person convert(String source) {
			String[] content = StringUtils.split(source, " ");
			return new Person(content[0], content[1]);
		}

	}

	static class GenericPersonConverter implements GenericConverter {

		@Override
		public Set<ConvertiblePair> getConvertibleTypes() {
			return Collections.singleton(new ConvertiblePair(String.class, Person.class));
		}

		@Override
		public Object convert(Object source, TypeDescriptor sourceType, TypeDescriptor targetType) {
			String[] content = StringUtils.split((String) source, " ");
			return new Person(content[0], content[1]);
		}

	}

	static class PersonPropertyEditor extends PropertyEditorSupport {

		@Override
		public void setAsText(String text) throws IllegalArgumentException {
			String[] split = text.split(",");
			setValue(new Person(split[1], split[0]));
		}

	}

	static class Person {

		private final String firstName;

		private final String lastName;

		Person(String firstName, String lastName) {
			this.firstName = firstName;
			this.lastName = lastName;
		}

	}

	static class Foo {

		private String a;

		private int b;

		String getA() {
			return this.a;
		}

		void setA(String a) {
			this.a = a;
		}

		int getB() {
			return this.b;
		}

		void setB(int b) {
			this.b = b;
		}

	}

}
=======
/*
 * Copyright 2012-2021 the original author or authors.
 *
 * Licensed under the Apache License, Version 2.0 (the "License");
 * you may not use this file except in compliance with the License.
 * You may obtain a copy of the License at
 *
 *      https://www.apache.org/licenses/LICENSE-2.0
 *
 * Unless required by applicable law or agreed to in writing, software
 * distributed under the License is distributed on an "AS IS" BASIS,
 * WITHOUT WARRANTIES OR CONDITIONS OF ANY KIND, either express or implied.
 * See the License for the specific language governing permissions and
 * limitations under the License.
 */

package org.springframework.boot.context.properties;

import java.beans.PropertyEditorSupport;
import java.io.File;
import java.text.ParseException;
import java.time.Duration;
import java.time.Period;
import java.time.temporal.ChronoUnit;
import java.util.ArrayList;
import java.util.Collections;
import java.util.HashMap;
import java.util.LinkedHashMap;
import java.util.List;
import java.util.Locale;
import java.util.Map;
import java.util.Properties;
import java.util.Set;

import javax.annotation.PostConstruct;
import javax.validation.Valid;
import javax.validation.constraints.NotEmpty;
import javax.validation.constraints.NotNull;

import org.junit.jupiter.api.AfterEach;
import org.junit.jupiter.api.Test;
import org.junit.jupiter.api.extension.ExtendWith;

import org.springframework.beans.BeansException;
import org.springframework.beans.factory.BeanCreationException;
import org.springframework.beans.factory.FactoryBean;
import org.springframework.beans.factory.InitializingBean;
import org.springframework.beans.factory.ObjectProvider;
import org.springframework.beans.factory.annotation.Autowired;
import org.springframework.beans.factory.annotation.Value;
import org.springframework.beans.factory.config.ConfigurableListableBeanFactory;
import org.springframework.beans.factory.support.AbstractBeanDefinition;
import org.springframework.beans.factory.support.BeanDefinitionRegistry;
import org.springframework.beans.factory.support.GenericBeanDefinition;
import org.springframework.beans.factory.support.RootBeanDefinition;
import org.springframework.boot.context.properties.bind.BindException;
import org.springframework.boot.context.properties.bind.DefaultValue;
import org.springframework.boot.context.properties.bind.validation.BindValidationException;
import org.springframework.boot.context.properties.source.ConfigurationPropertyName;
import org.springframework.boot.convert.DataSizeUnit;
import org.springframework.boot.convert.DurationFormat;
import org.springframework.boot.convert.DurationStyle;
import org.springframework.boot.convert.DurationUnit;
import org.springframework.boot.convert.PeriodFormat;
import org.springframework.boot.convert.PeriodStyle;
import org.springframework.boot.convert.PeriodUnit;
import org.springframework.boot.testsupport.system.CapturedOutput;
import org.springframework.boot.testsupport.system.OutputCaptureExtension;
import org.springframework.context.annotation.AnnotationConfigApplicationContext;
import org.springframework.context.annotation.Bean;
import org.springframework.context.annotation.Configuration;
import org.springframework.context.annotation.ImportResource;
import org.springframework.context.annotation.Scope;
import org.springframework.context.support.PropertySourcesPlaceholderConfigurer;
import org.springframework.core.convert.TypeDescriptor;
import org.springframework.core.convert.converter.Converter;
import org.springframework.core.convert.converter.GenericConverter;
import org.springframework.core.env.MapPropertySource;
import org.springframework.core.env.MutablePropertySources;
import org.springframework.core.env.StandardEnvironment;
import org.springframework.core.env.SystemEnvironmentPropertySource;
import org.springframework.core.io.ClassPathResource;
import org.springframework.core.io.ProtocolResolver;
import org.springframework.core.io.Resource;
import org.springframework.core.io.ResourceLoader;
import org.springframework.format.Formatter;
import org.springframework.mock.env.MockEnvironment;
import org.springframework.stereotype.Component;
import org.springframework.test.context.support.TestPropertySourceUtils;
import org.springframework.util.StringUtils;
import org.springframework.util.unit.DataSize;
import org.springframework.util.unit.DataUnit;
import org.springframework.validation.Errors;
import org.springframework.validation.ValidationUtils;
import org.springframework.validation.Validator;
import org.springframework.validation.annotation.Validated;

import static org.assertj.core.api.Assertions.assertThat;
import static org.assertj.core.api.Assertions.assertThatExceptionOfType;
import static org.assertj.core.api.Assertions.assertThatIllegalStateException;
import static org.assertj.core.api.Assertions.entry;
import static org.mockito.ArgumentMatchers.any;
import static org.mockito.ArgumentMatchers.anyString;
import static org.mockito.ArgumentMatchers.eq;
import static org.mockito.BDDMockito.given;
import static org.mockito.Mockito.mock;
import static org.mockito.Mockito.verify;

/**
 * Tests for {@link ConfigurationProperties @ConfigurationProperties}-annotated beans.
 * Covers {@link EnableConfigurationProperties @EnableConfigurationProperties},
 * {@link ConfigurationPropertiesBindingPostProcessor} and
 * {@link ConfigurationPropertiesBinder}.
 *
 * @author Dave Syer
 * @author Christian Dupuis
 * @author Phillip Webb
 * @author Stephane Nicoll
 * @author Madhura Bhave
 * @author Vladislav Kisel
 */
@ExtendWith(OutputCaptureExtension.class)
class ConfigurationPropertiesTests {

	private AnnotationConfigApplicationContext context = new AnnotationConfigApplicationContext();

	@AfterEach
	void cleanup() {
		this.context.close();
		System.clearProperty("name");
		System.clearProperty("nested.name");
		System.clearProperty("nested_name");
	}

	@Test
	void loadShouldBind() {
		load(BasicConfiguration.class, "name=foo");
		assertThat(this.context.getBeanNamesForType(BasicProperties.class)).hasSize(1);
		assertThat(this.context.containsBean(BasicProperties.class.getName())).isTrue();
		assertThat(this.context.getBean(BasicProperties.class).name).isEqualTo("foo");
	}

	@Test
	void loadShouldBindNested() {
		load(NestedConfiguration.class, "name=foo", "nested.name=bar");
		assertThat(this.context.getBeanNamesForType(NestedProperties.class)).hasSize(1);
		assertThat(this.context.getBean(NestedProperties.class).name).isEqualTo("foo");
		assertThat(this.context.getBean(NestedProperties.class).nested.name).isEqualTo("bar");
	}

	@Test
	void loadWhenUsingSystemPropertiesShouldBind() {
		System.setProperty("name", "foo");
		load(BasicConfiguration.class);
		assertThat(this.context.getBeanNamesForType(BasicProperties.class)).hasSize(1);
		assertThat(this.context.getBean(BasicProperties.class).name).isEqualTo("foo");
	}

	@Test
	void loadWhenUsingSystemPropertiesShouldBindNested() {
		System.setProperty("name", "foo");
		System.setProperty("nested.name", "bar");
		load(NestedConfiguration.class);
		assertThat(this.context.getBeanNamesForType(NestedProperties.class)).hasSize(1);
		assertThat(this.context.getBean(NestedProperties.class).name).isEqualTo("foo");
		assertThat(this.context.getBean(NestedProperties.class).nested.name).isEqualTo("bar");
	}

	@Test
	void loadWhenHasIgnoreUnknownFieldsFalseAndNoUnknownFieldsShouldBind() {
		removeSystemProperties();
		load(IgnoreUnknownFieldsFalseConfiguration.class, "name=foo");
		IgnoreUnknownFieldsFalseProperties bean = this.context.getBean(IgnoreUnknownFieldsFalseProperties.class);
		assertThat(((BasicProperties) bean).name).isEqualTo("foo");
	}

	@Test
	void loadWhenHasIgnoreUnknownFieldsFalseAndUnknownFieldsShouldFail() {
		removeSystemProperties();
		assertThatExceptionOfType(ConfigurationPropertiesBindException.class)
				.isThrownBy(() -> load(IgnoreUnknownFieldsFalseConfiguration.class, "name=foo", "bar=baz"))
				.withCauseInstanceOf(BindException.class);
	}

	@Test
	void givenIgnoreUnknownFieldsFalseAndIgnoreInvalidFieldsTrueWhenThereAreUnknownFieldsThenBindingShouldFail() {
		removeSystemProperties();
		assertThatExceptionOfType(ConfigurationPropertiesBindException.class).isThrownBy(
				() -> load(IgnoreUnknownFieldsFalseIgnoreInvalidFieldsTrueConfiguration.class, "name=foo", "bar=baz"))
				.withCauseInstanceOf(BindException.class);
	}

	@Test
	void loadWhenHasIgnoreInvalidFieldsTrueAndInvalidFieldsShouldBind() {
		load(IgnoreInvalidFieldsFalseProperties.class, "com.example.bar=spam");
		IgnoreInvalidFieldsFalseProperties bean = this.context.getBean(IgnoreInvalidFieldsFalseProperties.class);
		assertThat(bean.getBar()).isEqualTo(0);
	}

	@Test
	void loadWhenHasPrefixShouldBind() {
		load(PrefixConfiguration.class, "spring.foo.name=foo");
		PrefixProperties bean = this.context.getBean(PrefixProperties.class);
		assertThat(((BasicProperties) bean).name).isEqualTo("foo");
	}

	@Test
	void loadWhenPropertiesHaveAnnotationOnBaseClassShouldBind() {
		load(AnnotationOnBaseClassConfiguration.class, "name=foo");
		AnnotationOnBaseClassProperties bean = this.context.getBean(AnnotationOnBaseClassProperties.class);
		assertThat(((BasicProperties) bean).name).isEqualTo("foo");
	}

	@Test
	void loadWhenBindingArrayShouldBind() {
		load(BasicConfiguration.class, "name=foo", "array=1,2,3");
		BasicProperties bean = this.context.getBean(BasicProperties.class);
		assertThat(bean.array).containsExactly(1, 2, 3);
	}

	@Test
	void loadWhenBindingArrayFromYamlArrayShouldBind() {
		load(BasicConfiguration.class, "name=foo", "list[0]=1", "list[1]=2", "list[2]=3");
		BasicProperties bean = this.context.getBean(BasicProperties.class);
		assertThat(bean.list).containsExactly(1, 2, 3);
	}

	@Test
	void loadWhenBindingOver256ElementsShouldBind() {
		List<String> pairs = new ArrayList<>();
		pairs.add("name:foo");
		for (int i = 0; i < 1000; i++) {
			pairs.add("list[" + i + "]:" + i);
		}
		load(BasicConfiguration.class, StringUtils.toStringArray(pairs));
		BasicProperties bean = this.context.getBean(BasicProperties.class);
		assertThat(bean.list).hasSize(1000);
	}

	@Test
	void loadWhenBindingWithoutAndAnnotationShouldFail() {
		assertThatIllegalStateException().isThrownBy(() -> load(WithoutAndAnnotationConfiguration.class, "name:foo"))
				.withMessageContaining("No ConfigurationProperties annotation found");
	}

	@Test
	void loadWhenBindingWithoutAnnotationValueShouldBind() {
		load(WithoutAnnotationValueConfiguration.class, "name=foo");
		WithoutAnnotationValueProperties bean = this.context.getBean(WithoutAnnotationValueProperties.class);
		assertThat(bean.name).isEqualTo("foo");
	}

	@Test
	void loadWhenBindingWithDefaultsInXmlShouldBind() {
		load(new Class<?>[] { BasicConfiguration.class, DefaultsInXmlConfiguration.class });
		BasicProperties bean = this.context.getBean(BasicProperties.class);
		assertThat(bean.name).isEqualTo("bar");
	}

	@Test
	void loadWhenBindingWithDefaultsInJavaConfigurationShouldBind() {
		load(DefaultsInJavaConfiguration.class);
		BasicProperties bean = this.context.getBean(BasicProperties.class);
		assertThat(bean.name).isEqualTo("bar");
	}

	@Test
	void loadWhenBindingTwoBeansShouldBind() {
		load(new Class<?>[] { WithoutAnnotationValueConfiguration.class, BasicConfiguration.class });
		assertThat(this.context.getBean(BasicProperties.class)).isNotNull();
		assertThat(this.context.getBean(WithoutAnnotationValueProperties.class)).isNotNull();
	}

	@Test
	void loadWhenBindingWithParentContextShouldBind() {
		AnnotationConfigApplicationContext parent = load(BasicConfiguration.class, "name=parent");
		this.context = new AnnotationConfigApplicationContext();
		this.context.setParent(parent);
		load(new Class<?>[] { BasicConfiguration.class, BasicPropertiesConsumer.class }, "name=child");
		assertThat(this.context.getBean(BasicProperties.class)).isNotNull();
		assertThat(parent.getBean(BasicProperties.class)).isNotNull();
		assertThat(this.context.getBean(BasicPropertiesConsumer.class).getName()).isEqualTo("parent");
		parent.close();
	}

	@Test
	void loadWhenBindingOnlyParentContextShouldBind() {
		AnnotationConfigApplicationContext parent = load(BasicConfiguration.class, "name=foo");
		this.context = new AnnotationConfigApplicationContext();
		this.context.setParent(parent);
		load(BasicPropertiesConsumer.class);
		assertThat(this.context.getBeanNamesForType(BasicProperties.class)).isEmpty();
		assertThat(parent.getBeanNamesForType(BasicProperties.class)).hasSize(1);
		assertThat(this.context.getBean(BasicPropertiesConsumer.class).getName()).isEqualTo("foo");
	}

	@Test
	void loadWhenPrefixedPropertiesDeclaredAsBeanShouldBind() {
		load(PrefixPropertiesDeclaredAsBeanConfiguration.class, "spring.foo.name=foo");
		PrefixProperties bean = this.context.getBean(PrefixProperties.class);
		assertThat(((BasicProperties) bean).name).isEqualTo("foo");
	}

	@Test
	void loadWhenPrefixedPropertiesDeclaredAsAnnotationValueShouldBind() {
		load(PrefixPropertiesDeclaredAsAnnotationValueConfiguration.class, "spring.foo.name=foo");
		PrefixProperties bean = this.context.getBean("spring.foo-" + PrefixProperties.class.getName(),
				PrefixProperties.class);
		assertThat(((BasicProperties) bean).name).isEqualTo("foo");
	}

	@Test
	void loadWhenMultiplePrefixedPropertiesDeclaredAsAnnotationValueShouldBind() {
		load(MultiplePrefixPropertiesDeclaredAsAnnotationValueConfiguration.class, "spring.foo.name=foo",
				"spring.bar.name=bar");
		PrefixProperties bean1 = this.context.getBean(PrefixProperties.class);
		AnotherPrefixProperties bean2 = this.context.getBean(AnotherPrefixProperties.class);
		assertThat(((BasicProperties) bean1).name).isEqualTo("foo");
		assertThat(((BasicProperties) bean2).name).isEqualTo("bar");
	}

	@Test
	void loadWhenBindingToMapKeyWithPeriodShouldBind() {
		load(MapProperties.class, "mymap.key1.key2:value12", "mymap.key3:value3");
		MapProperties bean = this.context.getBean(MapProperties.class);
		assertThat(bean.mymap).containsOnly(entry("key3", "value3"), entry("key1.key2", "value12"));
	}

	@Test
	void loadWhenPrefixedPropertiesAreReplacedOnBeanMethodShouldBind() {
		load(PrefixedPropertiesReplacedOnBeanMethodConfiguration.class, "external.name=bar", "spam.name=foo");
		PrefixProperties bean = this.context.getBean(PrefixProperties.class);
		assertThat(((BasicProperties) bean).name).isEqualTo("foo");
	}

	@Test
	void loadShouldBindToJavaTimeDuration() {
		load(BasicConfiguration.class, "duration=PT1M");
		BasicProperties bean = this.context.getBean(BasicProperties.class);
		assertThat(bean.getDuration().getSeconds()).isEqualTo(60);
	}

	@Test
	void loadWhenBindingToValidatedImplementationOfInterfaceShouldBind() {
		load(ValidatedImplementationConfiguration.class, "test.foo=bar");
		ValidatedImplementationProperties bean = this.context.getBean(ValidatedImplementationProperties.class);
		assertThat(bean.getFoo()).isEqualTo("bar");
	}

	@Test
	void loadWithPropertyPlaceholderValueShouldBind() {
		load(WithPropertyPlaceholderValueConfiguration.class, "default.value=foo");
		WithPropertyPlaceholderValueProperties bean = this.context
				.getBean(WithPropertyPlaceholderValueProperties.class);
		assertThat(bean.getValue()).isEqualTo("foo");
	}

	@Test
	void loadWithPropertyPlaceholderShouldNotAlterPropertySourceOrder() {
		load(WithPropertyPlaceholderWithLocalPropertiesValueConfiguration.class, "com.example.bar=a");
		SimplePrefixedProperties bean = this.context.getBean(SimplePrefixedProperties.class);
		assertThat(bean.getBar()).isEqualTo("a");
	}

	@Test
	void loadWhenHasPostConstructShouldTriggerPostConstructWithBoundBean() {
		MockEnvironment environment = new MockEnvironment();
		environment.setProperty("bar", "foo");
		this.context.setEnvironment(environment);
		this.context.register(WithPostConstructConfiguration.class);
		this.context.refresh();
		WithPostConstructConfiguration bean = this.context.getBean(WithPostConstructConfiguration.class);
		assertThat(bean.initialized).isTrue();
	}

	@Test
	void loadShouldNotInitializeFactoryBeans() {
		WithFactoryBeanConfiguration.factoryBeanInitialized = false;
		this.context = new AnnotationConfigApplicationContext() {

			@Override
			protected void onRefresh() throws BeansException {
				assertThat(WithFactoryBeanConfiguration.factoryBeanInitialized).as("Initialized too early").isFalse();
				super.onRefresh();
			}

		};
		this.context.register(WithFactoryBeanConfiguration.class);
		GenericBeanDefinition beanDefinition = new GenericBeanDefinition();
		beanDefinition.setBeanClass(FactoryBeanTester.class);
		beanDefinition.setAutowireMode(AbstractBeanDefinition.AUTOWIRE_BY_TYPE);
		this.context.registerBeanDefinition("test", beanDefinition);
		this.context.refresh();
		assertThat(WithFactoryBeanConfiguration.factoryBeanInitialized).as("Not Initialized").isTrue();
	}

	@Test
	void loadWhenUsingRelaxedFormsShouldBindToEnum() {
		bindToEnum("test.theValue=FOO");
		bindToEnum("test.theValue=foo");
		bindToEnum("test.the-value=FoO");
		bindToEnum("test.THE_VALUE=FoO");
	}

	private void bindToEnum(String... inlinedProperties) {
		load(WithEnumProperties.class, inlinedProperties);
		WithEnumProperties bean = this.context.getBean(WithEnumProperties.class);
		assertThat(bean.getTheValue()).isEqualTo(FooEnum.FOO);
		resetContext();
	}

	@Test
	void loadWhenUsingRelaxedFormsShouldBindToEnumSet() {
		bindToEnumSet("test.the-values=foo,bar", FooEnum.FOO, FooEnum.BAR);
		bindToEnumSet("test.the-values=foo", FooEnum.FOO);
	}

	private void bindToEnumSet(String inlinedProperty, FooEnum... expected) {
		load(WithEnumProperties.class, inlinedProperty);
		WithEnumProperties bean = this.context.getBean(WithEnumProperties.class);
		assertThat(bean.getTheValues()).contains(expected);
		resetContext();
	}

	@Test
	void loadShouldBindToCharArray() {
		load(WithCharArrayProperties.class, "test.chars=word");
		WithCharArrayProperties bean = this.context.getBean(WithCharArrayProperties.class);
		assertThat(bean.getChars()).isEqualTo("word".toCharArray());
	}

	@Test
	void loadWhenUsingRelaxedFormsAndOverrideShouldBind() {
		load(WithRelaxedNamesProperties.class, "test.FOO_BAR=test1", "test.FOO_BAR=test2", "test.BAR-B-A-Z=testa",
				"test.BAR-B-A-Z=testb");
		WithRelaxedNamesProperties bean = this.context.getBean(WithRelaxedNamesProperties.class);
		assertThat(bean.getFooBar()).isEqualTo("test2");
		assertThat(bean.getBarBAZ()).isEqualTo("testb");
	}

	@Test
	void loadShouldBindToMap() {
		load(WithMapProperties.class, "test.map.foo=bar");
		WithMapProperties bean = this.context.getBean(WithMapProperties.class);
		assertThat(bean.getMap()).containsOnly(entry("foo", "bar"));
	}

	@Test
	void loadShouldBindToMapWithNumericKey() {
		load(MapWithNumericKeyProperties.class, "sample.properties.1.name=One");
		MapWithNumericKeyProperties bean = this.context.getBean(MapWithNumericKeyProperties.class);
		assertThat(bean.getProperties().get("1").name).isEqualTo("One");
	}

	@Test
	void loadWhenUsingSystemPropertiesShouldBindToMap() {
		this.context.getEnvironment().getPropertySources().addLast(
				new SystemEnvironmentPropertySource(StandardEnvironment.SYSTEM_ENVIRONMENT_PROPERTY_SOURCE_NAME,
						Collections.singletonMap("TEST_MAP_FOO_BAR", "baz")));
		load(WithComplexMapProperties.class);
		WithComplexMapProperties bean = this.context.getBean(WithComplexMapProperties.class);
		assertThat(bean.getMap()).containsOnlyKeys("foo");
		assertThat(bean.getMap().get("foo")).containsOnly(entry("bar", "baz"));
	}

	@Test
	void loadWhenDotsInSystemEnvironmentPropertiesShouldBind() {
		this.context.getEnvironment().getPropertySources().addLast(
				new SystemEnvironmentPropertySource(StandardEnvironment.SYSTEM_ENVIRONMENT_PROPERTY_SOURCE_NAME,
						Collections.singletonMap("com.example.bar", "baz")));
		load(SimplePrefixedProperties.class);
		SimplePrefixedProperties bean = this.context.getBean(SimplePrefixedProperties.class);
		assertThat(bean.getBar()).isEqualTo("baz");
	}

	@Test
	void loadWhenOverridingPropertiesShouldBind() {
		MutablePropertySources sources = this.context.getEnvironment().getPropertySources();
		sources.addFirst(
				new SystemEnvironmentPropertySource("system", Collections.singletonMap("SPRING_FOO_NAME", "Jane")));
		sources.addLast(new MapPropertySource("test", Collections.singletonMap("spring.foo.name", "John")));
		load(PrefixConfiguration.class);
		BasicProperties bean = this.context.getBean(BasicProperties.class);
		assertThat(bean.name).isEqualTo("Jane");
	}

	@Test
	void loadWhenJsr303ConstraintDoesNotMatchShouldFail() {
		assertThatExceptionOfType(ConfigurationPropertiesBindException.class)
				.isThrownBy(() -> load(ValidatedJsr303Configuration.class, "description="))
				.withCauseInstanceOf(BindException.class);
	}

	@Test
	void loadValidatedOnBeanMethodAndJsr303ConstraintDoesNotMatchShouldFail() {
		assertThatExceptionOfType(ConfigurationPropertiesBindException.class)
				.isThrownBy(() -> load(ValidatedOnBeanJsr303Configuration.class, "description="))
				.withCauseInstanceOf(BindException.class);
	}

	@Test
	void loadWhenJsr303ConstraintDoesNotMatchOnNestedThatIsNotDirectlyAnnotatedShouldFail() {
		assertThatExceptionOfType(ConfigurationPropertiesBindException.class)
				.isThrownBy(() -> load(ValidatedNestedJsr303Properties.class, "properties.description="))
				.withCauseInstanceOf(BindException.class);
	}

	@Test
	void loadWhenJsr303ConstraintDoesNotMatchOnNestedThatIsNotDirectlyAnnotatedButIsValidShouldFail() {
		assertThatExceptionOfType(ConfigurationPropertiesBindException.class)
				.isThrownBy(() -> load(ValidatedValidNestedJsr303Properties.class))
				.withCauseInstanceOf(BindException.class);
	}

	@Test
	void loadWhenJsr303ConstraintMatchesShouldBind() {
		load(ValidatedJsr303Configuration.class, "description=foo");
		ValidatedJsr303Properties bean = this.context.getBean(ValidatedJsr303Properties.class);
		assertThat(bean.getDescription()).isEqualTo("foo");
	}

	@Test
	void loadWhenJsr303ConstraintDoesNotMatchAndNotValidatedAnnotationShouldBind() {
		load(NonValidatedJsr303Configuration.class, "name=foo");
		NonValidatedJsr303Properties bean = this.context.getBean(NonValidatedJsr303Properties.class);
		assertThat(((BasicProperties) bean).name).isEqualTo("foo");
	}

	@Test
	void loadWhenHasMultiplePropertySourcesPlaceholderConfigurerShouldLogWarning(CapturedOutput output) {
		load(MultiplePropertySourcesPlaceholderConfigurerConfiguration.class);
		assertThat(output).contains("Multiple PropertySourcesPlaceholderConfigurer beans registered");
	}

	@Test
	void loadWhenOverridingPropertiesWithPlaceholderResolutionInEnvironmentShouldBindWithOverride() {
		MutablePropertySources sources = this.context.getEnvironment().getPropertySources();
		sources.addFirst(
				new SystemEnvironmentPropertySource("system", Collections.singletonMap("COM_EXAMPLE_BAR", "10")));
		Map<String, Object> source = new HashMap<>();
		source.put("com.example.bar", 5);
		source.put("com.example.foo", "${com.example.bar}");
		sources.addLast(new MapPropertySource("test", source));
		load(SimplePrefixedProperties.class);
		SimplePrefixedProperties bean = this.context.getBean(SimplePrefixedProperties.class);
		assertThat(bean.getFoo()).isEqualTo(10);
	}

	@Test
	void loadWhenHasUnboundElementsFromSystemEnvironmentShouldNotThrowException() {
		MutablePropertySources sources = this.context.getEnvironment().getPropertySources();
		sources.addFirst(new MapPropertySource("test", Collections.singletonMap("com.example.foo", 5)));
		sources.addLast(new SystemEnvironmentPropertySource(StandardEnvironment.SYSTEM_ENVIRONMENT_PROPERTY_SOURCE_NAME,
				Collections.singletonMap("COM_EXAMPLE_OTHER", "10")));
		load(SimplePrefixedProperties.class);
		SimplePrefixedProperties bean = this.context.getBean(SimplePrefixedProperties.class);
		assertThat(bean.getFoo()).isEqualTo(5);
	}

	@Test
	void loadShouldSupportRebindableConfigurationProperties() {
		// gh-9160
		MutablePropertySources sources = this.context.getEnvironment().getPropertySources();
		Map<String, Object> source = new LinkedHashMap<>();
		source.put("example.one", "foo");
		sources.addFirst(new MapPropertySource("test-source", source));
		this.context.register(PrototypePropertiesConfiguration.class);
		this.context.refresh();
		PrototypeBean first = this.context.getBean(PrototypeBean.class);
		assertThat(first.getOne()).isEqualTo("foo");
		source.put("example.one", "bar");
		sources.addFirst(new MapPropertySource("extra", Collections.singletonMap("example.two", "baz")));
		PrototypeBean second = this.context.getBean(PrototypeBean.class);
		assertThat(second.getOne()).isEqualTo("bar");
		assertThat(second.getTwo()).isEqualTo("baz");
	}

	@Test
	void loadWhenHasPropertySourcesPlaceholderConfigurerShouldSupportRebindableConfigurationProperties() {
		MutablePropertySources sources = this.context.getEnvironment().getPropertySources();
		Map<String, Object> source = new LinkedHashMap<>();
		source.put("example.one", "foo");
		sources.addFirst(new MapPropertySource("test-source", source));
		this.context.register(PrototypePropertiesConfiguration.class);
		this.context.register(PropertySourcesPlaceholderConfigurer.class);
		this.context.refresh();
		PrototypeBean first = this.context.getBean(PrototypeBean.class);
		assertThat(first.getOne()).isEqualTo("foo");
		source.put("example.one", "bar");
		sources.addFirst(new MapPropertySource("extra", Collections.singletonMap("example.two", "baz")));
		PrototypeBean second = this.context.getBean(PrototypeBean.class);
		assertThat(second.getOne()).isEqualTo("bar");
		assertThat(second.getTwo()).isEqualTo("baz");
	}

	@Test
	void customProtocolResolverIsInvoked() {
		this.context = new AnnotationConfigApplicationContext();
		TestPropertySourceUtils.addInlinedPropertiesToEnvironment(this.context, "test.resource=application.properties");
		ProtocolResolver protocolResolver = mock(ProtocolResolver.class);
		given(protocolResolver.resolve(anyString(), any(ResourceLoader.class))).willReturn(null);
		this.context.addProtocolResolver(protocolResolver);
		this.context.register(PropertiesWithResource.class);
		this.context.refresh();
		verify(protocolResolver).resolve(eq("application.properties"), any(ResourceLoader.class));
	}

	@Test
	void customProtocolResolver() {
		this.context = new AnnotationConfigApplicationContext();
		TestPropertySourceUtils.addInlinedPropertiesToEnvironment(this.context,
				"test.resource=test:/application.properties");
		this.context.addProtocolResolver(new TestProtocolResolver());
		this.context.register(PropertiesWithResource.class);
		this.context.refresh();
		Resource resource = this.context.getBean(PropertiesWithResource.class).getResource();
		assertThat(resource).isNotNull();
		assertThat(resource).isInstanceOf(ClassPathResource.class);
		assertThat(resource.exists()).isTrue();
		assertThat(((ClassPathResource) resource).getPath()).isEqualTo("application.properties");
	}

	@Test
	void loadShouldUseConverterBean() {
		prepareConverterContext(ConverterConfiguration.class, PersonProperties.class);
		Person person = this.context.getBean(PersonProperties.class).getPerson();
		assertThat(person.firstName).isEqualTo("John");
		assertThat(person.lastName).isEqualTo("Smith");
	}

	@Test
	void loadWhenConfigurationConverterIsNotQualifiedShouldNotConvert() {
		assertThatExceptionOfType(BeanCreationException.class)
				.isThrownBy(
						() -> prepareConverterContext(NonQualifiedConverterConfiguration.class, PersonProperties.class))
				.withCauseInstanceOf(BindException.class);
	}

	@Test
	void loadShouldUseGenericConverterBean() {
		prepareConverterContext(GenericConverterConfiguration.class, PersonProperties.class);
		Person person = this.context.getBean(PersonProperties.class).getPerson();
		assertThat(person.firstName).isEqualTo("John");
		assertThat(person.lastName).isEqualTo("Smith");
	}

	@Test
	void loadShouldUseFormatterBean() {
		prepareConverterContext(FormatterConfiguration.class, PersonProperties.class);
		Person person = this.context.getBean(PersonProperties.class).getPerson();
		assertThat(person.firstName).isEqualTo("John");
		assertThat(person.lastName).isEqualTo("Smith");
	}

	@Test
	void loadWhenGenericConfigurationConverterIsNotQualifiedShouldNotConvert() {
		assertThatExceptionOfType(BeanCreationException.class).isThrownBy(
				() -> prepareConverterContext(NonQualifiedGenericConverterConfiguration.class, PersonProperties.class))
				.withCauseInstanceOf(BindException.class);
	}

	@Test
	@SuppressWarnings("rawtypes")
	void loadShouldBindToBeanWithGenerics() {
		load(GenericConfiguration.class, "foo.bar=hello");
		AGenericClass foo = this.context.getBean(AGenericClass.class);
		assertThat(foo.getBar()).isNotNull();
	}

	private void prepareConverterContext(Class<?>... config) {
		load(config, "test.person=John Smith");
	}

	@Test
	void loadWhenHasConfigurationPropertiesValidatorShouldApplyValidator() {
		assertThatExceptionOfType(Exception.class).isThrownBy(() -> load(WithCustomValidatorConfiguration.class))
				.satisfies((ex) -> {
					assertThat(ex).hasCauseInstanceOf(BindException.class);
					assertThat(ex.getCause()).hasCauseExactlyInstanceOf(BindValidationException.class);
				});
	}

	@Test
	void loadWhenHasUnsupportedConfigurationPropertiesValidatorShouldBind() {
		load(WithUnsupportedCustomValidatorConfiguration.class, "test.foo=bar");
		WithSetterThatThrowsValidationExceptionProperties bean = this.context
				.getBean(WithSetterThatThrowsValidationExceptionProperties.class);
		assertThat(bean.getFoo()).isEqualTo("bar");
	}

	@Test
	void loadWhenConfigurationPropertiesIsAlsoValidatorShouldApplyValidator() {
		assertThatExceptionOfType(Exception.class).isThrownBy(() -> load(ValidatorProperties.class)).satisfies((ex) -> {
			assertThat(ex).hasCauseInstanceOf(BindException.class);
			assertThat(ex.getCause()).hasCauseExactlyInstanceOf(BindValidationException.class);
		});
	}

	@Test
	void loadWhenSetterThrowsValidationExceptionShouldFail() {
		assertThatExceptionOfType(BeanCreationException.class)
				.isThrownBy(() -> load(WithSetterThatThrowsValidationExceptionProperties.class, "test.foo=spam"))
				.withCauseInstanceOf(BindException.class);
	}

	@Test
	void loadWhenFailsShouldIncludeAnnotationDetails() {
		removeSystemProperties();
		assertThatExceptionOfType(ConfigurationPropertiesBindException.class)
				.isThrownBy(() -> load(IgnoreUnknownFieldsFalseConfiguration.class, "name=foo", "bar=baz"))
				.withMessageContaining("Could not bind properties to "
						+ "'ConfigurationPropertiesTests.IgnoreUnknownFieldsFalseProperties' : "
						+ "prefix=, ignoreInvalidFields=false, ignoreUnknownFields=false;");
	}

	@Test
	void loadWhenHasCustomPropertyEditorShouldBind() {
		this.context.getBeanFactory().registerCustomEditor(Person.class, PersonPropertyEditor.class);
		load(PersonProperties.class, "test.person=boot,spring");
		PersonProperties bean = this.context.getBean(PersonProperties.class);
		assertThat(bean.getPerson().firstName).isEqualTo("spring");
		assertThat(bean.getPerson().lastName).isEqualTo("boot");
	}

	@Test
	void loadWhenBindingToListOfGenericClassShouldBind() {
		// gh-12166
		load(ListOfGenericClassProperties.class, "test.list=java.lang.RuntimeException");
		ListOfGenericClassProperties bean = this.context.getBean(ListOfGenericClassProperties.class);
		assertThat(bean.getList()).containsExactly(RuntimeException.class);
	}

	@Test
	void loadWhenBindingCurrentDirectoryToFileShouldBind() {
		load(FileProperties.class, "test.file=.");
		FileProperties bean = this.context.getBean(FileProperties.class);
		assertThat(bean.getFile()).isEqualTo(new File("."));
	}

	@Test
	void loadWhenBindingToDataSizeShouldBind() {
		load(DataSizeProperties.class, "test.size=10GB", "test.another-size=5");
		DataSizeProperties bean = this.context.getBean(DataSizeProperties.class);
		assertThat(bean.getSize()).isEqualTo(DataSize.ofGigabytes(10));
		assertThat(bean.getAnotherSize()).isEqualTo(DataSize.ofKilobytes(5));
	}

	@Test
	void loadWhenTopLevelConverterNotFoundExceptionShouldNotFail() {
		load(PersonProperties.class, "test=boot");
	}

	@Test
	void loadWhenConfigurationPropertiesContainsMapWithPositiveAndNegativeIntegerKeys() {
		// gh-14136
		MutablePropertySources sources = this.context.getEnvironment().getPropertySources();
		Map<String, Object> source = new HashMap<>();
		source.put("test.map.x.[-1].a", "baz");
		source.put("test.map.x.1.a", "bar");
		source.put("test.map.x.1.b", 1);
		sources.addLast(new MapPropertySource("test", source));
		load(WithIntegerMapProperties.class);
		WithIntegerMapProperties bean = this.context.getBean(WithIntegerMapProperties.class);
		Map<Integer, Foo> x = bean.getMap().get("x");
		assertThat(x.get(-1).getA()).isEqualTo("baz");
		assertThat(x.get(-1).getB()).isEqualTo(0);
		assertThat(x.get(1).getA()).isEqualTo("bar");
		assertThat(x.get(1).getB()).isEqualTo(1);
	}

	@Test
	void loadWhenConfigurationPropertiesInjectsAnotherBeanShouldNotFail() {
		assertThatExceptionOfType(ConfigurationPropertiesBindException.class)
				.isThrownBy(() -> load(OtherInjectPropertiesConfiguration.class))
				.withMessageContaining(OtherInjectedProperties.class.getName())
				.withMessageContaining("Failed to bind properties under 'test'");
	}

	@Test
	void loadWhenBindingToConstructorParametersShouldBind() {
		MutablePropertySources sources = this.context.getEnvironment().getPropertySources();
		Map<String, Object> source = new HashMap<>();
		source.put("test.foo", "baz");
		source.put("test.bar", "5");
		sources.addLast(new MapPropertySource("test", source));
		load(ConstructorParameterConfiguration.class);
		ConstructorParameterProperties bean = this.context.getBean(ConstructorParameterProperties.class);
		assertThat(bean.getFoo()).isEqualTo("baz");
		assertThat(bean.getBar()).isEqualTo(5);
	}

	@Test
	void loadWhenBindingToConstructorParametersWithCustomDataUnitShouldBind() {
		MutablePropertySources sources = this.context.getEnvironment().getPropertySources();
		Map<String, Object> source = new HashMap<>();
		source.put("test.duration", "12");
		source.put("test.size", "13");
		source.put("test.period", "14");
		sources.addLast(new MapPropertySource("test", source));
		load(ConstructorParameterWithUnitConfiguration.class);
		ConstructorParameterWithUnitProperties bean = this.context
				.getBean(ConstructorParameterWithUnitProperties.class);
		assertThat(bean.getDuration()).isEqualTo(Duration.ofDays(12));
		assertThat(bean.getSize()).isEqualTo(DataSize.ofMegabytes(13));
		assertThat(bean.getPeriod()).isEqualTo(Period.ofYears(14));
	}

	@Test
	void loadWhenBindingToConstructorParametersWithDefaultValuesShouldBind() {
		load(ConstructorParameterConfiguration.class);
		ConstructorParameterProperties bean = this.context.getBean(ConstructorParameterProperties.class);
		assertThat(bean.getFoo()).isEqualTo("hello");
		assertThat(bean.getBar()).isEqualTo(0);
	}

	@Test
	void loadWhenBindingToConstructorParametersWithDefaultDataUnitShouldBind() {
		load(ConstructorParameterWithUnitConfiguration.class);
		ConstructorParameterWithUnitProperties bean = this.context
				.getBean(ConstructorParameterWithUnitProperties.class);
		assertThat(bean.getDuration()).isEqualTo(Duration.ofDays(2));
		assertThat(bean.getSize()).isEqualTo(DataSize.ofMegabytes(3));
		assertThat(bean.getPeriod()).isEqualTo(Period.ofYears(4));
	}

	@Test
	void loadWhenBindingToConstructorParametersWithCustomDataFormatShouldBind() {
		MutablePropertySources sources = this.context.getEnvironment().getPropertySources();
		Map<String, Object> source = new HashMap<>();
		source.put("test.duration", "12d");
		source.put("test.period", "13y");
		sources.addLast(new MapPropertySource("test", source));
		load(ConstructorParameterWithFormatConfiguration.class);
		ConstructorParameterWithFormatProperties bean = this.context
				.getBean(ConstructorParameterWithFormatProperties.class);
		assertThat(bean.getDuration()).isEqualTo(Duration.ofDays(12));
		assertThat(bean.getPeriod()).isEqualTo(Period.ofYears(13));
	}

	@Test
	void loadWhenBindingToConstructorParametersWithNotMatchingCustomDurationFormatShouldFail() {
		MutablePropertySources sources = this.context.getEnvironment().getPropertySources();
		Map<String, Object> source = new HashMap<>();
		source.put("test.duration", "P12D");
		sources.addLast(new MapPropertySource("test", source));
		assertThatExceptionOfType(Exception.class)
				.isThrownBy(() -> load(ConstructorParameterWithFormatConfiguration.class)).havingCause()
				.isInstanceOf(BindException.class);
	}

	@Test
	void loadWhenBindingToConstructorParametersWithNotMatchingCustomPeriodFormatShouldFail() {
		MutablePropertySources sources = this.context.getEnvironment().getPropertySources();
		Map<String, Object> source = new HashMap<>();
		source.put("test.period", "P12D");
		sources.addLast(new MapPropertySource("test", source));
		assertThatExceptionOfType(Exception.class)
				.isThrownBy(() -> load(ConstructorParameterWithFormatConfiguration.class)).havingCause()
				.isInstanceOf(BindException.class);
	}

	@Test
	void loadWhenBindingToConstructorParametersWithDefaultDataFormatShouldBind() {
		load(ConstructorParameterWithFormatConfiguration.class);
		ConstructorParameterWithFormatProperties bean = this.context
				.getBean(ConstructorParameterWithFormatProperties.class);
		assertThat(bean.getDuration()).isEqualTo(Duration.ofDays(2));
		assertThat(bean.getPeriod()).isEqualTo(Period.ofYears(3));
	}

	@Test
	void loadWhenBindingToConstructorParametersShouldValidate() {
		assertThatExceptionOfType(Exception.class)
				.isThrownBy(() -> load(ConstructorParameterValidationConfiguration.class)).satisfies((ex) -> {
					assertThat(ex).hasCauseInstanceOf(BindException.class);
					assertThat(ex.getCause()).hasCauseExactlyInstanceOf(BindValidationException.class);
				});
	}

	@Test
	void loadWhenBindingOnBeanWithoutBeanDefinitionShouldBind() {
		load(BasicConfiguration.class, "name=test");
		BasicProperties bean = this.context.getBean(BasicProperties.class);
		assertThat(bean.name).isEqualTo("test");
		bean.name = "override";
		this.context.getBean(ConfigurationPropertiesBindingPostProcessor.class).postProcessBeforeInitialization(bean,
				"does-not-exist");
		assertThat(bean.name).isEqualTo("test");
	}

	@Test
	void loadWhenBindingToNestedConstructorPropertiesShouldBind() {
		MutablePropertySources sources = this.context.getEnvironment().getPropertySources();
		Map<String, Object> source = new HashMap<>();
		source.put("test.name", "spring");
		source.put("test.nested.age", "5");
		sources.addLast(new MapPropertySource("test", source));
		load(NestedConstructorPropertiesConfiguration.class);
		NestedConstructorProperties bean = this.context.getBean(NestedConstructorProperties.class);
		assertThat(bean.getName()).isEqualTo("spring");
		assertThat(bean.getNested().getAge()).isEqualTo(5);
	}

	@Test // gh-18485
	void loadWhenBindingToMultiConstructorConfigurationProperties() {
		MutablePropertySources sources = this.context.getEnvironment().getPropertySources();
		Map<String, Object> source = new HashMap<>();
		source.put("test.nested[0].name", "spring");
		source.put("test.nested[0].age", "5");
		sources.addLast(new MapPropertySource("test", source));
		load(MultiConstructorConfigurationPropertiesConfiguration.class);
		MultiConstructorConfigurationListProperties bean = this.context
				.getBean(MultiConstructorConfigurationListProperties.class);
		MultiConstructorConfigurationProperties nested = bean.getNested().get(0);
		assertThat(nested.getName()).isEqualTo("spring");
		assertThat(nested.getAge()).isEqualTo(5);
	}

	@Test // gh-18485
	void loadWhenBindingToMultiConstructorConfigurationPropertiesUsingShortcutSyntax() {
		MutablePropertySources sources = this.context.getEnvironment().getPropertySources();
		Map<String, Object> source = new HashMap<>();
		source.put("test.nested[0]", "spring");
		sources.addLast(new MapPropertySource("test", source));
		load(MultiConstructorConfigurationPropertiesConfiguration.class);
		MultiConstructorConfigurationListProperties bean = this.context
				.getBean(MultiConstructorConfigurationListProperties.class);
		MultiConstructorConfigurationProperties nested = bean.getNested().get(0);
		assertThat(nested.getName()).isEqualTo("spring");
		assertThat(nested.getAge()).isEqualTo(0);
	}

	@Test // gh-18481
	void loadWhenBindingToNestedConstructorPropertiesWithDeducedNestedShouldBind() {
		MutablePropertySources sources = this.context.getEnvironment().getPropertySources();
		Map<String, Object> source = new HashMap<>();
		source.put("test.name", "spring");
		source.put("test.nested.age", "5");
		sources.addLast(new MapPropertySource("test", source));
		load(DeducedNestedConstructorPropertiesConfiguration.class);
		DeducedNestedConstructorProperties bean = this.context.getBean(DeducedNestedConstructorProperties.class);
		assertThat(bean.getName()).isEqualTo("spring");
		assertThat(bean.getNested().getAge()).isEqualTo(5);
	}

	@Test
	void loadWhenBindingToNestedPropertiesWithSyntheticConstructorShouldBind() {
		MutablePropertySources sources = this.context.getEnvironment().getPropertySources();
		Map<String, Object> source = new HashMap<>();
		source.put("test.nested.age", "5");
		sources.addLast(new MapPropertySource("test", source));
		load(SyntheticConstructorPropertiesConfiguration.class);
		SyntheticNestedConstructorProperties bean = this.context.getBean(SyntheticNestedConstructorProperties.class);
		assertThat(bean.getNested().getAge()).isEqualTo(5);
	}

	@Test
	void loadWhenBindingToJavaBeanWithNestedConstructorBindingShouldBind() {
		MutablePropertySources sources = this.context.getEnvironment().getPropertySources();
		Map<String, Object> source = new HashMap<>();
		source.put("test.nested.age", "5");
		sources.addLast(new MapPropertySource("test", source));
		load(JavaBeanNestedConstructorBindingPropertiesConfiguration.class);
		JavaBeanNestedConstructorBindingProperties bean = this.context
				.getBean(JavaBeanNestedConstructorBindingProperties.class);
		assertThat(bean.getNested().getAge()).isEqualTo(5);
	}

	@Test
	void loadWhenBindingToNestedWithMultipleConstructorsShouldBind() {
		MutablePropertySources sources = this.context.getEnvironment().getPropertySources();
		Map<String, Object> source = new HashMap<>();
		source.put("test.nested.age", "5");
		sources.addLast(new MapPropertySource("test", source));
		load(NestedMultipleConstructorsConfiguration.class);
		NestedMultipleConstructorProperties bean = this.context.getBean(NestedMultipleConstructorProperties.class);
		assertThat(bean.getNested().getAge()).isEqualTo(5);
	}

	@Test
	void loadWhenBindingToJavaBeanWithoutExplicitConstructorBindingOnNestedShouldUseSetterBasedBinding() {
		MutablePropertySources sources = this.context.getEnvironment().getPropertySources();
		Map<String, Object> source = new HashMap<>();
		source.put("test.nested.age", "5");
		sources.addLast(new MapPropertySource("test", source));
		load(JavaBeanNonDefaultConstructorPropertiesConfiguration.class);
		JavaBeanNonDefaultConstructorProperties bean = this.context
				.getBean(JavaBeanNonDefaultConstructorProperties.class);
		assertThat(bean.getNested().getAge()).isEqualTo(10);
	}

	@Test // gh-18652
	void loadWhenBeanFactoryContainsSingletonForConstructorBindingTypeShouldNotFail() {
		ConfigurableListableBeanFactory beanFactory = this.context.getBeanFactory();
		((BeanDefinitionRegistry) beanFactory).registerBeanDefinition("test",
				new RootBeanDefinition(ConstructorParameterProperties.class));
		beanFactory.registerSingleton("test", new ConstructorParameterProperties("bar", 5));
		load(TestConfiguration.class);
	}

	@Test
	void loadWhenConstructorBindingWithOuterClassDeducedConstructorBound() {
		MutablePropertySources sources = this.context.getEnvironment().getPropertySources();
		Map<String, Object> source = new HashMap<>();
		source.put("test.nested.outer.age", "5");
		sources.addLast(new MapPropertySource("test", source));
		load(ConstructorBindingWithOuterClassConstructorBoundConfiguration.class);
		ConstructorBindingWithOuterClassConstructorBoundProperties bean = this.context
				.getBean(ConstructorBindingWithOuterClassConstructorBoundProperties.class);
		assertThat(bean.getNested().getOuter().getAge()).isEqualTo(5);
	}

	@Test
	void loadWhenConfigurationPropertiesPrefixMatchesPropertyInEnvironment() {
		MutablePropertySources sources = this.context.getEnvironment().getPropertySources();
		Map<String, Object> source = new HashMap<>();
		source.put("test", "bar");
		source.put("test.a", "baz");
		sources.addLast(new MapPropertySource("test", source));
		load(WithPublicStringConstructorPropertiesConfiguration.class);
		WithPublicStringConstructorProperties bean = this.context.getBean(WithPublicStringConstructorProperties.class);
		assertThat(bean.getA()).isEqualTo("baz");
	}

	@Test
	void boundPropertiesShouldBeRecorded() {
		load(NestedConfiguration.class, "name=foo", "nested.name=bar");
		BoundConfigurationProperties bound = BoundConfigurationProperties.get(this.context);
		Set<ConfigurationPropertyName> keys = bound.getAll().keySet();
		assertThat(keys.stream().map(ConfigurationPropertyName::toString)).contains("name", "nested.name");
	}

	private AnnotationConfigApplicationContext load(Class<?> configuration, String... inlinedProperties) {
		return load(new Class<?>[] { configuration }, inlinedProperties);
	}

	private AnnotationConfigApplicationContext load(Class<?>[] configuration, String... inlinedProperties) {
		this.context.register(configuration);
		TestPropertySourceUtils.addInlinedPropertiesToEnvironment(this.context, inlinedProperties);
		this.context.refresh();
		return this.context;
	}

	/**
	 * Strict tests need a known set of properties so we remove system items which may be
	 * environment specific.
	 */
	private void removeSystemProperties() {
		MutablePropertySources sources = this.context.getEnvironment().getPropertySources();
		sources.remove("systemProperties");
		sources.remove("systemEnvironment");
	}

	private void resetContext() {
		this.context.close();
		this.context = new AnnotationConfigApplicationContext();
	}

	@Configuration(proxyBeanMethods = false)
	@EnableConfigurationProperties
	static class TestConfiguration {

	}

	@Configuration(proxyBeanMethods = false)
	@EnableConfigurationProperties(BasicProperties.class)
	static class BasicConfiguration {

	}

	@Configuration(proxyBeanMethods = false)
	@EnableConfigurationProperties(NestedProperties.class)
	static class NestedConfiguration {

	}

	@Configuration(proxyBeanMethods = false)
	@EnableConfigurationProperties(IgnoreUnknownFieldsFalseProperties.class)
	static class IgnoreUnknownFieldsFalseConfiguration {

	}

	@Configuration(proxyBeanMethods = false)
	@EnableConfigurationProperties(IgnoreUnknownFieldsFalseIgnoreInvalidFieldsTrueProperties.class)
	static class IgnoreUnknownFieldsFalseIgnoreInvalidFieldsTrueConfiguration {

	}

	@Configuration(proxyBeanMethods = false)
	@EnableConfigurationProperties(PrefixProperties.class)
	static class PrefixConfiguration {

	}

	@Configuration(proxyBeanMethods = false)
	@EnableConfigurationProperties(ValidatedJsr303Properties.class)
	static class ValidatedJsr303Configuration {

	}

	@Configuration(proxyBeanMethods = false)
	@EnableConfigurationProperties
	static class ValidatedOnBeanJsr303Configuration {

		@Bean
		@Validated
		NonValidatedJsr303Properties properties() {
			return new NonValidatedJsr303Properties();
		}

	}

	@Configuration(proxyBeanMethods = false)
	@EnableConfigurationProperties(NonValidatedJsr303Properties.class)
	static class NonValidatedJsr303Configuration {

	}

	@Configuration(proxyBeanMethods = false)
	@EnableConfigurationProperties(AnnotationOnBaseClassProperties.class)
	static class AnnotationOnBaseClassConfiguration {

	}

	@Configuration(proxyBeanMethods = false)
	@EnableConfigurationProperties(WithoutAndAnnotationConfiguration.class)
	static class WithoutAndAnnotationConfiguration {

	}

	@Configuration(proxyBeanMethods = false)
	@EnableConfigurationProperties(WithoutAnnotationValueProperties.class)
	static class WithoutAnnotationValueConfiguration {

	}

	@Configuration(proxyBeanMethods = false)
	@ImportResource("org/springframework/boot/context/properties/testProperties.xml")
	static class DefaultsInXmlConfiguration {

	}

	@Configuration(proxyBeanMethods = false)
	static class DefaultsInJavaConfiguration {

		@Bean
		BasicProperties basicProperties() {
			BasicProperties test = new BasicProperties();
			test.setName("bar");
			return test;
		}

	}

	@Configuration(proxyBeanMethods = false)
	@EnableConfigurationProperties
	static class PrefixPropertiesDeclaredAsBeanConfiguration {

		@Bean
		PrefixProperties prefixProperties() {
			return new PrefixProperties();
		}

	}

	@Configuration(proxyBeanMethods = false)
	@EnableConfigurationProperties(PrefixProperties.class)
	static class PrefixPropertiesDeclaredAsAnnotationValueConfiguration {

	}

	@Configuration(proxyBeanMethods = false)
	@EnableConfigurationProperties({ PrefixProperties.class, AnotherPrefixProperties.class })
	static class MultiplePrefixPropertiesDeclaredAsAnnotationValueConfiguration {

	}

	@Configuration(proxyBeanMethods = false)
	@EnableConfigurationProperties
	static class PrefixedPropertiesReplacedOnBeanMethodConfiguration {

		@Bean
		@ConfigurationProperties(prefix = "spam")
		PrefixProperties prefixProperties() {
			return new PrefixProperties();
		}

	}

	@Configuration(proxyBeanMethods = false)
	@EnableConfigurationProperties
	static class ValidatedImplementationConfiguration {

		@Bean
		ValidatedImplementationProperties testProperties() {
			return new ValidatedImplementationProperties();
		}

	}

	@Configuration(proxyBeanMethods = false)
	@EnableConfigurationProperties
	@ConfigurationProperties
	static class WithPostConstructConfiguration {

		private String bar;

		private boolean initialized;

		void setBar(String bar) {
			this.bar = bar;
		}

		String getBar() {
			return this.bar;
		}

		@PostConstruct
		void init() {
			assertThat(this.bar).isNotNull();
			this.initialized = true;
		}

	}

	@Configuration(proxyBeanMethods = false)
	@EnableConfigurationProperties(WithPropertyPlaceholderValueProperties.class)
	static class WithPropertyPlaceholderValueConfiguration {

		@Bean
		static PropertySourcesPlaceholderConfigurer configurer() {
			return new PropertySourcesPlaceholderConfigurer();
		}

	}

	@Configuration(proxyBeanMethods = false)
	@EnableConfigurationProperties(SimplePrefixedProperties.class)
	static class WithPropertyPlaceholderWithLocalPropertiesValueConfiguration {

		@Bean
		static PropertySourcesPlaceholderConfigurer configurer() {
			PropertySourcesPlaceholderConfigurer placeholderConfigurer = new PropertySourcesPlaceholderConfigurer();
			Properties properties = new Properties();
			properties.put("com.example.bar", "b");
			placeholderConfigurer.setProperties(properties);
			return placeholderConfigurer;
		}

	}

	@Configuration(proxyBeanMethods = false)
	@EnableConfigurationProperties
	static class WithFactoryBeanConfiguration {

		static boolean factoryBeanInitialized;

	}

	@Configuration(proxyBeanMethods = false)
	@EnableConfigurationProperties
	static class MultiplePropertySourcesPlaceholderConfigurerConfiguration {

		@Bean
		static PropertySourcesPlaceholderConfigurer configurer1() {
			return new PropertySourcesPlaceholderConfigurer();
		}

		@Bean
		static PropertySourcesPlaceholderConfigurer configurer2() {
			return new PropertySourcesPlaceholderConfigurer();
		}

	}

	@Configuration(proxyBeanMethods = false)
	@EnableConfigurationProperties
	static class PrototypePropertiesConfiguration {

		@Bean
		@Scope("prototype")
		@ConfigurationProperties("example")
		PrototypeBean prototypeBean() {
			return new PrototypeBean();
		}

	}

	@EnableConfigurationProperties
	@ConfigurationProperties(prefix = "test")
	static class PropertiesWithResource {

		private Resource resource;

		Resource getResource() {
			return this.resource;
		}

		void setResource(Resource resource) {
			this.resource = resource;
		}

	}

	static class TestProtocolResolver implements ProtocolResolver {

		static final String PREFIX = "test:/";

		@Override
		public Resource resolve(String location, ResourceLoader resourceLoader) {
			if (location.startsWith(PREFIX)) {
				String path = location.substring(PREFIX.length());
				return new ClassPathResource(path);
			}
			return null;
		}

	}

	@Configuration(proxyBeanMethods = false)
	static class ConverterConfiguration {

		@Bean
		@ConfigurationPropertiesBinding
		Converter<String, Person> personConverter() {
			return new PersonConverter();
		}

	}

	@Configuration(proxyBeanMethods = false)
	static class NonQualifiedConverterConfiguration {

		@Bean
		Converter<String, Person> personConverter() {
			return new PersonConverter();
		}

	}

	@Configuration(proxyBeanMethods = false)
	static class GenericConverterConfiguration {

		@Bean
		@ConfigurationPropertiesBinding
		GenericConverter genericPersonConverter() {
			return new GenericPersonConverter();
		}

	}

	@Configuration(proxyBeanMethods = false)
	static class FormatterConfiguration {

		@Bean
		@ConfigurationPropertiesBinding
		Formatter<Person> personFormatter() {
			return new PersonFormatter();
		}

	}

	@Configuration(proxyBeanMethods = false)
	static class NonQualifiedGenericConverterConfiguration {

		@Bean
		GenericConverter genericPersonConverter() {
			return new GenericPersonConverter();
		}

	}

	@Configuration(proxyBeanMethods = false)
	@EnableConfigurationProperties
	static class GenericConfiguration {

		@Bean
		@ConfigurationProperties("foo")
		AGenericClass<String> aBeanToBind() {
			return new AGenericClass<>();
		}

	}

	@Configuration(proxyBeanMethods = false)
	@EnableConfigurationProperties(WithCustomValidatorProperties.class)
	static class WithCustomValidatorConfiguration {

		@Bean(name = EnableConfigurationProperties.VALIDATOR_BEAN_NAME)
		CustomPropertiesValidator validator() {
			return new CustomPropertiesValidator();
		}

	}

	@Configuration(proxyBeanMethods = false)
	@EnableConfigurationProperties(WithSetterThatThrowsValidationExceptionProperties.class)
	static class WithUnsupportedCustomValidatorConfiguration {

		@Bean(name = EnableConfigurationProperties.VALIDATOR_BEAN_NAME)
		CustomPropertiesValidator validator() {
			return new CustomPropertiesValidator();
		}

	}

	static class AGenericClass<T> {

		private T bar;

		T getBar() {
			return this.bar;
		}

		void setBar(T bar) {
			this.bar = bar;
		}

	}

	static class PrototypeBean {

		private String one;

		private String two;

		String getOne() {
			return this.one;
		}

		void setOne(String one) {
			this.one = one;
		}

		String getTwo() {
			return this.two;
		}

		void setTwo(String two) {
			this.two = two;
		}

	}

	// Must be a raw type
	@SuppressWarnings("rawtypes")
	static class FactoryBeanTester implements FactoryBean, InitializingBean {

		@Override
		public Object getObject() {
			return Object.class;
		}

		@Override
		public Class<?> getObjectType() {
			return null;
		}

		@Override
		public boolean isSingleton() {
			return true;
		}

		@Override
		public void afterPropertiesSet() {
			WithFactoryBeanConfiguration.factoryBeanInitialized = true;
		}

	}

	@ConfigurationProperties
	public static class BasicProperties {

		private String name;

		private int[] array;

		private List<Integer> list = new ArrayList<>();

		private Duration duration;

		// No getter - you should be able to bind to a write-only bean

		public void setName(String name) {
			// Must be public for XML
			this.name = name;
		}

		void setArray(int... values) {
			this.array = values;
		}

		int[] getArray() {
			return this.array;
		}

		List<Integer> getList() {
			return this.list;
		}

		void setList(List<Integer> list) {
			this.list = list;
		}

		Duration getDuration() {
			return this.duration;
		}

		void setDuration(Duration duration) {
			this.duration = duration;
		}

	}

	@ConfigurationProperties
	static class NestedProperties {

		private String name;

		private final Nested nested = new Nested();

		void setName(String name) {
			this.name = name;
		}

		Nested getNested() {
			return this.nested;
		}

		static class Nested {

			private String name;

			void setName(String name) {
				this.name = name;
			}

		}

	}

	@ConfigurationProperties(ignoreUnknownFields = false)
	static class IgnoreUnknownFieldsFalseProperties extends BasicProperties {

	}

	@ConfigurationProperties(ignoreUnknownFields = false, ignoreInvalidFields = true)
	static class IgnoreUnknownFieldsFalseIgnoreInvalidFieldsTrueProperties extends BasicProperties {

	}

	@EnableConfigurationProperties
	@ConfigurationProperties(prefix = "com.example", ignoreInvalidFields = true)
	static class IgnoreInvalidFieldsFalseProperties {

		private long bar;

		void setBar(long bar) {
			this.bar = bar;
		}

		long getBar() {
			return this.bar;
		}

	}

	@ConfigurationProperties(prefix = "spring.foo")
	static class PrefixProperties extends BasicProperties {

	}

	@ConfigurationProperties(prefix = "spring.bar")
	static class AnotherPrefixProperties extends BasicProperties {

	}

	static class Jsr303Properties extends BasicProperties {

		@NotEmpty
		private String description;

		String getDescription() {
			return this.description;
		}

		void setDescription(String description) {
			this.description = description;
		}

	}

	@ConfigurationProperties
	@Validated
	static class ValidatedJsr303Properties extends Jsr303Properties {

	}

	@ConfigurationProperties
	static class NonValidatedJsr303Properties extends Jsr303Properties {

	}

	@EnableConfigurationProperties
	@ConfigurationProperties
	@Validated
	static class ValidatedNestedJsr303Properties {

		private Jsr303Properties properties;

		Jsr303Properties getProperties() {
			return this.properties;
		}

	}

	@EnableConfigurationProperties
	@ConfigurationProperties
	@Validated
	static class ValidatedValidNestedJsr303Properties {

		@Valid
		private List<Jsr303Properties> properties = Collections.singletonList(new Jsr303Properties());

		List<Jsr303Properties> getProperties() {
			return this.properties;
		}

	}

	static class AnnotationOnBaseClassProperties extends BasicProperties {

	}

	@ConfigurationProperties
	static class WithoutAnnotationValueProperties {

		private String name;

		void setName(String name) {
			this.name = name;
		}

		// No getter - you should be able to bind to a write-only bean

	}

	@EnableConfigurationProperties
	@ConfigurationProperties
	static class MapProperties {

		private Map<String, String> mymap;

		void setMymap(Map<String, String> mymap) {
			this.mymap = mymap;
		}

		Map<String, String> getMymap() {
			return this.mymap;
		}

	}

	@Component
	static class BasicPropertiesConsumer {

		@Autowired
		private BasicProperties properties;

		@PostConstruct
		void init() {
			assertThat(this.properties).isNotNull();
		}

		String getName() {
			return this.properties.name;
		}

	}

	interface InterfaceForValidatedImplementation {

		String getFoo();

	}

	@ConfigurationProperties("test")
	@Validated
	static class ValidatedImplementationProperties implements InterfaceForValidatedImplementation {

		@NotNull
		private String foo;

		@Override
		public String getFoo() {
			return this.foo;
		}

		void setFoo(String foo) {
			this.foo = foo;
		}

	}

	@ConfigurationProperties(prefix = "test")
	@Validated
	static class WithPropertyPlaceholderValueProperties {

		@Value("${default.value}")
		private String value;

		void setValue(String value) {
			this.value = value;
		}

		String getValue() {
			return this.value;
		}

	}

	@EnableConfigurationProperties
	@ConfigurationProperties(prefix = "test")
	static class WithEnumProperties {

		private FooEnum theValue;

		private List<FooEnum> theValues;

		void setTheValue(FooEnum value) {
			this.theValue = value;
		}

		FooEnum getTheValue() {
			return this.theValue;
		}

		List<FooEnum> getTheValues() {
			return this.theValues;
		}

		void setTheValues(List<FooEnum> theValues) {
			this.theValues = theValues;
		}

	}

	enum FooEnum {

		FOO, BAZ, BAR

	}

	@EnableConfigurationProperties
	@ConfigurationProperties(prefix = "test", ignoreUnknownFields = false)
	static class WithCharArrayProperties {

		private char[] chars;

		char[] getChars() {
			return this.chars;
		}

		void setChars(char[] chars) {
			this.chars = chars;
		}

	}

	@EnableConfigurationProperties
	@ConfigurationProperties(prefix = "test")
	static class WithRelaxedNamesProperties {

		private String fooBar;

		private String barBAZ;

		String getFooBar() {
			return this.fooBar;
		}

		void setFooBar(String fooBar) {
			this.fooBar = fooBar;
		}

		String getBarBAZ() {
			return this.barBAZ;
		}

		void setBarBAZ(String barBAZ) {
			this.barBAZ = barBAZ;
		}

	}

	@Validated
	@EnableConfigurationProperties
	@ConfigurationProperties(prefix = "test")
	static class WithMapProperties {

		private Map<String, String> map;

		Map<String, String> getMap() {
			return this.map;
		}

		void setMap(Map<String, String> map) {
			this.map = map;
		}

	}

	@EnableConfigurationProperties
	@ConfigurationProperties(prefix = "test")
	static class WithComplexMapProperties {

		private Map<String, Map<String, String>> map;

		Map<String, Map<String, String>> getMap() {
			return this.map;
		}

		void setMap(Map<String, Map<String, String>> map) {
			this.map = map;
		}

	}

	@EnableConfigurationProperties
	@ConfigurationProperties(prefix = "test")
	static class WithIntegerMapProperties {

		private Map<String, Map<Integer, Foo>> map;

		Map<String, Map<Integer, Foo>> getMap() {
			return this.map;
		}

		void setMap(Map<String, Map<Integer, Foo>> map) {
			this.map = map;
		}

	}

	@EnableConfigurationProperties
	@ConfigurationProperties(prefix = "com.example", ignoreUnknownFields = false)
	static class SimplePrefixedProperties {

		private int foo;

		private String bar;

		String getBar() {
			return this.bar;
		}

		void setBar(String bar) {
			this.bar = bar;
		}

		int getFoo() {
			return this.foo;
		}

		void setFoo(int foo) {
			this.foo = foo;
		}

	}

	@EnableConfigurationProperties
	@ConfigurationProperties(prefix = "test")
	static class PersonProperties {

		private Person person;

		Person getPerson() {
			return this.person;
		}

		void setPerson(Person person) {
			this.person = person;
		}

	}

	@EnableConfigurationProperties
	@ConfigurationProperties(prefix = "sample")
	static class MapWithNumericKeyProperties {

		private Map<String, BasicProperties> properties = new LinkedHashMap<>();

		Map<String, BasicProperties> getProperties() {
			return this.properties;
		}

	}

	@EnableConfigurationProperties
	@ConfigurationProperties
	static class ValidatorProperties implements Validator {

		private String foo;

		@Override
		public boolean supports(Class<?> type) {
			return type == ValidatorProperties.class;
		}

		@Override
		public void validate(Object target, Errors errors) {
			ValidationUtils.rejectIfEmpty(errors, "foo", "TEST1");
		}

		String getFoo() {
			return this.foo;
		}

		void setFoo(String foo) {
			this.foo = foo;
		}

	}

	@EnableConfigurationProperties
	@ConfigurationProperties(prefix = "test")
	static class WithSetterThatThrowsValidationExceptionProperties {

		private String foo;

		String getFoo() {
			return this.foo;
		}

		void setFoo(String foo) {
			this.foo = foo;
			if (!foo.equals("bar")) {
				throw new IllegalArgumentException("Wrong value for foo");
			}
		}

	}

	@ConfigurationProperties(prefix = "custom")
	static class WithCustomValidatorProperties {

		private String foo;

		String getFoo() {
			return this.foo;
		}

		void setFoo(String foo) {
			this.foo = foo;
		}

	}

	@EnableConfigurationProperties
	@ConfigurationProperties(prefix = "test")
	static class ListOfGenericClassProperties {

		private List<Class<? extends Throwable>> list;

		List<Class<? extends Throwable>> getList() {
			return this.list;
		}

		void setList(List<Class<? extends Throwable>> list) {
			this.list = list;
		}

	}

	@EnableConfigurationProperties
	@ConfigurationProperties(prefix = "test")
	static class FileProperties {

		private File file;

		File getFile() {
			return this.file;
		}

		void setFile(File file) {
			this.file = file;
		}

	}

	@EnableConfigurationProperties
	@ConfigurationProperties(prefix = "test")
	static class DataSizeProperties {

		private DataSize size;

		@DataSizeUnit(DataUnit.KILOBYTES)
		private DataSize anotherSize;

		DataSize getSize() {
			return this.size;
		}

		void setSize(DataSize size) {
			this.size = size;
		}

		DataSize getAnotherSize() {
			return this.anotherSize;
		}

		void setAnotherSize(DataSize anotherSize) {
			this.anotherSize = anotherSize;
		}

	}

	@ConstructorBinding
	@ConfigurationProperties(prefix = "test")
	static class OtherInjectedProperties {

		final DataSizeProperties dataSizeProperties;

		OtherInjectedProperties(ObjectProvider<DataSizeProperties> dataSizeProperties) {
			this.dataSizeProperties = dataSizeProperties.getIfUnique();
		}

	}

	@Configuration(proxyBeanMethods = false)
	@EnableConfigurationProperties(OtherInjectedProperties.class)
	static class OtherInjectPropertiesConfiguration {

	}

	@ConstructorBinding
	@ConfigurationProperties(prefix = "test")
	@Validated
	static class ConstructorParameterProperties {

		@NotEmpty
		private final String foo;

		private final int bar;

		ConstructorParameterProperties(@DefaultValue("hello") String foo, int bar) {
			this.foo = foo;
			this.bar = bar;
		}

		String getFoo() {
			return this.foo;
		}

		int getBar() {
			return this.bar;
		}

	}

	@ConstructorBinding
	@ConfigurationProperties(prefix = "test")
	static class ConstructorParameterWithUnitProperties {

		private final Duration duration;

		private final DataSize size;

		private final Period period;

		ConstructorParameterWithUnitProperties(@DefaultValue("2") @DurationUnit(ChronoUnit.DAYS) Duration duration,
				@DefaultValue("3") @DataSizeUnit(DataUnit.MEGABYTES) DataSize size,
				@DefaultValue("4") @PeriodUnit(ChronoUnit.YEARS) Period period) {
			this.size = size;
			this.duration = duration;
			this.period = period;
		}

		Duration getDuration() {
			return this.duration;
		}

		DataSize getSize() {
			return this.size;
		}

		Period getPeriod() {
			return this.period;
		}

	}

	@ConstructorBinding
	@ConfigurationProperties(prefix = "test")
	static class ConstructorParameterWithFormatProperties {

		private final Duration duration;

		private final Period period;

		ConstructorParameterWithFormatProperties(
				@DefaultValue("2d") @DurationFormat(DurationStyle.SIMPLE) Duration duration,
				@DefaultValue("3y") @PeriodFormat(PeriodStyle.SIMPLE) Period period) {
			this.duration = duration;
			this.period = period;
		}

		Duration getDuration() {
			return this.duration;
		}

		Period getPeriod() {
			return this.period;
		}

	}

	@ConstructorBinding
	@ConfigurationProperties(prefix = "test")
	@Validated
	static class ConstructorParameterValidatedProperties {

		@NotEmpty
		private final String foo;

		ConstructorParameterValidatedProperties(String foo) {
			this.foo = foo;
		}

		String getFoo() {
			return this.foo;
		}

	}

	@EnableConfigurationProperties(ConstructorParameterProperties.class)
	static class ConstructorParameterConfiguration {

	}

	@EnableConfigurationProperties(ConstructorParameterWithUnitProperties.class)
	static class ConstructorParameterWithUnitConfiguration {

	}

	@EnableConfigurationProperties(ConstructorParameterWithFormatProperties.class)
	static class ConstructorParameterWithFormatConfiguration {

	}

	@EnableConfigurationProperties(ConstructorParameterValidatedProperties.class)
	static class ConstructorParameterValidationConfiguration {

	}

	static class CustomPropertiesValidator implements Validator {

		@Override
		public boolean supports(Class<?> type) {
			return type == WithCustomValidatorProperties.class;
		}

		@Override
		public void validate(Object target, Errors errors) {
			ValidationUtils.rejectIfEmpty(errors, "foo", "TEST1");
		}

	}

	static class PersonConverter implements Converter<String, Person> {

		@Override
		public Person convert(String source) {
			String[] content = StringUtils.split(source, " ");
			return new Person(content[0], content[1]);
		}

	}

	static class GenericPersonConverter implements GenericConverter {

		@Override
		public Set<ConvertiblePair> getConvertibleTypes() {
			return Collections.singleton(new ConvertiblePair(String.class, Person.class));
		}

		@Override
		public Object convert(Object source, TypeDescriptor sourceType, TypeDescriptor targetType) {
			String[] content = StringUtils.split((String) source, " ");
			return new Person(content[0], content[1]);
		}

	}

	static class PersonFormatter implements Formatter<Person> {

		@Override
		public String print(Person person, Locale locale) {
			return person.getFirstName() + " " + person.getLastName();
		}

		@Override
		public Person parse(String text, Locale locale) throws ParseException {
			String[] content = text.split(" ");
			return new Person(content[0], content[1]);
		}

	}

	static class PersonPropertyEditor extends PropertyEditorSupport {

		@Override
		public void setAsText(String text) throws IllegalArgumentException {
			String[] content = text.split(",");
			setValue(new Person(content[1], content[0]));
		}

	}

	static class Person {

		private final String firstName;

		private final String lastName;

		Person(String firstName, String lastName) {
			this.firstName = firstName;
			this.lastName = lastName;
		}

		String getFirstName() {
			return this.firstName;
		}

		String getLastName() {
			return this.lastName;
		}

	}

	static class Foo {

		private String a;

		private int b;

		String getA() {
			return this.a;
		}

		void setA(String a) {
			this.a = a;
		}

		int getB() {
			return this.b;
		}

		void setB(int b) {
			this.b = b;
		}

	}

	@Configuration(proxyBeanMethods = false)
	@EnableConfigurationProperties(NestedConstructorProperties.class)
	static class NestedConstructorPropertiesConfiguration {

	}

	@ConstructorBinding
	@ConfigurationProperties("test")
	static class NestedConstructorProperties {

		private final String name;

		private final Nested nested;

		NestedConstructorProperties(String name, Nested nested) {
			this.name = name;
			this.nested = nested;
		}

		String getName() {
			return this.name;
		}

		Nested getNested() {
			return this.nested;
		}

		static class Nested {

			private final int age;

			@ConstructorBinding
			Nested(int age) {
				this.age = age;
			}

			int getAge() {
				return this.age;
			}

		}

	}

	@ConstructorBinding
	@ConfigurationProperties("test")
	static class NestedMultipleConstructorProperties {

		private final String name;

		private final Nested nested;

		NestedMultipleConstructorProperties(String name, Nested nested) {
			this.name = name;
			this.nested = nested;
		}

		String getName() {
			return this.name;
		}

		Nested getNested() {
			return this.nested;
		}

		static class Nested {

			private int age;

			Nested(String property) {

			}

			@ConstructorBinding
			Nested(int age) {
				this.age = age;
			}

			int getAge() {
				return this.age;
			}

		}

	}

	@Configuration(proxyBeanMethods = false)
	@EnableConfigurationProperties(NestedMultipleConstructorProperties.class)
	static class NestedMultipleConstructorsConfiguration {

	}

	@ConfigurationProperties("test")
	@ConstructorBinding
	static class ConstructorBindingWithOuterClassConstructorBoundProperties {

		private final Nested nested;

		ConstructorBindingWithOuterClassConstructorBoundProperties(Nested nested) {
			this.nested = nested;
		}

		Nested getNested() {
			return this.nested;
		}

		static class Nested {

			private Outer outer;

			Outer getOuter() {
				return this.outer;
			}

			void setOuter(Outer nested) {
				this.outer = nested;
			}

		}

	}

	static class Outer {

		private int age;

		Outer(int age) {
			this.age = age;
		}

		int getAge() {
			return this.age;
		}

	}

	@EnableConfigurationProperties(ConstructorBindingWithOuterClassConstructorBoundProperties.class)
	static class ConstructorBindingWithOuterClassConstructorBoundConfiguration {

	}

	@ConfigurationProperties("test")
	static class MultiConstructorConfigurationListProperties {

		private List<MultiConstructorConfigurationProperties> nested = new ArrayList<>();

		List<MultiConstructorConfigurationProperties> getNested() {
			return this.nested;
		}

	}

	@Configuration(proxyBeanMethods = false)
	@EnableConfigurationProperties(MultiConstructorConfigurationListProperties.class)
	static class MultiConstructorConfigurationPropertiesConfiguration {

	}

	@Configuration(proxyBeanMethods = false)
	@EnableConfigurationProperties(JavaBeanNestedConstructorBindingProperties.class)
	static class JavaBeanNestedConstructorBindingPropertiesConfiguration {

	}

	@ConfigurationProperties("test")
	static class JavaBeanNestedConstructorBindingProperties {

		private Nested nested;

		Nested getNested() {
			return this.nested;
		}

		void setNested(Nested nested) {
			this.nested = nested;
		}

		static final class Nested {

			private final int age;

			@ConstructorBinding
			private Nested(int age) {
				this.age = age;
			}

			int getAge() {
				return this.age;
			}

		}

	}

	@Configuration(proxyBeanMethods = false)
	@EnableConfigurationProperties(JavaBeanNonDefaultConstructorProperties.class)
	static class JavaBeanNonDefaultConstructorPropertiesConfiguration {

	}

	@ConfigurationProperties("test")
	static class JavaBeanNonDefaultConstructorProperties {

		private Nested nested;

		Nested getNested() {
			return this.nested;
		}

		void setNested(Nested nested) {
			this.nested = nested;
		}

		static final class Nested {

			private int age;

			private Nested() {

			}

			private Nested(int age) {
				this.age = age;
			}

			int getAge() {
				return this.age;
			}

			void setAge(int age) {
				this.age = age + 5;
			}

		}

	}

	@Configuration(proxyBeanMethods = false)
	@EnableConfigurationProperties(SyntheticNestedConstructorProperties.class)
	static class SyntheticConstructorPropertiesConfiguration {

	}

	@ConstructorBinding
	@ConfigurationProperties("test")
	static class SyntheticNestedConstructorProperties {

		private final Nested nested;

		SyntheticNestedConstructorProperties(Nested nested) {
			this.nested = nested;
		}

		Nested getNested() {
			return this.nested;
		}

		static final class Nested {

			private int age;

			private Nested() {

			}

			int getAge() {
				return this.age;
			}

			void setAge(int age) {
				this.age = age;
			}

			static class AnotherNested {

				private final Nested nested;

				AnotherNested(String name) {
					this.nested = new Nested();
				}

				Nested getNested() {
					return this.nested;
				}

			}

		}

	}

	@Configuration(proxyBeanMethods = false)
	@EnableConfigurationProperties(DeducedNestedConstructorProperties.class)
	static class DeducedNestedConstructorPropertiesConfiguration {

	}

	@ConstructorBinding
	@ConfigurationProperties("test")
	static class DeducedNestedConstructorProperties {

		private final String name;

		private final Nested nested;

		DeducedNestedConstructorProperties(String name, Nested nested) {
			this.name = name;
			this.nested = nested;
		}

		String getName() {
			return this.name;
		}

		Nested getNested() {
			return this.nested;
		}

		static class Nested {

			private final int age;

			Nested(int age) {
				this.age = age;
			}

			int getAge() {
				return this.age;
			}

		}

	}

	@Configuration
	@EnableConfigurationProperties(WithPublicStringConstructorProperties.class)
	static class WithPublicStringConstructorPropertiesConfiguration {

	}

}
>>>>>>> 6755b480
<|MERGE_RESOLUTION|>--- conflicted
+++ resolved
@@ -1,1905 +1,3 @@
-<<<<<<< HEAD
-/*
- * Copyright 2012-2019 the original author or authors.
- *
- * Licensed under the Apache License, Version 2.0 (the "License");
- * you may not use this file except in compliance with the License.
- * You may obtain a copy of the License at
- *
- *      https://www.apache.org/licenses/LICENSE-2.0
- *
- * Unless required by applicable law or agreed to in writing, software
- * distributed under the License is distributed on an "AS IS" BASIS,
- * WITHOUT WARRANTIES OR CONDITIONS OF ANY KIND, either express or implied.
- * See the License for the specific language governing permissions and
- * limitations under the License.
- */
-
-package org.springframework.boot.context.properties;
-
-import java.beans.PropertyEditorSupport;
-import java.io.File;
-import java.time.Duration;
-import java.util.ArrayList;
-import java.util.Collections;
-import java.util.HashMap;
-import java.util.LinkedHashMap;
-import java.util.List;
-import java.util.Map;
-import java.util.Properties;
-import java.util.Set;
-
-import javax.annotation.PostConstruct;
-import javax.validation.Valid;
-import javax.validation.constraints.NotEmpty;
-import javax.validation.constraints.NotNull;
-
-import org.junit.jupiter.api.AfterEach;
-import org.junit.jupiter.api.Test;
-import org.junit.jupiter.api.extension.ExtendWith;
-
-import org.springframework.beans.BeansException;
-import org.springframework.beans.factory.BeanCreationException;
-import org.springframework.beans.factory.FactoryBean;
-import org.springframework.beans.factory.InitializingBean;
-import org.springframework.beans.factory.ObjectProvider;
-import org.springframework.beans.factory.annotation.Autowired;
-import org.springframework.beans.factory.annotation.Value;
-import org.springframework.beans.factory.support.AbstractBeanDefinition;
-import org.springframework.beans.factory.support.GenericBeanDefinition;
-import org.springframework.boot.context.properties.bind.BindException;
-import org.springframework.boot.context.properties.bind.DefaultValue;
-import org.springframework.boot.context.properties.bind.validation.BindValidationException;
-import org.springframework.boot.convert.DataSizeUnit;
-import org.springframework.boot.testsupport.system.CapturedOutput;
-import org.springframework.boot.testsupport.system.OutputCaptureExtension;
-import org.springframework.context.annotation.AnnotationConfigApplicationContext;
-import org.springframework.context.annotation.Bean;
-import org.springframework.context.annotation.Configuration;
-import org.springframework.context.annotation.ImportResource;
-import org.springframework.context.annotation.Scope;
-import org.springframework.context.support.PropertySourcesPlaceholderConfigurer;
-import org.springframework.core.convert.TypeDescriptor;
-import org.springframework.core.convert.converter.Converter;
-import org.springframework.core.convert.converter.GenericConverter;
-import org.springframework.core.env.MapPropertySource;
-import org.springframework.core.env.MutablePropertySources;
-import org.springframework.core.env.StandardEnvironment;
-import org.springframework.core.env.SystemEnvironmentPropertySource;
-import org.springframework.core.io.ClassPathResource;
-import org.springframework.core.io.ProtocolResolver;
-import org.springframework.core.io.Resource;
-import org.springframework.core.io.ResourceLoader;
-import org.springframework.mock.env.MockEnvironment;
-import org.springframework.stereotype.Component;
-import org.springframework.test.context.support.TestPropertySourceUtils;
-import org.springframework.util.StringUtils;
-import org.springframework.util.unit.DataSize;
-import org.springframework.util.unit.DataUnit;
-import org.springframework.validation.Errors;
-import org.springframework.validation.ValidationUtils;
-import org.springframework.validation.Validator;
-import org.springframework.validation.annotation.Validated;
-
-import static org.assertj.core.api.Assertions.assertThat;
-import static org.assertj.core.api.Assertions.assertThatExceptionOfType;
-import static org.assertj.core.api.Assertions.assertThatIllegalArgumentException;
-import static org.assertj.core.api.Assertions.entry;
-import static org.mockito.ArgumentMatchers.any;
-import static org.mockito.ArgumentMatchers.anyString;
-import static org.mockito.ArgumentMatchers.eq;
-import static org.mockito.BDDMockito.given;
-import static org.mockito.Mockito.mock;
-import static org.mockito.Mockito.verify;
-
-/**
- * Tests for {@link ConfigurationProperties @ConfigurationProperties}-annotated beans.
- * Covers {@link EnableConfigurationProperties @EnableConfigurationProperties},
- * {@link ConfigurationPropertiesBindingPostProcessorRegistrar},
- * {@link ConfigurationPropertiesBindingPostProcessor} and
- * {@link ConfigurationPropertiesBinder}.
- *
- * @author Dave Syer
- * @author Christian Dupuis
- * @author Phillip Webb
- * @author Stephane Nicoll
- * @author Madhura Bhave
- */
-@ExtendWith(OutputCaptureExtension.class)
-class ConfigurationPropertiesTests {
-
-	private AnnotationConfigApplicationContext context = new AnnotationConfigApplicationContext();
-
-	@AfterEach
-	void cleanup() {
-		this.context.close();
-		System.clearProperty("name");
-		System.clearProperty("nested.name");
-		System.clearProperty("nested_name");
-	}
-
-	@Test
-	void loadShouldBind() {
-		load(BasicConfiguration.class, "name=foo");
-		assertThat(this.context.getBeanNamesForType(BasicProperties.class)).hasSize(1);
-		assertThat(this.context.containsBean(BasicProperties.class.getName())).isTrue();
-		assertThat(this.context.getBean(BasicProperties.class).name).isEqualTo("foo");
-	}
-
-	@Test
-	void loadShouldBindNested() {
-		load(NestedConfiguration.class, "name=foo", "nested.name=bar");
-		assertThat(this.context.getBeanNamesForType(NestedProperties.class)).hasSize(1);
-		assertThat(this.context.getBean(NestedProperties.class).name).isEqualTo("foo");
-		assertThat(this.context.getBean(NestedProperties.class).nested.name).isEqualTo("bar");
-	}
-
-	@Test
-	void loadWhenUsingSystemPropertiesShouldBind() {
-		System.setProperty("name", "foo");
-		load(BasicConfiguration.class);
-		assertThat(this.context.getBeanNamesForType(BasicProperties.class)).hasSize(1);
-		assertThat(this.context.getBean(BasicProperties.class).name).isEqualTo("foo");
-	}
-
-	@Test
-	void loadWhenUsingSystemPropertiesShouldBindNested() {
-		System.setProperty("name", "foo");
-		System.setProperty("nested.name", "bar");
-		load(NestedConfiguration.class);
-		assertThat(this.context.getBeanNamesForType(NestedProperties.class)).hasSize(1);
-		assertThat(this.context.getBean(NestedProperties.class).name).isEqualTo("foo");
-		assertThat(this.context.getBean(NestedProperties.class).nested.name).isEqualTo("bar");
-	}
-
-	@Test
-	void loadWhenHasIgnoreUnknownFieldsFalseAndNoUnknownFieldsShouldBind() {
-		removeSystemProperties();
-		load(IgnoreUnknownFieldsFalseConfiguration.class, "name=foo");
-		IgnoreUnknownFieldsFalseProperties bean = this.context.getBean(IgnoreUnknownFieldsFalseProperties.class);
-		assertThat(((BasicProperties) bean).name).isEqualTo("foo");
-	}
-
-	@Test
-	void loadWhenHasIgnoreUnknownFieldsFalseAndUnknownFieldsShouldFail() {
-		removeSystemProperties();
-		assertThatExceptionOfType(ConfigurationPropertiesBindException.class)
-				.isThrownBy(() -> load(IgnoreUnknownFieldsFalseConfiguration.class, "name=foo", "bar=baz"))
-				.withCauseInstanceOf(BindException.class);
-	}
-
-	@Test
-	void loadWhenHasIgnoreInvalidFieldsTrueAndInvalidFieldsShouldBind() {
-		load(IgnoreInvalidFieldsFalseProperties.class, "com.example.bar=spam");
-		IgnoreInvalidFieldsFalseProperties bean = this.context.getBean(IgnoreInvalidFieldsFalseProperties.class);
-		assertThat(bean.getBar()).isEqualTo(0);
-	}
-
-	@Test
-	void loadWhenHasPrefixShouldBind() {
-		load(PrefixConfiguration.class, "spring.foo.name=foo");
-		PrefixProperties bean = this.context.getBean(PrefixProperties.class);
-		assertThat(((BasicProperties) bean).name).isEqualTo("foo");
-	}
-
-	@Test
-	void loadWhenPropertiesHaveAnnotationOnBaseClassShouldBind() {
-		load(AnnotationOnBaseClassConfiguration.class, "name=foo");
-		AnnotationOnBaseClassProperties bean = this.context.getBean(AnnotationOnBaseClassProperties.class);
-		assertThat(((BasicProperties) bean).name).isEqualTo("foo");
-	}
-
-	@Test
-	void loadWhenBindingArrayShouldBind() {
-		load(BasicConfiguration.class, "name=foo", "array=1,2,3");
-		BasicProperties bean = this.context.getBean(BasicProperties.class);
-		assertThat(bean.array).containsExactly(1, 2, 3);
-	}
-
-	@Test
-	void loadWhenBindingArrayFromYamlArrayShouldBind() {
-		load(BasicConfiguration.class, "name=foo", "list[0]=1", "list[1]=2", "list[2]=3");
-		BasicProperties bean = this.context.getBean(BasicProperties.class);
-		assertThat(bean.list).containsExactly(1, 2, 3);
-	}
-
-	@Test
-	void loadWhenBindingOver256ElementsShouldBind() {
-		List<String> pairs = new ArrayList<>();
-		pairs.add("name:foo");
-		for (int i = 0; i < 1000; i++) {
-			pairs.add("list[" + i + "]:" + i);
-		}
-		load(BasicConfiguration.class, StringUtils.toStringArray(pairs));
-		BasicProperties bean = this.context.getBean(BasicProperties.class);
-		assertThat(bean.list).hasSize(1000);
-	}
-
-	@Test
-	void loadWhenBindingWithoutAndAnnotationShouldFail() {
-		assertThatIllegalArgumentException().isThrownBy(() -> load(WithoutAndAnnotationConfiguration.class, "name:foo"))
-				.withMessageContaining("No ConfigurationProperties annotation found");
-	}
-
-	@Test
-	void loadWhenBindingWithoutAnnotationValueShouldBind() {
-		load(WithoutAnnotationValueConfiguration.class, "name=foo");
-		WithoutAnnotationValueProperties bean = this.context.getBean(WithoutAnnotationValueProperties.class);
-		assertThat(bean.name).isEqualTo("foo");
-	}
-
-	@Test
-	void loadWhenBindingWithDefaultsInXmlShouldBind() {
-		load(new Class<?>[] { BasicConfiguration.class, DefaultsInXmlConfiguration.class });
-		BasicProperties bean = this.context.getBean(BasicProperties.class);
-		assertThat(bean.name).isEqualTo("bar");
-	}
-
-	@Test
-	void loadWhenBindingWithDefaultsInJavaConfigurationShouldBind() {
-		load(DefaultsInJavaConfiguration.class);
-		BasicProperties bean = this.context.getBean(BasicProperties.class);
-		assertThat(bean.name).isEqualTo("bar");
-	}
-
-	@Test
-	void loadWhenBindingTwoBeansShouldBind() {
-		load(new Class<?>[] { WithoutAnnotationValueConfiguration.class, BasicConfiguration.class });
-		assertThat(this.context.getBean(BasicProperties.class)).isNotNull();
-		assertThat(this.context.getBean(WithoutAnnotationValueProperties.class)).isNotNull();
-	}
-
-	@Test
-	void loadWhenBindingWithParentContextShouldBind() {
-		AnnotationConfigApplicationContext parent = load(BasicConfiguration.class, "name=parent");
-		this.context = new AnnotationConfigApplicationContext();
-		this.context.setParent(parent);
-		load(new Class[] { BasicConfiguration.class, BasicPropertiesConsumer.class }, "name=child");
-		assertThat(this.context.getBean(BasicProperties.class)).isNotNull();
-		assertThat(parent.getBean(BasicProperties.class)).isNotNull();
-		assertThat(this.context.getBean(BasicPropertiesConsumer.class).getName()).isEqualTo("parent");
-		parent.close();
-	}
-
-	@Test
-	void loadWhenBindingOnlyParentContextShouldBind() {
-		AnnotationConfigApplicationContext parent = load(BasicConfiguration.class, "name=foo");
-		this.context = new AnnotationConfigApplicationContext();
-		this.context.setParent(parent);
-		load(BasicPropertiesConsumer.class);
-		assertThat(this.context.getBeanNamesForType(BasicProperties.class)).isEmpty();
-		assertThat(parent.getBeanNamesForType(BasicProperties.class)).hasSize(1);
-		assertThat(this.context.getBean(BasicPropertiesConsumer.class).getName()).isEqualTo("foo");
-	}
-
-	@Test
-	void loadWhenPrefixedPropertiesDeclaredAsBeanShouldBind() {
-		load(PrefixPropertiesDeclaredAsBeanConfiguration.class, "spring.foo.name=foo");
-		PrefixProperties bean = this.context.getBean(PrefixProperties.class);
-		assertThat(((BasicProperties) bean).name).isEqualTo("foo");
-	}
-
-	@Test
-	void loadWhenPrefixedPropertiesDeclaredAsAnnotationValueShouldBind() {
-		load(PrefixPropertiesDeclaredAsAnnotationValueConfiguration.class, "spring.foo.name=foo");
-		PrefixProperties bean = this.context.getBean("spring.foo-" + PrefixProperties.class.getName(),
-				PrefixProperties.class);
-		assertThat(((BasicProperties) bean).name).isEqualTo("foo");
-	}
-
-	@Test
-	void loadWhenMultiplePrefixedPropertiesDeclaredAsAnnotationValueShouldBind() {
-		load(MultiplePrefixPropertiesDeclaredAsAnnotationValueConfiguration.class, "spring.foo.name=foo",
-				"spring.bar.name=bar");
-		PrefixProperties bean1 = this.context.getBean(PrefixProperties.class);
-		AnotherPrefixProperties bean2 = this.context.getBean(AnotherPrefixProperties.class);
-		assertThat(((BasicProperties) bean1).name).isEqualTo("foo");
-		assertThat(((BasicProperties) bean2).name).isEqualTo("bar");
-	}
-
-	@Test
-	void loadWhenBindingToMapKeyWithPeriodShouldBind() {
-		load(MapProperties.class, "mymap.key1.key2:value12", "mymap.key3:value3");
-		MapProperties bean = this.context.getBean(MapProperties.class);
-		assertThat(bean.mymap).containsOnly(entry("key3", "value3"), entry("key1.key2", "value12"));
-	}
-
-	@Test
-	void loadWhenPrefixedPropertiesAreReplacedOnBeanMethodShouldBind() {
-		load(PrefixedPropertiesReplacedOnBeanMethodConfiguration.class, "external.name=bar", "spam.name=foo");
-		PrefixProperties bean = this.context.getBean(PrefixProperties.class);
-		assertThat(((BasicProperties) bean).name).isEqualTo("foo");
-	}
-
-	@Test
-	void loadShouldBindToJavaTimeDuration() {
-		load(BasicConfiguration.class, "duration=PT1M");
-		BasicProperties bean = this.context.getBean(BasicProperties.class);
-		assertThat(bean.getDuration().getSeconds()).isEqualTo(60);
-	}
-
-	@Test
-	void loadWhenBindingToValidatedImplementationOfInterfaceShouldBind() {
-		load(ValidatedImplementationConfiguration.class, "test.foo=bar");
-		ValidatedImplementationProperties bean = this.context.getBean(ValidatedImplementationProperties.class);
-		assertThat(bean.getFoo()).isEqualTo("bar");
-	}
-
-	@Test
-	void loadWithPropertyPlaceholderValueShouldBind() {
-		load(WithPropertyPlaceholderValueConfiguration.class, "default.value=foo");
-		WithPropertyPlaceholderValueProperties bean = this.context
-				.getBean(WithPropertyPlaceholderValueProperties.class);
-		assertThat(bean.getValue()).isEqualTo("foo");
-	}
-
-	@Test
-	void loadWithPropertyPlaceholderShouldNotAlterPropertySourceOrder() {
-		load(WithPropertyPlaceholderWithLocalPropertiesValueConfiguration.class, "com.example.bar=a");
-		SimplePrefixedProperties bean = this.context.getBean(SimplePrefixedProperties.class);
-		assertThat(bean.getBar()).isEqualTo("a");
-	}
-
-	@Test
-	void loadWhenHasPostConstructShouldTriggerPostConstructWithBoundBean() {
-		MockEnvironment environment = new MockEnvironment();
-		environment.setProperty("bar", "foo");
-		this.context.setEnvironment(environment);
-		this.context.register(WithPostConstructConfiguration.class);
-		this.context.refresh();
-		WithPostConstructConfiguration bean = this.context.getBean(WithPostConstructConfiguration.class);
-		assertThat(bean.initialized).isTrue();
-	}
-
-	@Test
-	void loadShouldNotInitializeFactoryBeans() {
-		WithFactoryBeanConfiguration.factoryBeanInitialized = false;
-		this.context = new AnnotationConfigApplicationContext() {
-
-			@Override
-			protected void onRefresh() throws BeansException {
-				assertThat(WithFactoryBeanConfiguration.factoryBeanInitialized).as("Initialized too early").isFalse();
-				super.onRefresh();
-			}
-
-		};
-		this.context.register(WithFactoryBeanConfiguration.class);
-		GenericBeanDefinition beanDefinition = new GenericBeanDefinition();
-		beanDefinition.setBeanClass(FactoryBeanTester.class);
-		beanDefinition.setAutowireMode(AbstractBeanDefinition.AUTOWIRE_BY_TYPE);
-		this.context.registerBeanDefinition("test", beanDefinition);
-		this.context.refresh();
-		assertThat(WithFactoryBeanConfiguration.factoryBeanInitialized).as("Not Initialized").isTrue();
-	}
-
-	@Test
-	void loadWhenUsingRelaxedFormsShouldBindToEnum() {
-		bindToEnum("test.theValue=FOO");
-		bindToEnum("test.theValue=foo");
-		bindToEnum("test.the-value=FoO");
-		bindToEnum("test.THE_VALUE=FoO");
-	}
-
-	private void bindToEnum(String... inlinedProperties) {
-		load(WithEnumProperties.class, inlinedProperties);
-		WithEnumProperties bean = this.context.getBean(WithEnumProperties.class);
-		assertThat(bean.getTheValue()).isEqualTo(FooEnum.FOO);
-		resetContext();
-	}
-
-	@Test
-	void loadWhenUsingRelaxedFormsShouldBindToEnumSet() {
-		bindToEnumSet("test.the-values=foo,bar", FooEnum.FOO, FooEnum.BAR);
-		bindToEnumSet("test.the-values=foo", FooEnum.FOO);
-	}
-
-	private void bindToEnumSet(String inlinedProperty, FooEnum... expected) {
-		load(WithEnumProperties.class, inlinedProperty);
-		WithEnumProperties bean = this.context.getBean(WithEnumProperties.class);
-		assertThat(bean.getTheValues()).contains(expected);
-		resetContext();
-	}
-
-	@Test
-	void loadShouldBindToCharArray() {
-		load(WithCharArrayProperties.class, "test.chars=word");
-		WithCharArrayProperties bean = this.context.getBean(WithCharArrayProperties.class);
-		assertThat(bean.getChars()).isEqualTo("word".toCharArray());
-	}
-
-	@Test
-	void loadWhenUsingRelaxedFormsAndOverrideShouldBind() {
-		load(WithRelaxedNamesProperties.class, "test.FOO_BAR=test1", "test.FOO_BAR=test2", "test.BAR-B-A-Z=testa",
-				"test.BAR-B-A-Z=testb");
-		WithRelaxedNamesProperties bean = this.context.getBean(WithRelaxedNamesProperties.class);
-		assertThat(bean.getFooBar()).isEqualTo("test2");
-		assertThat(bean.getBarBAZ()).isEqualTo("testb");
-	}
-
-	@Test
-	void loadShouldBindToMap() {
-		load(WithMapProperties.class, "test.map.foo=bar");
-		WithMapProperties bean = this.context.getBean(WithMapProperties.class);
-		assertThat(bean.getMap()).containsOnly(entry("foo", "bar"));
-	}
-
-	@Test
-	void loadShouldBindToMapWithNumericKey() {
-		load(MapWithNumericKeyProperties.class, "sample.properties.1.name=One");
-		MapWithNumericKeyProperties bean = this.context.getBean(MapWithNumericKeyProperties.class);
-		assertThat(bean.getProperties().get("1").name).isEqualTo("One");
-	}
-
-	@Test
-	void loadWhenUsingSystemPropertiesShouldBindToMap() {
-		this.context.getEnvironment().getPropertySources().addLast(
-				new SystemEnvironmentPropertySource(StandardEnvironment.SYSTEM_ENVIRONMENT_PROPERTY_SOURCE_NAME,
-						Collections.singletonMap("TEST_MAP_FOO_BAR", "baz")));
-		load(WithComplexMapProperties.class);
-		WithComplexMapProperties bean = this.context.getBean(WithComplexMapProperties.class);
-		assertThat(bean.getMap()).containsOnlyKeys("foo");
-		assertThat(bean.getMap().get("foo")).containsOnly(entry("bar", "baz"));
-	}
-
-	@Test
-	void loadWhenDotsInSystemEnvironmentPropertiesShouldBind() {
-		this.context.getEnvironment().getPropertySources().addLast(
-				new SystemEnvironmentPropertySource(StandardEnvironment.SYSTEM_ENVIRONMENT_PROPERTY_SOURCE_NAME,
-						Collections.singletonMap("com.example.bar", "baz")));
-		load(SimplePrefixedProperties.class);
-		SimplePrefixedProperties bean = this.context.getBean(SimplePrefixedProperties.class);
-		assertThat(bean.getBar()).isEqualTo("baz");
-	}
-
-	@Test
-	void loadWhenOverridingPropertiesShouldBind() {
-		MutablePropertySources sources = this.context.getEnvironment().getPropertySources();
-		sources.addFirst(
-				new SystemEnvironmentPropertySource("system", Collections.singletonMap("SPRING_FOO_NAME", "Jane")));
-		sources.addLast(new MapPropertySource("test", Collections.singletonMap("spring.foo.name", "John")));
-		load(PrefixConfiguration.class);
-		BasicProperties bean = this.context.getBean(BasicProperties.class);
-		assertThat(bean.name).isEqualTo("Jane");
-	}
-
-	@Test
-	void loadWhenJsr303ConstraintDoesNotMatchShouldFail() {
-		assertThatExceptionOfType(ConfigurationPropertiesBindException.class)
-				.isThrownBy(() -> load(ValidatedJsr303Configuration.class, "description="))
-				.withCauseInstanceOf(BindException.class);
-	}
-
-	@Test
-	void loadValidatedOnBeanMethodAndJsr303ConstraintDoesNotMatchShouldFail() {
-		assertThatExceptionOfType(ConfigurationPropertiesBindException.class)
-				.isThrownBy(() -> load(ValidatedOnBeanJsr303Configuration.class, "description="))
-				.withCauseInstanceOf(BindException.class);
-	}
-
-	@Test
-	void loadWhenJsr303ConstraintDoesNotMatchOnNestedThatIsNotDirectlyAnnotatedShouldFail() {
-		assertThatExceptionOfType(ConfigurationPropertiesBindException.class)
-				.isThrownBy(() -> load(ValidatedNestedJsr303Properties.class, "properties.description="))
-				.withCauseInstanceOf(BindException.class);
-	}
-
-	@Test
-	void loadWhenJsr303ConstraintDoesNotMatchOnNestedThatIsNotDirectlyAnnotatedButIsValidShouldFail() {
-		assertThatExceptionOfType(ConfigurationPropertiesBindException.class)
-				.isThrownBy(() -> load(ValidatedValidNestedJsr303Properties.class))
-				.withCauseInstanceOf(BindException.class);
-	}
-
-	@Test
-	void loadWhenJsr303ConstraintMatchesShouldBind() {
-		load(ValidatedJsr303Configuration.class, "description=foo");
-		ValidatedJsr303Properties bean = this.context.getBean(ValidatedJsr303Properties.class);
-		assertThat(bean.getDescription()).isEqualTo("foo");
-	}
-
-	@Test
-	void loadWhenJsr303ConstraintDoesNotMatchAndNotValidatedAnnotationShouldBind() {
-		load(NonValidatedJsr303Configuration.class, "name=foo");
-		NonValidatedJsr303Properties bean = this.context.getBean(NonValidatedJsr303Properties.class);
-		assertThat(((BasicProperties) bean).name).isEqualTo("foo");
-	}
-
-	@Test
-	void loadWhenHasMultiplePropertySourcesPlaceholderConfigurerShouldLogWarning(CapturedOutput capturedOutput) {
-		load(MultiplePropertySourcesPlaceholderConfigurerConfiguration.class);
-		assertThat(capturedOutput).contains("Multiple PropertySourcesPlaceholderConfigurer beans registered");
-	}
-
-	@Test
-	void loadWhenOverridingPropertiesWithPlaceholderResolutionInEnvironmentShouldBindWithOverride() {
-		MutablePropertySources sources = this.context.getEnvironment().getPropertySources();
-		sources.addFirst(
-				new SystemEnvironmentPropertySource("system", Collections.singletonMap("COM_EXAMPLE_BAR", "10")));
-		Map<String, Object> source = new HashMap<>();
-		source.put("com.example.bar", 5);
-		source.put("com.example.foo", "${com.example.bar}");
-		sources.addLast(new MapPropertySource("test", source));
-		load(SimplePrefixedProperties.class);
-		SimplePrefixedProperties bean = this.context.getBean(SimplePrefixedProperties.class);
-		assertThat(bean.getFoo()).isEqualTo(10);
-	}
-
-	@Test
-	void loadWhenHasUnboundElementsFromSystemEnvironmentShouldNotThrowException() {
-		MutablePropertySources sources = this.context.getEnvironment().getPropertySources();
-		sources.addFirst(new MapPropertySource("test", Collections.singletonMap("com.example.foo", 5)));
-		sources.addLast(new SystemEnvironmentPropertySource(StandardEnvironment.SYSTEM_ENVIRONMENT_PROPERTY_SOURCE_NAME,
-				Collections.singletonMap("COM_EXAMPLE_OTHER", "10")));
-		load(SimplePrefixedProperties.class);
-		SimplePrefixedProperties bean = this.context.getBean(SimplePrefixedProperties.class);
-		assertThat(bean.getFoo()).isEqualTo(5);
-	}
-
-	@Test
-	void loadShouldSupportRebindableConfigurationProperties() {
-		// gh-9160
-		MutablePropertySources sources = this.context.getEnvironment().getPropertySources();
-		Map<String, Object> source = new LinkedHashMap<>();
-		source.put("example.one", "foo");
-		sources.addFirst(new MapPropertySource("test-source", source));
-		this.context.register(PrototypePropertiesConfiguration.class);
-		this.context.refresh();
-		PrototypeBean first = this.context.getBean(PrototypeBean.class);
-		assertThat(first.getOne()).isEqualTo("foo");
-		source.put("example.one", "bar");
-		sources.addFirst(new MapPropertySource("extra", Collections.singletonMap("example.two", "baz")));
-		PrototypeBean second = this.context.getBean(PrototypeBean.class);
-		assertThat(second.getOne()).isEqualTo("bar");
-		assertThat(second.getTwo()).isEqualTo("baz");
-	}
-
-	@Test
-	void loadWhenHasPropertySourcesPlaceholderConfigurerShouldSupportRebindableConfigurationProperties() {
-		MutablePropertySources sources = this.context.getEnvironment().getPropertySources();
-		Map<String, Object> source = new LinkedHashMap<>();
-		source.put("example.one", "foo");
-		sources.addFirst(new MapPropertySource("test-source", source));
-		this.context.register(PrototypePropertiesConfiguration.class);
-		this.context.register(PropertySourcesPlaceholderConfigurer.class);
-		this.context.refresh();
-		PrototypeBean first = this.context.getBean(PrototypeBean.class);
-		assertThat(first.getOne()).isEqualTo("foo");
-		source.put("example.one", "bar");
-		sources.addFirst(new MapPropertySource("extra", Collections.singletonMap("example.two", "baz")));
-		PrototypeBean second = this.context.getBean(PrototypeBean.class);
-		assertThat(second.getOne()).isEqualTo("bar");
-		assertThat(second.getTwo()).isEqualTo("baz");
-	}
-
-	@Test
-	void customProtocolResolverIsInvoked() {
-		this.context = new AnnotationConfigApplicationContext();
-		TestPropertySourceUtils.addInlinedPropertiesToEnvironment(this.context, "test.resource=application.properties");
-		ProtocolResolver protocolResolver = mock(ProtocolResolver.class);
-		given(protocolResolver.resolve(anyString(), any(ResourceLoader.class))).willReturn(null);
-		this.context.addProtocolResolver(protocolResolver);
-		this.context.register(PropertiesWithResource.class);
-		this.context.refresh();
-		verify(protocolResolver).resolve(eq("application.properties"), any(ResourceLoader.class));
-	}
-
-	@Test
-	void customProtocolResolver() {
-		this.context = new AnnotationConfigApplicationContext();
-		TestPropertySourceUtils.addInlinedPropertiesToEnvironment(this.context,
-				"test.resource=test:/application.properties");
-		this.context.addProtocolResolver(new TestProtocolResolver());
-		this.context.register(PropertiesWithResource.class);
-		this.context.refresh();
-		Resource resource = this.context.getBean(PropertiesWithResource.class).getResource();
-		assertThat(resource).isNotNull();
-		assertThat(resource).isInstanceOf(ClassPathResource.class);
-		assertThat(resource.exists()).isTrue();
-		assertThat(((ClassPathResource) resource).getPath()).isEqualTo("application.properties");
-	}
-
-	@Test
-	void loadShouldUseConfigurationConverter() {
-		prepareConverterContext(ConverterConfiguration.class, PersonProperties.class);
-		Person person = this.context.getBean(PersonProperties.class).getPerson();
-		assertThat(person.firstName).isEqualTo("John");
-		assertThat(person.lastName).isEqualTo("Smith");
-	}
-
-	@Test
-	void loadWhenConfigurationConverterIsNotQualifiedShouldNotConvert() {
-		assertThatExceptionOfType(BeanCreationException.class)
-				.isThrownBy(
-						() -> prepareConverterContext(NonQualifiedConverterConfiguration.class, PersonProperties.class))
-				.withCauseInstanceOf(BindException.class);
-	}
-
-	@Test
-	void loadShouldUseGenericConfigurationConverter() {
-		prepareConverterContext(GenericConverterConfiguration.class, PersonProperties.class);
-		Person person = this.context.getBean(PersonProperties.class).getPerson();
-		assertThat(person.firstName).isEqualTo("John");
-		assertThat(person.lastName).isEqualTo("Smith");
-	}
-
-	@Test
-	void loadWhenGenericConfigurationConverterIsNotQualifiedShouldNotConvert() {
-		assertThatExceptionOfType(BeanCreationException.class).isThrownBy(
-				() -> prepareConverterContext(NonQualifiedGenericConverterConfiguration.class, PersonProperties.class))
-				.withCauseInstanceOf(BindException.class);
-	}
-
-	@Test
-	@SuppressWarnings("rawtypes")
-	void loadShouldBindToBeanWithGenerics() {
-		load(GenericConfiguration.class, "foo.bar=hello");
-		AGenericClass foo = this.context.getBean(AGenericClass.class);
-		assertThat(foo.getBar()).isNotNull();
-	}
-
-	private void prepareConverterContext(Class<?>... config) {
-		load(config, "test.person=John Smith");
-	}
-
-	@Test
-	void loadWhenHasConfigurationPropertiesValidatorShouldApplyValidator() {
-		assertThatExceptionOfType(Exception.class).isThrownBy(() -> load(WithCustomValidatorConfiguration.class))
-				.satisfies((ex) -> {
-					assertThat(ex).hasCauseInstanceOf(BindException.class);
-					assertThat(ex.getCause()).hasCauseExactlyInstanceOf(BindValidationException.class);
-				});
-	}
-
-	@Test
-	void loadWhenHasUnsupportedConfigurationPropertiesValidatorShouldBind() {
-		load(WithUnsupportedCustomValidatorConfiguration.class, "test.foo=bar");
-		WithSetterThatThrowsValidationExceptionProperties bean = this.context
-				.getBean(WithSetterThatThrowsValidationExceptionProperties.class);
-		assertThat(bean.getFoo()).isEqualTo("bar");
-	}
-
-	@Test
-	void loadWhenConfigurationPropertiesIsAlsoValidatorShouldApplyValidator() {
-		assertThatExceptionOfType(Exception.class).isThrownBy(() -> load(ValidatorProperties.class)).satisfies((ex) -> {
-			assertThat(ex).hasCauseInstanceOf(BindException.class);
-			assertThat(ex.getCause()).hasCauseExactlyInstanceOf(BindValidationException.class);
-		});
-	}
-
-	@Test
-	void loadWhenSetterThrowsValidationExceptionShouldFail() {
-		assertThatExceptionOfType(BeanCreationException.class)
-				.isThrownBy(() -> load(WithSetterThatThrowsValidationExceptionProperties.class, "test.foo=spam"))
-				.withCauseInstanceOf(BindException.class);
-	}
-
-	@Test
-	void loadWhenFailsShouldIncludeAnnotationDetails() {
-		removeSystemProperties();
-		assertThatExceptionOfType(ConfigurationPropertiesBindException.class)
-				.isThrownBy(() -> load(IgnoreUnknownFieldsFalseConfiguration.class, "name=foo", "bar=baz"))
-				.withMessageContaining("Could not bind properties to "
-						+ "'ConfigurationPropertiesTests.IgnoreUnknownFieldsFalseProperties' : "
-						+ "prefix=, ignoreInvalidFields=false, ignoreUnknownFields=false;");
-	}
-
-	@Test
-	void loadWhenHasCustomPropertyEditorShouldBind() {
-		this.context.getBeanFactory().registerCustomEditor(Person.class, PersonPropertyEditor.class);
-		load(PersonProperties.class, "test.person=boot,spring");
-		PersonProperties bean = this.context.getBean(PersonProperties.class);
-		assertThat(bean.getPerson().firstName).isEqualTo("spring");
-		assertThat(bean.getPerson().lastName).isEqualTo("boot");
-	}
-
-	@Test
-	void loadWhenBindingToListOfGenericClassShouldBind() {
-		// gh-12166
-		load(ListOfGenericClassProperties.class, "test.list=java.lang.RuntimeException");
-		ListOfGenericClassProperties bean = this.context.getBean(ListOfGenericClassProperties.class);
-		assertThat(bean.getList()).containsExactly(RuntimeException.class);
-	}
-
-	@Test
-	void loadWhenBindingCurrentDirectoryToFileShouldBind() {
-		load(FileProperties.class, "test.file=.");
-		FileProperties bean = this.context.getBean(FileProperties.class);
-		assertThat(bean.getFile()).isEqualTo(new File("."));
-	}
-
-	@Test
-	void loadWhenBindingToDataSizeShouldBind() {
-		load(DataSizeProperties.class, "test.size=10GB", "test.another-size=5");
-		DataSizeProperties bean = this.context.getBean(DataSizeProperties.class);
-		assertThat(bean.getSize()).isEqualTo(DataSize.ofGigabytes(10));
-		assertThat(bean.getAnotherSize()).isEqualTo(DataSize.ofKilobytes(5));
-	}
-
-	@Test
-	void loadWhenTopLevelConverterNotFoundExceptionShouldNotFail() {
-		load(PersonProperties.class, "test=boot");
-	}
-
-	@Test
-	void loadWhenConfigurationPropertiesContainsMapWithPositiveAndNegativeIntegerKeys() {
-		// gh-14136
-		MutablePropertySources sources = this.context.getEnvironment().getPropertySources();
-		Map<String, Object> source = new HashMap<>();
-		source.put("test.map.x.[-1].a", "baz");
-		source.put("test.map.x.1.a", "bar");
-		source.put("test.map.x.1.b", 1);
-		sources.addLast(new MapPropertySource("test", source));
-		load(WithIntegerMapProperties.class);
-		WithIntegerMapProperties bean = this.context.getBean(WithIntegerMapProperties.class);
-		Map<Integer, Foo> x = bean.getMap().get("x");
-		assertThat(x.get(-1).getA()).isEqualTo("baz");
-		assertThat(x.get(-1).getB()).isEqualTo(0);
-		assertThat(x.get(1).getA()).isEqualTo("bar");
-		assertThat(x.get(1).getB()).isEqualTo(1);
-	}
-
-	@Test
-	void loadWhenConfigurationPropertiesInjectsAnotherBeanShouldNotFail() {
-		assertThatExceptionOfType(ConfigurationPropertiesBindException.class)
-				.isThrownBy(() -> load(OtherInjectPropertiesConfiguration.class))
-				.withMessageContaining(OtherInjectedProperties.class.getName())
-				.withMessageContaining("Failed to bind properties under 'test'");
-	}
-
-	@Test
-	void loadWhenBindingToConstructorParametersShouldBind() {
-		MutablePropertySources sources = this.context.getEnvironment().getPropertySources();
-		Map<String, Object> source = new HashMap<>();
-		source.put("test.foo", "baz");
-		source.put("test.bar", "5");
-		sources.addLast(new MapPropertySource("test", source));
-		load(ConstructorParameterConfiguration.class);
-		ConstructorParameterProperties bean = this.context.getBean(ConstructorParameterProperties.class);
-		assertThat(bean.getFoo()).isEqualTo("baz");
-		assertThat(bean.getBar()).isEqualTo(5);
-	}
-
-	@Test
-	void loadWhenBindingToConstructorParametersWithDefaultValuesShouldBind() {
-		load(ConstructorParameterConfiguration.class);
-		ConstructorParameterProperties bean = this.context.getBean(ConstructorParameterProperties.class);
-		assertThat(bean.getFoo()).isEqualTo("hello");
-		assertThat(bean.getBar()).isEqualTo(0);
-	}
-
-	@Test
-	void loadWhenBindingToConstructorParametersShouldValidate() {
-		assertThatExceptionOfType(Exception.class)
-				.isThrownBy(() -> load(ConstructorParameterValidationConfiguration.class)).satisfies((ex) -> {
-					assertThat(ex).hasCauseInstanceOf(BindException.class);
-					assertThat(ex.getCause()).hasCauseExactlyInstanceOf(BindValidationException.class);
-				});
-	}
-
-	@Test
-	void loadWhenBindingOnBeanWithoutBeanDefinitionShouldBind() {
-		load(BasicConfiguration.class, "name=test");
-		BasicProperties bean = this.context.getBean(BasicProperties.class);
-		assertThat(bean.name).isEqualTo("test");
-		bean.name = "override";
-		this.context.getBean(ConfigurationPropertiesBindingPostProcessor.class).postProcessBeforeInitialization(bean,
-				"does-not-exist");
-		assertThat(bean.name).isEqualTo("test");
-	}
-
-	private AnnotationConfigApplicationContext load(Class<?> configuration, String... inlinedProperties) {
-		return load(new Class<?>[] { configuration }, inlinedProperties);
-	}
-
-	private AnnotationConfigApplicationContext load(Class<?>[] configuration, String... inlinedProperties) {
-		this.context.register(configuration);
-		TestPropertySourceUtils.addInlinedPropertiesToEnvironment(this.context, inlinedProperties);
-		this.context.refresh();
-		return this.context;
-	}
-
-	/**
-	 * Strict tests need a known set of properties so we remove system items which may be
-	 * environment specific.
-	 */
-	private void removeSystemProperties() {
-		MutablePropertySources sources = this.context.getEnvironment().getPropertySources();
-		sources.remove("systemProperties");
-		sources.remove("systemEnvironment");
-	}
-
-	private void resetContext() {
-		this.context.close();
-		this.context = new AnnotationConfigApplicationContext();
-	}
-
-	@Configuration(proxyBeanMethods = false)
-	@EnableConfigurationProperties(BasicProperties.class)
-	static class BasicConfiguration {
-
-	}
-
-	@Configuration(proxyBeanMethods = false)
-	@EnableConfigurationProperties(NestedProperties.class)
-	static class NestedConfiguration {
-
-	}
-
-	@Configuration(proxyBeanMethods = false)
-	@EnableConfigurationProperties(IgnoreUnknownFieldsFalseProperties.class)
-	static class IgnoreUnknownFieldsFalseConfiguration {
-
-	}
-
-	@Configuration(proxyBeanMethods = false)
-	@EnableConfigurationProperties(PrefixProperties.class)
-	static class PrefixConfiguration {
-
-	}
-
-	@Configuration(proxyBeanMethods = false)
-	@EnableConfigurationProperties(ValidatedJsr303Properties.class)
-	static class ValidatedJsr303Configuration {
-
-	}
-
-	@Configuration(proxyBeanMethods = false)
-	@EnableConfigurationProperties
-	static class ValidatedOnBeanJsr303Configuration {
-
-		@Bean
-		@Validated
-		NonValidatedJsr303Properties properties() {
-			return new NonValidatedJsr303Properties();
-		}
-
-	}
-
-	@Configuration(proxyBeanMethods = false)
-	@EnableConfigurationProperties(NonValidatedJsr303Properties.class)
-	static class NonValidatedJsr303Configuration {
-
-	}
-
-	@Configuration(proxyBeanMethods = false)
-	@EnableConfigurationProperties(AnnotationOnBaseClassProperties.class)
-	static class AnnotationOnBaseClassConfiguration {
-
-	}
-
-	@Configuration(proxyBeanMethods = false)
-	@EnableConfigurationProperties(WithoutAndAnnotationConfiguration.class)
-	static class WithoutAndAnnotationConfiguration {
-
-	}
-
-	@Configuration(proxyBeanMethods = false)
-	@EnableConfigurationProperties(WithoutAnnotationValueProperties.class)
-	static class WithoutAnnotationValueConfiguration {
-
-	}
-
-	@Configuration(proxyBeanMethods = false)
-	@ImportResource("org/springframework/boot/context/properties/testProperties.xml")
-	static class DefaultsInXmlConfiguration {
-
-	}
-
-	@Configuration(proxyBeanMethods = false)
-	static class DefaultsInJavaConfiguration {
-
-		@Bean
-		BasicProperties basicProperties() {
-			BasicProperties test = new BasicProperties();
-			test.setName("bar");
-			return test;
-		}
-
-	}
-
-	@Configuration(proxyBeanMethods = false)
-	@EnableConfigurationProperties
-	static class PrefixPropertiesDeclaredAsBeanConfiguration {
-
-		@Bean
-		PrefixProperties prefixProperties() {
-			return new PrefixProperties();
-		}
-
-	}
-
-	@Configuration(proxyBeanMethods = false)
-	@EnableConfigurationProperties(PrefixProperties.class)
-	static class PrefixPropertiesDeclaredAsAnnotationValueConfiguration {
-
-	}
-
-	@Configuration(proxyBeanMethods = false)
-	@EnableConfigurationProperties({ PrefixProperties.class, AnotherPrefixProperties.class })
-	static class MultiplePrefixPropertiesDeclaredAsAnnotationValueConfiguration {
-
-	}
-
-	@Configuration(proxyBeanMethods = false)
-	@EnableConfigurationProperties
-	static class PrefixedPropertiesReplacedOnBeanMethodConfiguration {
-
-		@Bean
-		@ConfigurationProperties(prefix = "spam")
-		PrefixProperties prefixProperties() {
-			return new PrefixProperties();
-		}
-
-	}
-
-	@Configuration(proxyBeanMethods = false)
-	@EnableConfigurationProperties
-	static class ValidatedImplementationConfiguration {
-
-		@Bean
-		ValidatedImplementationProperties testProperties() {
-			return new ValidatedImplementationProperties();
-		}
-
-	}
-
-	@Configuration(proxyBeanMethods = false)
-	@EnableConfigurationProperties
-	@ConfigurationProperties
-	static class WithPostConstructConfiguration {
-
-		private String bar;
-
-		private boolean initialized;
-
-		void setBar(String bar) {
-			this.bar = bar;
-		}
-
-		String getBar() {
-			return this.bar;
-		}
-
-		@PostConstruct
-		void init() {
-			assertThat(this.bar).isNotNull();
-			this.initialized = true;
-		}
-
-	}
-
-	@Configuration(proxyBeanMethods = false)
-	@EnableConfigurationProperties(WithPropertyPlaceholderValueProperties.class)
-	static class WithPropertyPlaceholderValueConfiguration {
-
-		@Bean
-		static PropertySourcesPlaceholderConfigurer configurer() {
-			return new PropertySourcesPlaceholderConfigurer();
-		}
-
-	}
-
-	@Configuration(proxyBeanMethods = false)
-	@EnableConfigurationProperties(SimplePrefixedProperties.class)
-	static class WithPropertyPlaceholderWithLocalPropertiesValueConfiguration {
-
-		@Bean
-		static PropertySourcesPlaceholderConfigurer configurer() {
-			PropertySourcesPlaceholderConfigurer placeholderConfigurer = new PropertySourcesPlaceholderConfigurer();
-			Properties properties = new Properties();
-			properties.put("com.example.bar", "b");
-			placeholderConfigurer.setProperties(properties);
-			return placeholderConfigurer;
-		}
-
-	}
-
-	@Configuration(proxyBeanMethods = false)
-	@EnableConfigurationProperties
-	static class WithFactoryBeanConfiguration {
-
-		static boolean factoryBeanInitialized;
-
-	}
-
-	@Configuration(proxyBeanMethods = false)
-	@EnableConfigurationProperties
-	static class MultiplePropertySourcesPlaceholderConfigurerConfiguration {
-
-		@Bean
-		static PropertySourcesPlaceholderConfigurer configurer1() {
-			return new PropertySourcesPlaceholderConfigurer();
-		}
-
-		@Bean
-		static PropertySourcesPlaceholderConfigurer configurer2() {
-			return new PropertySourcesPlaceholderConfigurer();
-		}
-
-	}
-
-	@Configuration(proxyBeanMethods = false)
-	@EnableConfigurationProperties
-	static class PrototypePropertiesConfiguration {
-
-		@Bean
-		@Scope("prototype")
-		@ConfigurationProperties("example")
-		PrototypeBean prototypeBean() {
-			return new PrototypeBean();
-		}
-
-	}
-
-	@EnableConfigurationProperties
-	@ConfigurationProperties(prefix = "test")
-	static class PropertiesWithResource {
-
-		private Resource resource;
-
-		Resource getResource() {
-			return this.resource;
-		}
-
-		void setResource(Resource resource) {
-			this.resource = resource;
-		}
-
-	}
-
-	static class TestProtocolResolver implements ProtocolResolver {
-
-		static final String PREFIX = "test:/";
-
-		@Override
-		public Resource resolve(String location, ResourceLoader resourceLoader) {
-			if (location.startsWith(PREFIX)) {
-				String path = location.substring(PREFIX.length());
-				return new ClassPathResource(path);
-			}
-			return null;
-		}
-
-	}
-
-	@Configuration(proxyBeanMethods = false)
-	static class ConverterConfiguration {
-
-		@Bean
-		@ConfigurationPropertiesBinding
-		Converter<String, Person> personConverter() {
-			return new PersonConverter();
-		}
-
-	}
-
-	@Configuration(proxyBeanMethods = false)
-	static class NonQualifiedConverterConfiguration {
-
-		@Bean
-		Converter<String, Person> personConverter() {
-			return new PersonConverter();
-		}
-
-	}
-
-	@Configuration(proxyBeanMethods = false)
-	static class GenericConverterConfiguration {
-
-		@Bean
-		@ConfigurationPropertiesBinding
-		GenericConverter genericPersonConverter() {
-			return new GenericPersonConverter();
-		}
-
-	}
-
-	@Configuration(proxyBeanMethods = false)
-	static class NonQualifiedGenericConverterConfiguration {
-
-		@Bean
-		GenericConverter genericPersonConverter() {
-			return new GenericPersonConverter();
-		}
-
-	}
-
-	@Configuration(proxyBeanMethods = false)
-	@EnableConfigurationProperties
-	static class GenericConfiguration {
-
-		@Bean
-		@ConfigurationProperties("foo")
-		AGenericClass<String> aBeanToBind() {
-			return new AGenericClass<>();
-		}
-
-	}
-
-	@Configuration(proxyBeanMethods = false)
-	@EnableConfigurationProperties(WithCustomValidatorProperties.class)
-	static class WithCustomValidatorConfiguration {
-
-		@Bean(name = ConfigurationPropertiesBindingPostProcessorRegistrar.VALIDATOR_BEAN_NAME)
-		CustomPropertiesValidator validator() {
-			return new CustomPropertiesValidator();
-		}
-
-	}
-
-	@Configuration(proxyBeanMethods = false)
-	@EnableConfigurationProperties(WithSetterThatThrowsValidationExceptionProperties.class)
-	static class WithUnsupportedCustomValidatorConfiguration {
-
-		@Bean(name = ConfigurationPropertiesBindingPostProcessorRegistrar.VALIDATOR_BEAN_NAME)
-		CustomPropertiesValidator validator() {
-			return new CustomPropertiesValidator();
-		}
-
-	}
-
-	static class AGenericClass<T> {
-
-		private T bar;
-
-		T getBar() {
-			return this.bar;
-		}
-
-		void setBar(T bar) {
-			this.bar = bar;
-		}
-
-	}
-
-	static class PrototypeBean {
-
-		private String one;
-
-		private String two;
-
-		String getOne() {
-			return this.one;
-		}
-
-		void setOne(String one) {
-			this.one = one;
-		}
-
-		String getTwo() {
-			return this.two;
-		}
-
-		void setTwo(String two) {
-			this.two = two;
-		}
-
-	}
-
-	// Must be a raw type
-	@SuppressWarnings("rawtypes")
-	static class FactoryBeanTester implements FactoryBean, InitializingBean {
-
-		@Override
-		public Object getObject() {
-			return Object.class;
-		}
-
-		@Override
-		public Class<?> getObjectType() {
-			return null;
-		}
-
-		@Override
-		public boolean isSingleton() {
-			return true;
-		}
-
-		@Override
-		public void afterPropertiesSet() {
-			WithFactoryBeanConfiguration.factoryBeanInitialized = true;
-		}
-
-	}
-
-	@ConfigurationProperties
-	public static class BasicProperties {
-
-		private String name;
-
-		private int[] array;
-
-		private List<Integer> list = new ArrayList<>();
-
-		private Duration duration;
-
-		// No getter - you should be able to bind to a write-only bean
-
-		public void setName(String name) {
-			// Must be public for XML
-			this.name = name;
-		}
-
-		void setArray(int... values) {
-			this.array = values;
-		}
-
-		int[] getArray() {
-			return this.array;
-		}
-
-		List<Integer> getList() {
-			return this.list;
-		}
-
-		void setList(List<Integer> list) {
-			this.list = list;
-		}
-
-		Duration getDuration() {
-			return this.duration;
-		}
-
-		void setDuration(Duration duration) {
-			this.duration = duration;
-		}
-
-	}
-
-	@ConfigurationProperties
-	static class NestedProperties {
-
-		private String name;
-
-		private final Nested nested = new Nested();
-
-		void setName(String name) {
-			this.name = name;
-		}
-
-		Nested getNested() {
-			return this.nested;
-		}
-
-		static class Nested {
-
-			private String name;
-
-			void setName(String name) {
-				this.name = name;
-			}
-
-		}
-
-	}
-
-	@ConfigurationProperties(ignoreUnknownFields = false)
-	static class IgnoreUnknownFieldsFalseProperties extends BasicProperties {
-
-	}
-
-	@EnableConfigurationProperties
-	@ConfigurationProperties(prefix = "com.example", ignoreInvalidFields = true)
-	static class IgnoreInvalidFieldsFalseProperties {
-
-		private long bar;
-
-		void setBar(long bar) {
-			this.bar = bar;
-		}
-
-		long getBar() {
-			return this.bar;
-		}
-
-	}
-
-	@ConfigurationProperties(prefix = "spring.foo")
-	static class PrefixProperties extends BasicProperties {
-
-	}
-
-	@ConfigurationProperties(prefix = "spring.bar")
-	static class AnotherPrefixProperties extends BasicProperties {
-
-	}
-
-	static class Jsr303Properties extends BasicProperties {
-
-		@NotEmpty
-		private String description;
-
-		String getDescription() {
-			return this.description;
-		}
-
-		void setDescription(String description) {
-			this.description = description;
-		}
-
-	}
-
-	@ConfigurationProperties
-	@Validated
-	static class ValidatedJsr303Properties extends Jsr303Properties {
-
-	}
-
-	@ConfigurationProperties
-	static class NonValidatedJsr303Properties extends Jsr303Properties {
-
-	}
-
-	@EnableConfigurationProperties
-	@ConfigurationProperties
-	@Validated
-	static class ValidatedNestedJsr303Properties {
-
-		private Jsr303Properties properties;
-
-		Jsr303Properties getProperties() {
-			return this.properties;
-		}
-
-	}
-
-	@EnableConfigurationProperties
-	@ConfigurationProperties
-	@Validated
-	static class ValidatedValidNestedJsr303Properties {
-
-		@Valid
-		private List<Jsr303Properties> properties = Collections.singletonList(new Jsr303Properties());
-
-		List<Jsr303Properties> getProperties() {
-			return this.properties;
-		}
-
-	}
-
-	static class AnnotationOnBaseClassProperties extends BasicProperties {
-
-	}
-
-	@ConfigurationProperties
-	static class WithoutAnnotationValueProperties {
-
-		private String name;
-
-		void setName(String name) {
-			this.name = name;
-		}
-
-		// No getter - you should be able to bind to a write-only bean
-
-	}
-
-	@EnableConfigurationProperties
-	@ConfigurationProperties
-	static class MapProperties {
-
-		private Map<String, String> mymap;
-
-		void setMymap(Map<String, String> mymap) {
-			this.mymap = mymap;
-		}
-
-		Map<String, String> getMymap() {
-			return this.mymap;
-		}
-
-	}
-
-	@Component
-	static class BasicPropertiesConsumer {
-
-		@Autowired
-		private BasicProperties properties;
-
-		@PostConstruct
-		void init() {
-			assertThat(this.properties).isNotNull();
-		}
-
-		String getName() {
-			return this.properties.name;
-		}
-
-	}
-
-	interface InterfaceForValidatedImplementation {
-
-		String getFoo();
-
-	}
-
-	@ConfigurationProperties("test")
-	@Validated
-	static class ValidatedImplementationProperties implements InterfaceForValidatedImplementation {
-
-		@NotNull
-		private String foo;
-
-		@Override
-		public String getFoo() {
-			return this.foo;
-		}
-
-		void setFoo(String foo) {
-			this.foo = foo;
-		}
-
-	}
-
-	@ConfigurationProperties(prefix = "test")
-	@Validated
-	static class WithPropertyPlaceholderValueProperties {
-
-		@Value("${default.value}")
-		private String value;
-
-		void setValue(String value) {
-			this.value = value;
-		}
-
-		String getValue() {
-			return this.value;
-		}
-
-	}
-
-	@EnableConfigurationProperties
-	@ConfigurationProperties(prefix = "test")
-	static class WithEnumProperties {
-
-		private FooEnum theValue;
-
-		private List<FooEnum> theValues;
-
-		void setTheValue(FooEnum value) {
-			this.theValue = value;
-		}
-
-		FooEnum getTheValue() {
-			return this.theValue;
-		}
-
-		List<FooEnum> getTheValues() {
-			return this.theValues;
-		}
-
-		void setTheValues(List<FooEnum> theValues) {
-			this.theValues = theValues;
-		}
-
-	}
-
-	enum FooEnum {
-
-		FOO, BAZ, BAR
-
-	}
-
-	@EnableConfigurationProperties
-	@ConfigurationProperties(prefix = "test", ignoreUnknownFields = false)
-	static class WithCharArrayProperties {
-
-		private char[] chars;
-
-		char[] getChars() {
-			return this.chars;
-		}
-
-		void setChars(char[] chars) {
-			this.chars = chars;
-		}
-
-	}
-
-	@EnableConfigurationProperties
-	@ConfigurationProperties(prefix = "test")
-	static class WithRelaxedNamesProperties {
-
-		private String fooBar;
-
-		private String barBAZ;
-
-		String getFooBar() {
-			return this.fooBar;
-		}
-
-		void setFooBar(String fooBar) {
-			this.fooBar = fooBar;
-		}
-
-		String getBarBAZ() {
-			return this.barBAZ;
-		}
-
-		void setBarBAZ(String barBAZ) {
-			this.barBAZ = barBAZ;
-		}
-
-	}
-
-	@Validated
-	@EnableConfigurationProperties
-	@ConfigurationProperties(prefix = "test")
-	static class WithMapProperties {
-
-		private Map<String, String> map;
-
-		Map<String, String> getMap() {
-			return this.map;
-		}
-
-		void setMap(Map<String, String> map) {
-			this.map = map;
-		}
-
-	}
-
-	@EnableConfigurationProperties
-	@ConfigurationProperties(prefix = "test")
-	static class WithComplexMapProperties {
-
-		private Map<String, Map<String, String>> map;
-
-		Map<String, Map<String, String>> getMap() {
-			return this.map;
-		}
-
-		void setMap(Map<String, Map<String, String>> map) {
-			this.map = map;
-		}
-
-	}
-
-	@EnableConfigurationProperties
-	@ConfigurationProperties(prefix = "test")
-	static class WithIntegerMapProperties {
-
-		private Map<String, Map<Integer, Foo>> map;
-
-		Map<String, Map<Integer, Foo>> getMap() {
-			return this.map;
-		}
-
-		void setMap(Map<String, Map<Integer, Foo>> map) {
-			this.map = map;
-		}
-
-	}
-
-	@EnableConfigurationProperties
-	@ConfigurationProperties(prefix = "com.example", ignoreUnknownFields = false)
-	static class SimplePrefixedProperties {
-
-		private int foo;
-
-		private String bar;
-
-		String getBar() {
-			return this.bar;
-		}
-
-		void setBar(String bar) {
-			this.bar = bar;
-		}
-
-		int getFoo() {
-			return this.foo;
-		}
-
-		void setFoo(int foo) {
-			this.foo = foo;
-		}
-
-	}
-
-	@EnableConfigurationProperties
-	@ConfigurationProperties(prefix = "test")
-	static class PersonProperties {
-
-		private Person person;
-
-		Person getPerson() {
-			return this.person;
-		}
-
-		void setPerson(Person person) {
-			this.person = person;
-		}
-
-	}
-
-	@EnableConfigurationProperties
-	@ConfigurationProperties(prefix = "sample")
-	static class MapWithNumericKeyProperties {
-
-		private Map<String, BasicProperties> properties = new LinkedHashMap<>();
-
-		Map<String, BasicProperties> getProperties() {
-			return this.properties;
-		}
-
-	}
-
-	@EnableConfigurationProperties
-	@ConfigurationProperties
-	static class ValidatorProperties implements Validator {
-
-		private String foo;
-
-		@Override
-		public boolean supports(Class<?> type) {
-			return type == ValidatorProperties.class;
-		}
-
-		@Override
-		public void validate(Object target, Errors errors) {
-			ValidationUtils.rejectIfEmpty(errors, "foo", "TEST1");
-		}
-
-		String getFoo() {
-			return this.foo;
-		}
-
-		void setFoo(String foo) {
-			this.foo = foo;
-		}
-
-	}
-
-	@EnableConfigurationProperties
-	@ConfigurationProperties(prefix = "test")
-	static class WithSetterThatThrowsValidationExceptionProperties {
-
-		private String foo;
-
-		String getFoo() {
-			return this.foo;
-		}
-
-		void setFoo(String foo) {
-			this.foo = foo;
-			if (!foo.equals("bar")) {
-				throw new IllegalArgumentException("Wrong value for foo");
-			}
-		}
-
-	}
-
-	@ConfigurationProperties(prefix = "custom")
-	static class WithCustomValidatorProperties {
-
-		private String foo;
-
-		String getFoo() {
-			return this.foo;
-		}
-
-		void setFoo(String foo) {
-			this.foo = foo;
-		}
-
-	}
-
-	@EnableConfigurationProperties
-	@ConfigurationProperties(prefix = "test")
-	static class ListOfGenericClassProperties {
-
-		private List<Class<? extends Throwable>> list;
-
-		List<Class<? extends Throwable>> getList() {
-			return this.list;
-		}
-
-		void setList(List<Class<? extends Throwable>> list) {
-			this.list = list;
-		}
-
-	}
-
-	@EnableConfigurationProperties
-	@ConfigurationProperties(prefix = "test")
-	static class FileProperties {
-
-		private File file;
-
-		File getFile() {
-			return this.file;
-		}
-
-		void setFile(File file) {
-			this.file = file;
-		}
-
-	}
-
-	@EnableConfigurationProperties
-	@ConfigurationProperties(prefix = "test")
-	static class DataSizeProperties {
-
-		private DataSize size;
-
-		@DataSizeUnit(DataUnit.KILOBYTES)
-		private DataSize anotherSize;
-
-		DataSize getSize() {
-			return this.size;
-		}
-
-		void setSize(DataSize size) {
-			this.size = size;
-		}
-
-		DataSize getAnotherSize() {
-			return this.anotherSize;
-		}
-
-		void setAnotherSize(DataSize anotherSize) {
-			this.anotherSize = anotherSize;
-		}
-
-	}
-
-	@ConfigurationProperties(prefix = "test")
-	static class OtherInjectedProperties {
-
-		final DataSizeProperties dataSizeProperties;
-
-		OtherInjectedProperties(ObjectProvider<DataSizeProperties> dataSizeProperties) {
-			this.dataSizeProperties = dataSizeProperties.getIfUnique();
-		}
-
-	}
-
-	@Configuration(proxyBeanMethods = false)
-	@EnableConfigurationProperties(OtherInjectedProperties.class)
-	static class OtherInjectPropertiesConfiguration {
-
-	}
-
-	@ConfigurationProperties(prefix = "test")
-	@Validated
-	static class ConstructorParameterProperties {
-
-		@NotEmpty
-		private final String foo;
-
-		private final int bar;
-
-		ConstructorParameterProperties(@DefaultValue("hello") String foo, int bar) {
-			this.foo = foo;
-			this.bar = bar;
-		}
-
-		String getFoo() {
-			return this.foo;
-		}
-
-		int getBar() {
-			return this.bar;
-		}
-
-	}
-
-	@ConfigurationProperties(prefix = "test")
-	@Validated
-	static class ConstructorParameterValidatedProperties {
-
-		@NotEmpty
-		private final String foo;
-
-		ConstructorParameterValidatedProperties(String foo) {
-			this.foo = foo;
-		}
-
-		String getFoo() {
-			return this.foo;
-		}
-
-	}
-
-	@EnableConfigurationProperties(ConstructorParameterProperties.class)
-	static class ConstructorParameterConfiguration {
-
-	}
-
-	@EnableConfigurationProperties(ConstructorParameterValidatedProperties.class)
-	static class ConstructorParameterValidationConfiguration {
-
-	}
-
-	static class CustomPropertiesValidator implements Validator {
-
-		@Override
-		public boolean supports(Class<?> type) {
-			return type == WithCustomValidatorProperties.class;
-		}
-
-		@Override
-		public void validate(Object target, Errors errors) {
-			ValidationUtils.rejectIfEmpty(errors, "foo", "TEST1");
-		}
-
-	}
-
-	static class PersonConverter implements Converter<String, Person> {
-
-		@Override
-		public Person convert(String source) {
-			String[] content = StringUtils.split(source, " ");
-			return new Person(content[0], content[1]);
-		}
-
-	}
-
-	static class GenericPersonConverter implements GenericConverter {
-
-		@Override
-		public Set<ConvertiblePair> getConvertibleTypes() {
-			return Collections.singleton(new ConvertiblePair(String.class, Person.class));
-		}
-
-		@Override
-		public Object convert(Object source, TypeDescriptor sourceType, TypeDescriptor targetType) {
-			String[] content = StringUtils.split((String) source, " ");
-			return new Person(content[0], content[1]);
-		}
-
-	}
-
-	static class PersonPropertyEditor extends PropertyEditorSupport {
-
-		@Override
-		public void setAsText(String text) throws IllegalArgumentException {
-			String[] split = text.split(",");
-			setValue(new Person(split[1], split[0]));
-		}
-
-	}
-
-	static class Person {
-
-		private final String firstName;
-
-		private final String lastName;
-
-		Person(String firstName, String lastName) {
-			this.firstName = firstName;
-			this.lastName = lastName;
-		}
-
-	}
-
-	static class Foo {
-
-		private String a;
-
-		private int b;
-
-		String getA() {
-			return this.a;
-		}
-
-		void setA(String a) {
-			this.a = a;
-		}
-
-		int getB() {
-			return this.b;
-		}
-
-		void setB(int b) {
-			this.b = b;
-		}
-
-	}
-
-}
-=======
 /*
  * Copyright 2012-2021 the original author or authors.
  *
@@ -4504,5 +2602,4 @@
 
 	}
 
-}
->>>>>>> 6755b480
+}