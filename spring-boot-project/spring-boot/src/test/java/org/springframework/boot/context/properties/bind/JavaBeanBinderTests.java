--- conflicted
+++ resolved
@@ -1,6 +1,5 @@
-<<<<<<< HEAD
 /*
- * Copyright 2012-2019 the original author or authors.
+ * Copyright 2012-2020 the original author or authors.
  *
  * Licensed under the Apache License, Version 2.0 (the "License");
  * you may not use this file except in compliance with the License.
@@ -27,6 +26,7 @@
 import java.util.List;
 import java.util.Map;
 import java.util.Set;
+import java.util.concurrent.atomic.AtomicInteger;
 
 import org.junit.jupiter.api.Test;
 
@@ -340,11 +340,13 @@
 
 	@Test
 	void bindToInstanceWhenNoDefaultConstructorShouldBind() {
+		Binder binder = new Binder(this.sources, null, null, null, null,
+				(bindable, isNestedConstructorBinding) -> null);
 		MockConfigurationPropertySource source = new MockConfigurationPropertySource();
 		source.put("foo.value", "bar");
 		this.sources.add(source);
 		ExampleWithNonDefaultConstructor bean = new ExampleWithNonDefaultConstructor("faf");
-		ExampleWithNonDefaultConstructor boundBean = this.binder
+		ExampleWithNonDefaultConstructor boundBean = binder
 				.bind("foo", Bindable.of(ExampleWithNonDefaultConstructor.class).withExistingValue(bean)).get();
 		assertThat(boundBean).isSameAs(bean);
 		assertThat(bean.getValue()).isEqualTo("bar");
@@ -539,1047 +541,6 @@
 		assertThat(bean.getProperty()).isEqualTo("test");
 	}
 
-	static class ExampleValueBean {
-
-		private int intValue;
-
-		private long longValue;
-
-		private String stringValue;
-
-		private ExampleEnum enumValue;
-
-		int getIntValue() {
-			return this.intValue;
-		}
-
-		void setIntValue(int intValue) {
-			this.intValue = intValue;
-		}
-
-		long getLongValue() {
-			return this.longValue;
-		}
-
-		void setLongValue(long longValue) {
-			this.longValue = longValue;
-		}
-
-		String getStringValue() {
-			return this.stringValue;
-		}
-
-		void setStringValue(String stringValue) {
-			this.stringValue = stringValue;
-		}
-
-		ExampleEnum getEnumValue() {
-			return this.enumValue;
-		}
-
-		void setEnumValue(ExampleEnum enumValue) {
-			this.enumValue = enumValue;
-		}
-
-	}
-
-	static class ExampleDefaultsBean {
-
-		private int foo = 123;
-
-		private int bar = 456;
-
-		int getFoo() {
-			return this.foo;
-		}
-
-		void setFoo(int foo) {
-			this.foo = foo;
-		}
-
-		int getBar() {
-			return this.bar;
-		}
-
-		void setBar(int bar) {
-			this.bar = bar;
-		}
-
-	}
-
-	static class ExampleMapBean {
-
-		private Map<ExampleEnum, Integer> map;
-
-		Map<ExampleEnum, Integer> getMap() {
-			return this.map;
-		}
-
-		void setMap(Map<ExampleEnum, Integer> map) {
-			this.map = map;
-		}
-
-	}
-
-	static class ExampleListBean {
-
-		private List<ExampleEnum> list;
-
-		List<ExampleEnum> getList() {
-			return this.list;
-		}
-
-		void setList(List<ExampleEnum> list) {
-			this.list = list;
-		}
-
-	}
-
-	static class ExampleSetBean {
-
-		private Set<ExampleEnum> set;
-
-		Set<ExampleEnum> getSet() {
-			return this.set;
-		}
-
-		void setSet(Set<ExampleEnum> set) {
-			this.set = set;
-		}
-
-	}
-
-	static class ExampleCollectionBean {
-
-		private Collection<ExampleEnum> collection;
-
-		Collection<ExampleEnum> getCollection() {
-			return this.collection;
-		}
-
-		void setCollection(Collection<ExampleEnum> collection) {
-			this.collection = collection;
-		}
-
-	}
-
-	static class ExampleMapBeanWithoutSetter {
-
-		private Map<ExampleEnum, Integer> map = new LinkedHashMap<>();
-
-		Map<ExampleEnum, Integer> getMap() {
-			return this.map;
-		}
-
-	}
-
-	static class ExampleListBeanWithoutSetter {
-
-		private List<ExampleEnum> list = new ArrayList<>();
-
-		List<ExampleEnum> getList() {
-			return this.list;
-		}
-
-	}
-
-	static class ExampleSetBeanWithoutSetter {
-
-		private Set<ExampleEnum> set = new LinkedHashSet<>();
-
-		Set<ExampleEnum> getSet() {
-			return this.set;
-		}
-
-	}
-
-	static class ExampleCollectionBeanWithoutSetter {
-
-		private Collection<ExampleEnum> collection = new ArrayList<>();
-
-		Collection<ExampleEnum> getCollection() {
-			return this.collection;
-		}
-
-	}
-
-	static class ExampleCollectionBeanWithDelimiter {
-
-		@Delimiter("|")
-		private Collection<ExampleEnum> collection;
-
-		Collection<ExampleEnum> getCollection() {
-			return this.collection;
-		}
-
-		void setCollection(Collection<ExampleEnum> collection) {
-			this.collection = collection;
-		}
-
-	}
-
-	static class ExampleNestedBean {
-
-		private ExampleValueBean valueBean;
-
-		ExampleValueBean getValueBean() {
-			return this.valueBean;
-		}
-
-		void setValueBean(ExampleValueBean valueBean) {
-			this.valueBean = valueBean;
-		}
-
-	}
-
-	static class ExampleNestedBeanWithoutSetter {
-
-		private ExampleValueBean valueBean = new ExampleValueBean();
-
-		ExampleValueBean getValueBean() {
-			return this.valueBean;
-		}
-
-	}
-
-	static class ExampleNestedBeanWithoutSetterOrType {
-
-		private ExampleValueBean valueBean = new ExampleValueBean();
-
-		Object getValueBean() {
-			return this.valueBean;
-		}
-
-	}
-
-	static class ExampleImmutableNestedBeanWithoutSetter {
-
-		private NestedImmutable nested = new NestedImmutable();
-
-		NestedImmutable getNested() {
-			return this.nested;
-		}
-
-		static class NestedImmutable {
-
-			String getFoo() {
-				return "foo";
-			}
-
-		}
-
-	}
-
-	static class ExampleWithNonDefaultConstructor {
-
-		private String value;
-
-		ExampleWithNonDefaultConstructor(String value) {
-			this.value = value;
-		}
-
-		String getValue() {
-			return this.value;
-		}
-
-		void setValue(String value) {
-			this.value = value;
-		}
-
-	}
-
-	static class ExampleSuperClassBean {
-
-		private int intValue;
-
-		int getIntValue() {
-			return this.intValue;
-		}
-
-		void setIntValue(int intValue) {
-			this.intValue = intValue;
-		}
-
-	}
-
-	static class ExampleSubclassBean extends ExampleSuperClassBean {
-
-		private long longValue;
-
-		long getLongValue() {
-			return this.longValue;
-		}
-
-		void setLongValue(long longValue) {
-			this.longValue = longValue;
-		}
-
-	}
-
-	static class ExampleMismatchBean {
-
-		private int value;
-
-		String getValue() {
-			return String.valueOf(this.value);
-		}
-
-		void setValue(int value) {
-			this.value = value;
-		}
-
-	}
-
-	static class ExampleWithThrowingGetters {
-
-		private int value;
-
-		int getValue() {
-			return this.value;
-		}
-
-		void setValue(int value) {
-			this.value = value;
-		}
-
-		List<String> getNames() {
-			throw new RuntimeException();
-		}
-
-		ExampleValueBean getNested() {
-			throw new RuntimeException();
-		}
-
-	}
-
-	static class ExampleWithSelfReference {
-
-		private int value;
-
-		private ExampleWithSelfReference self;
-
-		int getValue() {
-			return this.value;
-		}
-
-		void setValue(int value) {
-			this.value = value;
-		}
-
-		ExampleWithSelfReference getSelf() {
-			return this.self;
-		}
-
-		void setSelf(ExampleWithSelfReference self) {
-			this.self = self;
-		}
-
-	}
-
-	static class ExampleWithInvalidAccessors {
-
-		private String name;
-
-		String getName() {
-			return this.name;
-		}
-
-		void setName(String name) {
-			this.name = name;
-		}
-
-		String get() {
-			throw new IllegalArgumentException("should not be invoked");
-		}
-
-		boolean is() {
-			throw new IllegalArgumentException("should not be invoked");
-		}
-
-	}
-
-	static class ExampleWithStaticAccessors {
-
-		private static String name;
-
-		private int counter;
-
-		static String getName() {
-			return name;
-		}
-
-		static void setName(String name) {
-			ExampleWithStaticAccessors.name = name;
-		}
-
-		int getCounter() {
-			return this.counter;
-		}
-
-		void setCounter(int counter) {
-			this.counter = counter;
-		}
-
-	}
-
-	public enum ExampleEnum {
-
-		FOO_BAR,
-
-		BAR_BAZ
-
-	}
-
-	static class ConverterAnnotatedExampleBean {
-
-		@DateTimeFormat(iso = DateTimeFormat.ISO.DATE)
-		private LocalDate date;
-
-		LocalDate getDate() {
-			return this.date;
-		}
-
-		void setDate(LocalDate date) {
-			this.date = date;
-		}
-
-	}
-
-	static class ExampleWithPropertyEditorType {
-
-		private Class<? extends Throwable> value;
-
-		Class<? extends Throwable> getValue() {
-			return this.value;
-		}
-
-		void setValue(Class<? extends Throwable> value) {
-			this.value = value;
-		}
-
-	}
-
-	static class ExampleWithGenericMap {
-
-		private final Map<String, GenericValue<Integer>> integers = new LinkedHashMap<>();
-
-		private final Map<String, GenericValue<Boolean>> booleans = new LinkedHashMap<>();
-
-		Map<String, GenericValue<Integer>> getIntegers() {
-			return this.integers;
-		}
-
-		Map<String, GenericValue<Boolean>> getBooleans() {
-			return this.booleans;
-		}
-
-	}
-
-	static class GenericValue<T> {
-
-		private T value;
-
-		T getValue() {
-			return this.value;
-		}
-
-		void setValue(T value) {
-			this.value = value;
-		}
-
-	}
-
-	static class PropertyWithOverloadedSetter {
-
-		private String property;
-
-		void setProperty(int property) {
-			this.property = String.valueOf(property);
-		}
-
-		void setProperty(String property) {
-			this.property = property;
-		}
-
-		String getProperty() {
-			return this.property;
-		}
-
-	}
-
-	static class NestedJavaBean {
-
-		private ExampleDefaultsBean nested = new ExampleDefaultsBean();
-
-		ExampleDefaultsBean getNested() {
-			return this.nested;
-		}
-
-		void setNested(ExampleDefaultsBean nested) {
-			this.nested = nested;
-		}
-
-	}
-
-	static class PackagePrivateSetterBean {
-
-		private String property;
-
-		String getProperty() {
-			return this.property;
-		}
-
-		void setProperty(String property) {
-			this.property = property;
-		}
-
-	}
-
-}
-=======
-/*
- * Copyright 2012-2020 the original author or authors.
- *
- * Licensed under the Apache License, Version 2.0 (the "License");
- * you may not use this file except in compliance with the License.
- * You may obtain a copy of the License at
- *
- *      https://www.apache.org/licenses/LICENSE-2.0
- *
- * Unless required by applicable law or agreed to in writing, software
- * distributed under the License is distributed on an "AS IS" BASIS,
- * WITHOUT WARRANTIES OR CONDITIONS OF ANY KIND, either express or implied.
- * See the License for the specific language governing permissions and
- * limitations under the License.
- */
-
-package org.springframework.boot.context.properties.bind;
-
-import java.lang.reflect.Field;
-import java.lang.reflect.Method;
-import java.time.LocalDate;
-import java.util.ArrayList;
-import java.util.Collection;
-import java.util.LinkedHashMap;
-import java.util.LinkedHashSet;
-import java.util.List;
-import java.util.Map;
-import java.util.Set;
-import java.util.concurrent.atomic.AtomicInteger;
-
-import org.junit.jupiter.api.Test;
-
-import org.springframework.boot.context.properties.bind.JavaBeanBinder.Bean;
-import org.springframework.boot.context.properties.bind.JavaBeanBinder.BeanProperty;
-import org.springframework.boot.context.properties.bind.handler.IgnoreErrorsBindHandler;
-import org.springframework.boot.context.properties.source.ConfigurationPropertyName;
-import org.springframework.boot.context.properties.source.ConfigurationPropertySource;
-import org.springframework.boot.context.properties.source.MockConfigurationPropertySource;
-import org.springframework.boot.convert.Delimiter;
-import org.springframework.core.ResolvableType;
-import org.springframework.format.annotation.DateTimeFormat;
-
-import static org.assertj.core.api.Assertions.assertThat;
-import static org.assertj.core.api.Assertions.assertThatExceptionOfType;
-import static org.assertj.core.api.Assertions.entry;
-
-/**
- * Tests for {@link JavaBeanBinder}.
- *
- * @author Phillip Webb
- * @author Madhura Bhave
- * @author Andy Wilkinson
- */
-class JavaBeanBinderTests {
-
-	private final List<ConfigurationPropertySource> sources = new ArrayList<>();
-
-	private final Binder binder = new Binder(this.sources);
-
-	@Test
-	void bindToClassShouldCreateBoundBean() {
-		MockConfigurationPropertySource source = new MockConfigurationPropertySource();
-		source.put("foo.int-value", "12");
-		source.put("foo.long-value", "34");
-		source.put("foo.string-value", "foo");
-		source.put("foo.enum-value", "foo-bar");
-		this.sources.add(source);
-		ExampleValueBean bean = this.binder.bind("foo", Bindable.of(ExampleValueBean.class)).get();
-		assertThat(bean.getIntValue()).isEqualTo(12);
-		assertThat(bean.getLongValue()).isEqualTo(34);
-		assertThat(bean.getStringValue()).isEqualTo("foo");
-		assertThat(bean.getEnumValue()).isEqualTo(ExampleEnum.FOO_BAR);
-	}
-
-	@Test
-	void bindToClassWhenHasNoPrefixShouldCreateBoundBean() {
-		MockConfigurationPropertySource source = new MockConfigurationPropertySource();
-		source.put("int-value", "12");
-		source.put("long-value", "34");
-		source.put("string-value", "foo");
-		source.put("enum-value", "foo-bar");
-		this.sources.add(source);
-		ExampleValueBean bean = this.binder.bind(ConfigurationPropertyName.of(""), Bindable.of(ExampleValueBean.class))
-				.get();
-		assertThat(bean.getIntValue()).isEqualTo(12);
-		assertThat(bean.getLongValue()).isEqualTo(34);
-		assertThat(bean.getStringValue()).isEqualTo("foo");
-		assertThat(bean.getEnumValue()).isEqualTo(ExampleEnum.FOO_BAR);
-	}
-
-	@Test
-	void bindToInstanceShouldBindToInstance() {
-		MockConfigurationPropertySource source = new MockConfigurationPropertySource();
-		source.put("foo.int-value", "12");
-		source.put("foo.long-value", "34");
-		source.put("foo.string-value", "foo");
-		source.put("foo.enum-value", "foo-bar");
-		this.sources.add(source);
-		ExampleValueBean bean = new ExampleValueBean();
-		ExampleValueBean boundBean = this.binder
-				.bind("foo", Bindable.of(ExampleValueBean.class).withExistingValue(bean)).get();
-		assertThat(boundBean).isSameAs(bean);
-		assertThat(bean.getIntValue()).isEqualTo(12);
-		assertThat(bean.getLongValue()).isEqualTo(34);
-		assertThat(bean.getStringValue()).isEqualTo("foo");
-		assertThat(bean.getEnumValue()).isEqualTo(ExampleEnum.FOO_BAR);
-	}
-
-	@Test
-	void bindToInstanceWithNoPropertiesShouldReturnUnbound() {
-		MockConfigurationPropertySource source = new MockConfigurationPropertySource();
-		this.sources.add(source);
-		ExampleDefaultsBean bean = new ExampleDefaultsBean();
-		BindResult<ExampleDefaultsBean> boundBean = this.binder.bind("foo",
-				Bindable.of(ExampleDefaultsBean.class).withExistingValue(bean));
-		assertThat(boundBean.isBound()).isFalse();
-		assertThat(bean.getFoo()).isEqualTo(123);
-		assertThat(bean.getBar()).isEqualTo(456);
-	}
-
-	@Test
-	void bindToClassShouldLeaveDefaults() {
-		MockConfigurationPropertySource source = new MockConfigurationPropertySource();
-		source.put("foo.bar", "999");
-		this.sources.add(source);
-		ExampleDefaultsBean bean = this.binder.bind("foo", Bindable.of(ExampleDefaultsBean.class)).get();
-		assertThat(bean.getFoo()).isEqualTo(123);
-		assertThat(bean.getBar()).isEqualTo(999);
-	}
-
-	@Test
-	void bindToExistingInstanceShouldLeaveDefaults() {
-		MockConfigurationPropertySource source = new MockConfigurationPropertySource();
-		source.put("foo.bar", "999");
-		this.sources.add(source);
-		ExampleDefaultsBean bean = new ExampleDefaultsBean();
-		bean.setFoo(888);
-		ExampleDefaultsBean boundBean = this.binder
-				.bind("foo", Bindable.of(ExampleDefaultsBean.class).withExistingValue(bean)).get();
-		assertThat(boundBean).isSameAs(bean);
-		assertThat(bean.getFoo()).isEqualTo(888);
-		assertThat(bean.getBar()).isEqualTo(999);
-	}
-
-	@Test
-	void bindToClassShouldBindToMap() {
-		MockConfigurationPropertySource source = new MockConfigurationPropertySource();
-		source.put("foo.map.foo-bar", "1");
-		source.put("foo.map.bar-baz", "2");
-		this.sources.add(source);
-		ExampleMapBean bean = this.binder.bind("foo", Bindable.of(ExampleMapBean.class)).get();
-		assertThat(bean.getMap()).containsExactly(entry(ExampleEnum.FOO_BAR, 1), entry(ExampleEnum.BAR_BAZ, 2));
-	}
-
-	@Test
-	void bindToClassShouldBindToList() {
-		MockConfigurationPropertySource source = new MockConfigurationPropertySource();
-		source.put("foo.list[0]", "foo-bar");
-		source.put("foo.list[1]", "bar-baz");
-		this.sources.add(source);
-		ExampleListBean bean = this.binder.bind("foo", Bindable.of(ExampleListBean.class)).get();
-		assertThat(bean.getList()).containsExactly(ExampleEnum.FOO_BAR, ExampleEnum.BAR_BAZ);
-	}
-
-	@Test
-	void bindToListIfUnboundElementsPresentShouldThrowException() {
-		MockConfigurationPropertySource source = new MockConfigurationPropertySource();
-		source.put("foo.list[0]", "foo-bar");
-		source.put("foo.list[2]", "bar-baz");
-		this.sources.add(source);
-		assertThatExceptionOfType(BindException.class)
-				.isThrownBy(() -> this.binder.bind("foo", Bindable.of(ExampleListBean.class)))
-				.withCauseInstanceOf(UnboundConfigurationPropertiesException.class);
-	}
-
-	@Test
-	void bindToClassShouldBindToSet() {
-		MockConfigurationPropertySource source = new MockConfigurationPropertySource();
-		source.put("foo.set[0]", "foo-bar");
-		source.put("foo.set[1]", "bar-baz");
-		this.sources.add(source);
-		ExampleSetBean bean = this.binder.bind("foo", Bindable.of(ExampleSetBean.class)).get();
-		assertThat(bean.getSet()).containsExactly(ExampleEnum.FOO_BAR, ExampleEnum.BAR_BAZ);
-	}
-
-	@Test
-	void bindToClassShouldBindToCollection() {
-		MockConfigurationPropertySource source = new MockConfigurationPropertySource();
-		source.put("foo.collection[0]", "foo-bar");
-		source.put("foo.collection[1]", "bar-baz");
-		this.sources.add(source);
-		ExampleCollectionBean bean = this.binder.bind("foo", Bindable.of(ExampleCollectionBean.class)).get();
-		assertThat(bean.getCollection()).containsExactly(ExampleEnum.FOO_BAR, ExampleEnum.BAR_BAZ);
-	}
-
-	@Test
-	void bindToClassShouldBindToCollectionWithDelimiter() {
-		MockConfigurationPropertySource source = new MockConfigurationPropertySource();
-		source.put("foo.collection", "foo-bar|bar-baz");
-		this.sources.add(source);
-		ExampleCollectionBeanWithDelimiter bean = this.binder
-				.bind("foo", Bindable.of(ExampleCollectionBeanWithDelimiter.class)).get();
-		assertThat(bean.getCollection()).containsExactly(ExampleEnum.FOO_BAR, ExampleEnum.BAR_BAZ);
-	}
-
-	@Test
-	void bindToClassWhenHasNoSetterShouldBindToMap() {
-		MockConfigurationPropertySource source = new MockConfigurationPropertySource();
-		source.put("foo.map.foo-bar", "1");
-		source.put("foo.map.bar-baz", "2");
-		this.sources.add(source);
-		ExampleMapBeanWithoutSetter bean = this.binder.bind("foo", Bindable.of(ExampleMapBeanWithoutSetter.class))
-				.get();
-		assertThat(bean.getMap()).containsExactly(entry(ExampleEnum.FOO_BAR, 1), entry(ExampleEnum.BAR_BAZ, 2));
-	}
-
-	@Test
-	void bindToClassWhenHasNoSetterShouldBindToList() {
-		MockConfigurationPropertySource source = new MockConfigurationPropertySource();
-		source.put("foo.list[0]", "foo-bar");
-		source.put("foo.list[1]", "bar-baz");
-		this.sources.add(source);
-		ExampleListBeanWithoutSetter bean = this.binder.bind("foo", Bindable.of(ExampleListBeanWithoutSetter.class))
-				.get();
-		assertThat(bean.getList()).containsExactly(ExampleEnum.FOO_BAR, ExampleEnum.BAR_BAZ);
-	}
-
-	@Test
-	void bindToClassWhenHasNoSetterShouldBindToSet() {
-		MockConfigurationPropertySource source = new MockConfigurationPropertySource();
-		source.put("foo.set[0]", "foo-bar");
-		source.put("foo.set[1]", "bar-baz");
-		this.sources.add(source);
-		ExampleSetBeanWithoutSetter bean = this.binder.bind("foo", Bindable.of(ExampleSetBeanWithoutSetter.class))
-				.get();
-		assertThat(bean.getSet()).containsExactly(ExampleEnum.FOO_BAR, ExampleEnum.BAR_BAZ);
-	}
-
-	@Test
-	void bindToClassWhenHasNoSetterShouldBindToCollection() {
-		MockConfigurationPropertySource source = new MockConfigurationPropertySource();
-		source.put("foo.collection[0]", "foo-bar");
-		source.put("foo.collection[1]", "bar-baz");
-		this.sources.add(source);
-		ExampleCollectionBeanWithoutSetter bean = this.binder
-				.bind("foo", Bindable.of(ExampleCollectionBeanWithoutSetter.class)).get();
-		assertThat(bean.getCollection()).containsExactly(ExampleEnum.FOO_BAR, ExampleEnum.BAR_BAZ);
-	}
-
-	@Test
-	void bindToClassShouldBindNested() {
-		MockConfigurationPropertySource source = new MockConfigurationPropertySource();
-		source.put("foo.value-bean.int-value", "123");
-		source.put("foo.value-bean.string-value", "foo");
-		this.sources.add(source);
-		ExampleNestedBean bean = this.binder.bind("foo", Bindable.of(ExampleNestedBean.class)).get();
-		assertThat(bean.getValueBean().getIntValue()).isEqualTo(123);
-		assertThat(bean.getValueBean().getStringValue()).isEqualTo("foo");
-	}
-
-	@Test
-	void bindToClassWhenIterableShouldBindNestedBasedOnInstance() {
-		MockConfigurationPropertySource source = new MockConfigurationPropertySource();
-		source.put("foo.value-bean.int-value", "123");
-		source.put("foo.value-bean.string-value", "foo");
-		this.sources.add(source);
-		ExampleNestedBeanWithoutSetterOrType bean = this.binder
-				.bind("foo", Bindable.of(ExampleNestedBeanWithoutSetterOrType.class)).get();
-		ExampleValueBean valueBean = (ExampleValueBean) bean.getValueBean();
-		assertThat(valueBean.getIntValue()).isEqualTo(123);
-		assertThat(valueBean.getStringValue()).isEqualTo("foo");
-	}
-
-	@Test
-	void bindToClassWhenNotIterableShouldNotBindNestedBasedOnInstance() {
-		// If we can't tell that binding will happen, we don't want to randomly invoke
-		// getters on the class and cause side effects
-		MockConfigurationPropertySource source = new MockConfigurationPropertySource();
-		source.put("foo.value-bean.int-value", "123");
-		source.put("foo.value-bean.string-value", "foo");
-		this.sources.add(source.nonIterable());
-		BindResult<ExampleNestedBeanWithoutSetterOrType> bean = this.binder.bind("foo",
-				Bindable.of(ExampleNestedBeanWithoutSetterOrType.class));
-		assertThat(bean.isBound()).isFalse();
-	}
-
-	@Test
-	void bindToClassWhenHasNoSetterShouldBindNested() {
-		MockConfigurationPropertySource source = new MockConfigurationPropertySource();
-		source.put("foo.value-bean.int-value", "123");
-		source.put("foo.value-bean.string-value", "foo");
-		this.sources.add(source);
-		ExampleNestedBeanWithoutSetter bean = this.binder.bind("foo", Bindable.of(ExampleNestedBeanWithoutSetter.class))
-				.get();
-		assertThat(bean.getValueBean().getIntValue()).isEqualTo(123);
-		assertThat(bean.getValueBean().getStringValue()).isEqualTo("foo");
-	}
-
-	@Test
-	void bindToClassWhenHasNoSetterAndImmutableShouldThrowException() {
-		MockConfigurationPropertySource source = new MockConfigurationPropertySource();
-		source.put("foo.nested.foo", "bar");
-		this.sources.add(source);
-		assertThatExceptionOfType(BindException.class)
-				.isThrownBy(() -> this.binder.bind("foo", Bindable.of(ExampleImmutableNestedBeanWithoutSetter.class)));
-	}
-
-	@Test
-	void bindToInstanceWhenNoNestedShouldLeaveNestedAsNull() {
-		MockConfigurationPropertySource source = new MockConfigurationPropertySource();
-		source.put("faf.value-bean.int-value", "123");
-		this.sources.add(source);
-		ExampleNestedBean bean = new ExampleNestedBean();
-		BindResult<ExampleNestedBean> boundBean = this.binder.bind("foo",
-				Bindable.of(ExampleNestedBean.class).withExistingValue(bean));
-		assertThat(boundBean.isBound()).isFalse();
-		assertThat(bean.getValueBean()).isNull();
-	}
-
-	@Test
-	void bindToClassWhenPropertiesMissingShouldReturnUnbound() {
-		MockConfigurationPropertySource source = new MockConfigurationPropertySource();
-		source.put("faf.int-value", "12");
-		this.sources.add(source);
-		BindResult<ExampleValueBean> bean = this.binder.bind("foo", Bindable.of(ExampleValueBean.class));
-		assertThat(bean.isBound()).isFalse();
-	}
-
-	@Test
-	void bindToClassWhenNoDefaultConstructorShouldBind() {
-		MockConfigurationPropertySource source = new MockConfigurationPropertySource();
-		source.put("foo.value", "bar");
-		this.sources.add(source);
-		BindResult<ExampleWithNonDefaultConstructor> bean = this.binder.bind("foo",
-				Bindable.of(ExampleWithNonDefaultConstructor.class));
-		assertThat(bean.isBound()).isTrue();
-		ExampleWithNonDefaultConstructor boundBean = bean.get();
-		assertThat(boundBean.getValue()).isEqualTo("bar");
-	}
-
-	@Test
-	void bindToInstanceWhenNoDefaultConstructorShouldBind() {
-		Binder binder = new Binder(this.sources, null, null, null, null,
-				(bindable, isNestedConstructorBinding) -> null);
-		MockConfigurationPropertySource source = new MockConfigurationPropertySource();
-		source.put("foo.value", "bar");
-		this.sources.add(source);
-		ExampleWithNonDefaultConstructor bean = new ExampleWithNonDefaultConstructor("faf");
-		ExampleWithNonDefaultConstructor boundBean = binder
-				.bind("foo", Bindable.of(ExampleWithNonDefaultConstructor.class).withExistingValue(bean)).get();
-		assertThat(boundBean).isSameAs(bean);
-		assertThat(bean.getValue()).isEqualTo("bar");
-	}
-
-	@Test
-	void bindToClassShouldBindHierarchy() {
-		MockConfigurationPropertySource source = new MockConfigurationPropertySource();
-		source.put("foo.int-value", "123");
-		source.put("foo.long-value", "456");
-		this.sources.add(source);
-		ExampleSubclassBean bean = this.binder.bind("foo", Bindable.of(ExampleSubclassBean.class)).get();
-		assertThat(bean.getIntValue()).isEqualTo(123);
-		assertThat(bean.getLongValue()).isEqualTo(456);
-	}
-
-	@Test
-	void bindToClassWhenPropertyCannotBeConvertedShouldThrowException() {
-		this.sources.add(new MockConfigurationPropertySource("foo.int-value", "foo"));
-		assertThatExceptionOfType(BindException.class)
-				.isThrownBy(() -> this.binder.bind("foo", Bindable.of(ExampleValueBean.class)));
-	}
-
-	@Test
-	void bindToClassWhenPropertyCannotBeConvertedAndIgnoreErrorsShouldNotSetValue() {
-		MockConfigurationPropertySource source = new MockConfigurationPropertySource();
-		source.put("foo.int-value", "12");
-		source.put("foo.long-value", "bang");
-		source.put("foo.string-value", "foo");
-		source.put("foo.enum-value", "foo-bar");
-		this.sources.add(source);
-		IgnoreErrorsBindHandler handler = new IgnoreErrorsBindHandler();
-		ExampleValueBean bean = this.binder.bind("foo", Bindable.of(ExampleValueBean.class), handler).get();
-		assertThat(bean.getIntValue()).isEqualTo(12);
-		assertThat(bean.getLongValue()).isEqualTo(0);
-		assertThat(bean.getStringValue()).isEqualTo("foo");
-		assertThat(bean.getEnumValue()).isEqualTo(ExampleEnum.FOO_BAR);
-	}
-
-	@Test
-	void bindToClassWhenMismatchedGetSetShouldBind() {
-		MockConfigurationPropertySource source = new MockConfigurationPropertySource();
-		source.put("foo.value", "123");
-		this.sources.add(source);
-		ExampleMismatchBean bean = this.binder.bind("foo", Bindable.of(ExampleMismatchBean.class)).get();
-		assertThat(bean.getValue()).isEqualTo("123");
-	}
-
-	@Test
-	void bindToClassShouldNotInvokeExtraMethods() {
-		MockConfigurationPropertySource source = new MockConfigurationPropertySource("foo.value", "123");
-		this.sources.add(source.nonIterable());
-		ExampleWithThrowingGetters bean = this.binder.bind("foo", Bindable.of(ExampleWithThrowingGetters.class)).get();
-		assertThat(bean.getValue()).isEqualTo(123);
-	}
-
-	@Test
-	void bindToClassWithSelfReferenceShouldBind() {
-		MockConfigurationPropertySource source = new MockConfigurationPropertySource();
-		source.put("foo.value", "123");
-		this.sources.add(source);
-		ExampleWithSelfReference bean = this.binder.bind("foo", Bindable.of(ExampleWithSelfReference.class)).get();
-		assertThat(bean.getValue()).isEqualTo(123);
-	}
-
-	@Test
-	void bindToInstanceWithExistingValueShouldReturnUnbound() {
-		MockConfigurationPropertySource source = new MockConfigurationPropertySource();
-		this.sources.add(source);
-		ExampleNestedBean existingValue = new ExampleNestedBean();
-		ExampleValueBean valueBean = new ExampleValueBean();
-		existingValue.setValueBean(valueBean);
-		BindResult<ExampleNestedBean> result = this.binder.bind("foo",
-				Bindable.of(ExampleNestedBean.class).withExistingValue(existingValue));
-		assertThat(result.isBound()).isFalse();
-	}
-
-	@Test
-	void bindWithAnnotations() {
-		MockConfigurationPropertySource source = new MockConfigurationPropertySource();
-		source.put("foo.date", "2014-04-01");
-		this.sources.add(source);
-		ConverterAnnotatedExampleBean bean = this.binder.bind("foo", Bindable.of(ConverterAnnotatedExampleBean.class))
-				.get();
-		assertThat(bean.getDate().toString()).isEqualTo("2014-04-01");
-	}
-
-	@Test
-	void bindWhenValueIsConvertedWithPropertyEditorShouldBind() {
-		// gh-12166
-		MockConfigurationPropertySource source = new MockConfigurationPropertySource();
-		source.put("foo.value", "java.lang.RuntimeException");
-		this.sources.add(source);
-		ExampleWithPropertyEditorType bean = this.binder.bind("foo", Bindable.of(ExampleWithPropertyEditorType.class))
-				.get();
-		assertThat(bean.getValue()).isEqualTo(RuntimeException.class);
-	}
-
-	@Test
-	void bindToClassShouldIgnoreInvalidAccessors() {
-		MockConfigurationPropertySource source = new MockConfigurationPropertySource();
-		source.put("foo.name", "something");
-		this.sources.add(source);
-		ExampleWithInvalidAccessors bean = this.binder.bind("foo", Bindable.of(ExampleWithInvalidAccessors.class))
-				.get();
-		assertThat(bean.getName()).isEqualTo("something");
-	}
-
-	@Test
-	void bindToClassShouldIgnoreStaticAccessors() {
-		MockConfigurationPropertySource source = new MockConfigurationPropertySource();
-		source.put("foo.name", "invalid");
-		source.put("foo.counter", "42");
-		this.sources.add(source);
-		ExampleWithStaticAccessors bean = this.binder.bind("foo", Bindable.of(ExampleWithStaticAccessors.class)).get();
-		assertThat(ExampleWithStaticAccessors.name).isNull();
-		assertThat(bean.getCounter()).isEqualTo(42);
-	}
-
-	@Test
-	void bindToClassShouldCacheWithGenerics() {
-		// gh-16821
-		MockConfigurationPropertySource source = new MockConfigurationPropertySource();
-		source.put("foo.integers[a].value", "1");
-		source.put("foo.booleans[b].value", "true");
-		this.sources.add(source);
-		ExampleWithGenericMap bean = this.binder.bind("foo", Bindable.of(ExampleWithGenericMap.class)).get();
-		assertThat(bean.getIntegers().get("a").getValue()).isEqualTo(1);
-		assertThat(bean.getBooleans().get("b").getValue()).isEqualTo(true);
-	}
-
-	@Test
-	void bindToClassWithOverloadedSetterShouldUseSetterThatMatchesField() {
-		// gh-16206
-		MockConfigurationPropertySource source = new MockConfigurationPropertySource();
-		source.put("foo.property", "some string");
-		this.sources.add(source);
-		PropertyWithOverloadedSetter bean = this.binder.bind("foo", Bindable.of(PropertyWithOverloadedSetter.class))
-				.get();
-		assertThat(bean.getProperty()).isEqualTo("some string");
-	}
-
-	@Test
-	void beanPropertiesPreferMatchingType() {
-		// gh-16206
-		ResolvableType type = ResolvableType.forClass(PropertyWithOverloadedSetter.class);
-		Bean<PropertyWithOverloadedSetter> bean = new Bean<PropertyWithOverloadedSetter>(type, type.resolve()) {
-
-			@Override
-			protected void addProperties(Method[] declaredMethods, Field[] declaredFields) {
-				// We override here because we need a specific order of the declared
-				// methods and the JVM doesn't give us one
-				int intSetter = -1;
-				int stringSetter = -1;
-				for (int i = 0; i < declaredMethods.length; i++) {
-					Method method = declaredMethods[i];
-					if (method.getName().equals("setProperty")) {
-						if (method.getParameters()[0].getType().equals(int.class)) {
-							intSetter = i;
-						}
-						else {
-							stringSetter = i;
-						}
-					}
-				}
-				if (intSetter > stringSetter) {
-					Method method = declaredMethods[intSetter];
-					declaredMethods[intSetter] = declaredMethods[stringSetter];
-					declaredMethods[stringSetter] = method;
-				}
-				super.addProperties(declaredMethods, declaredFields);
-			}
-
-		};
-		BeanProperty property = bean.getProperties().get("property");
-		PropertyWithOverloadedSetter target = new PropertyWithOverloadedSetter();
-		property.setValue(() -> target, "some string");
-	}
-
-	@Test
-	void bindOrCreateWithNestedShouldReturnCreatedValue() {
-		NestedJavaBean result = this.binder.bindOrCreate("foo", Bindable.of(NestedJavaBean.class));
-		assertThat(result.getNested().getBar()).isEqualTo(456);
-	}
-
-	@Test
-	void bindWhenHasPackagePrivateSetterShouldBind() {
-		MockConfigurationPropertySource source = new MockConfigurationPropertySource();
-		source.put("foo.property", "test");
-		this.sources.add(source);
-		PackagePrivateSetterBean bean = this.binder.bind("foo", Bindable.of(PackagePrivateSetterBean.class)).get();
-		assertThat(bean.getProperty()).isEqualTo("test");
-	}
-
 	@Test
 	void bindUsesConsistentPropertyOrder() {
 		MockConfigurationPropertySource source = new MockConfigurationPropertySource();
@@ -2175,5 +1136,4 @@
 
 	}
 
-}
->>>>>>> 6755b480
+}