/*
 * Copyright 2012-2019 the original author or authors.
 *
 * Licensed under the Apache License, Version 2.0 (the "License");
 * you may not use this file except in compliance with the License.
 * You may obtain a copy of the License at
 *
 *      https://www.apache.org/licenses/LICENSE-2.0
 *
 * Unless required by applicable law or agreed to in writing, software
 * distributed under the License is distributed on an "AS IS" BASIS,
 * WITHOUT WARRANTIES OR CONDITIONS OF ANY KIND, either express or implied.
 * See the License for the specific language governing permissions and
 * limitations under the License.
 */

package org.springframework.boot.env;

import org.junit.Test;
import org.junit.runner.RunWith;

import org.springframework.boot.testsupport.runner.classpath.ClassPathExclusions;
import org.springframework.boot.testsupport.runner.classpath.ModifiedClassPathRunner;
import org.springframework.core.io.ByteArrayResource;

import static org.assertj.core.api.Assertions.assertThatIllegalStateException;

/**
 * Tests for {@link YamlPropertySourceLoader} when snakeyaml is not available.
 *
 * @author Madhura Bhave
 */
@RunWith(ModifiedClassPathRunner.class)
@ClassPathExclusions("snakeyaml-*.jar")
public class NoSnakeYamlPropertySourceLoaderTests {

	private YamlPropertySourceLoader loader = new YamlPropertySourceLoader();

	@Test
	public void load() throws Exception {
<<<<<<< HEAD
		ByteArrayResource resource = new ByteArrayResource(
				"foo:\n  bar: spam".getBytes());
		assertThatIllegalStateException()
				.isThrownBy(() -> this.loader.load("resource", resource))
				.withMessageContaining(
						"Attempted to load resource but snakeyaml was not found on the classpath");
=======
		this.thrown.expect(IllegalStateException.class);
		this.thrown.expectMessage("Attempted to load resource but snakeyaml was not found on the classpath");
		ByteArrayResource resource = new ByteArrayResource("foo:\n  bar: spam".getBytes());
		this.loader.load("resource", resource);
>>>>>>> c6c139d9
	}

}<|MERGE_RESOLUTION|>--- conflicted
+++ resolved
@@ -38,19 +38,9 @@
 
 	@Test
 	public void load() throws Exception {
-<<<<<<< HEAD
-		ByteArrayResource resource = new ByteArrayResource(
-				"foo:\n  bar: spam".getBytes());
-		assertThatIllegalStateException()
-				.isThrownBy(() -> this.loader.load("resource", resource))
-				.withMessageContaining(
-						"Attempted to load resource but snakeyaml was not found on the classpath");
-=======
-		this.thrown.expect(IllegalStateException.class);
-		this.thrown.expectMessage("Attempted to load resource but snakeyaml was not found on the classpath");
 		ByteArrayResource resource = new ByteArrayResource("foo:\n  bar: spam".getBytes());
-		this.loader.load("resource", resource);
->>>>>>> c6c139d9
+		assertThatIllegalStateException().isThrownBy(() -> this.loader.load("resource", resource))
+				.withMessageContaining("Attempted to load resource but snakeyaml was not found on the classpath");
 	}
 
 }