--- conflicted
+++ resolved
@@ -1,135 +1,3 @@
-<<<<<<< HEAD
-/*
- * Copyright 2012-2019 the original author or authors.
- *
- * Licensed under the Apache License, Version 2.0 (the "License");
- * you may not use this file except in compliance with the License.
- * You may obtain a copy of the License at
- *
- *      https://www.apache.org/licenses/LICENSE-2.0
- *
- * Unless required by applicable law or agreed to in writing, software
- * distributed under the License is distributed on an "AS IS" BASIS,
- * WITHOUT WARRANTIES OR CONDITIONS OF ANY KIND, either express or implied.
- * See the License for the specific language governing permissions and
- * limitations under the License.
- */
-
-package org.springframework.boot.env;
-
-import java.util.List;
-import java.util.Map;
-
-import org.junit.jupiter.api.BeforeEach;
-import org.junit.jupiter.api.Test;
-
-import org.springframework.boot.origin.OriginTrackedValue;
-import org.springframework.boot.origin.TextResourceOrigin;
-import org.springframework.core.io.ClassPathResource;
-import org.springframework.core.io.Resource;
-
-import static org.assertj.core.api.Assertions.assertThat;
-
-/**
- * Tests for {@link OriginTrackedYamlLoader}.
- *
- * @author Madhura Bhave
- * @author Phillip Webb
- */
-class OriginTrackedYamlLoaderTests {
-
-	private OriginTrackedYamlLoader loader;
-
-	private List<Map<String, Object>> result;
-
-	@BeforeEach
-	void setUp() {
-		Resource resource = new ClassPathResource("test-yaml.yml", getClass());
-		this.loader = new OriginTrackedYamlLoader(resource);
-	}
-
-	@Test
-	void processSimpleKey() {
-		OriginTrackedValue value = getValue("name");
-		assertThat(value.toString()).isEqualTo("Martin D'vloper");
-		assertThat(getLocation(value)).isEqualTo("3:7");
-	}
-
-	@Test
-	void processMap() {
-		OriginTrackedValue perl = getValue("languages.perl");
-		OriginTrackedValue python = getValue("languages.python");
-		OriginTrackedValue pascal = getValue("languages.pascal");
-		assertThat(perl.toString()).isEqualTo("Elite");
-		assertThat(getLocation(perl)).isEqualTo("13:11");
-		assertThat(python.toString()).isEqualTo("Elite");
-		assertThat(getLocation(python)).isEqualTo("14:13");
-		assertThat(pascal.toString()).isEqualTo("Lame");
-		assertThat(getLocation(pascal)).isEqualTo("15:13");
-	}
-
-	@Test
-	void processCollection() {
-		OriginTrackedValue apple = getValue("foods[0]");
-		OriginTrackedValue orange = getValue("foods[1]");
-		OriginTrackedValue strawberry = getValue("foods[2]");
-		OriginTrackedValue mango = getValue("foods[3]");
-		assertThat(apple.toString()).isEqualTo("Apple");
-		assertThat(getLocation(apple)).isEqualTo("8:7");
-		assertThat(orange.toString()).isEqualTo("Orange");
-		assertThat(getLocation(orange)).isEqualTo("9:7");
-		assertThat(strawberry.toString()).isEqualTo("Strawberry");
-		assertThat(getLocation(strawberry)).isEqualTo("10:7");
-		assertThat(mango.toString()).isEqualTo("Mango");
-		assertThat(getLocation(mango)).isEqualTo("11:7");
-	}
-
-	@Test
-	void processMultiline() {
-		OriginTrackedValue education = getValue("education");
-		assertThat(education.toString()).isEqualTo("4 GCSEs\n3 A-Levels\nBSc in the Internet of Things\n");
-		assertThat(getLocation(education)).isEqualTo("16:12");
-	}
-
-	@Test
-	void processListOfMaps() {
-		OriginTrackedValue name = getValue("example.foo[0].name");
-		OriginTrackedValue url = getValue("example.foo[0].url");
-		OriginTrackedValue bar1 = getValue("example.foo[0].bar[0].bar1");
-		OriginTrackedValue bar2 = getValue("example.foo[0].bar[1].bar2");
-		assertThat(name.toString()).isEqualTo("springboot");
-		assertThat(getLocation(name)).isEqualTo("22:15");
-		assertThat(url.toString()).isEqualTo("https://springboot.example.com/");
-		assertThat(getLocation(url)).isEqualTo("23:14");
-		assertThat(bar1.toString()).isEqualTo("baz");
-		assertThat(getLocation(bar1)).isEqualTo("25:19");
-		assertThat(bar2.toString()).isEqualTo("bling");
-		assertThat(getLocation(bar2)).isEqualTo("26:19");
-	}
-
-	@Test
-	void processEmptyAndNullValues() {
-		OriginTrackedValue empty = getValue("empty");
-		OriginTrackedValue nullValue = getValue("null-value");
-		assertThat(empty.getValue()).isEqualTo("");
-		assertThat(getLocation(empty)).isEqualTo("27:8");
-		assertThat(nullValue.getValue()).isEqualTo("");
-		assertThat(getLocation(nullValue)).isEqualTo("28:13");
-	}
-
-	private OriginTrackedValue getValue(String name) {
-		if (this.result == null) {
-			this.result = this.loader.load();
-		}
-		return (OriginTrackedValue) this.result.get(0).get(name);
-	}
-
-	private String getLocation(OriginTrackedValue value) {
-		return ((TextResourceOrigin) value.getOrigin()).getLocation().toString();
-	}
-
-}
-=======
 /*
  * Copyright 2012-2020 the original author or authors.
  *
@@ -316,5 +184,4 @@
 		return ((TextResourceOrigin) value.getOrigin()).getLocation().toString();
 	}
 
-}
->>>>>>> 6755b480
+}