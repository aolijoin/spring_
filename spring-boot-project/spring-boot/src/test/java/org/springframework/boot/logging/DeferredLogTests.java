<<<<<<< HEAD
/*
 * Copyright 2012-2019 the original author or authors.
 *
 * Licensed under the Apache License, Version 2.0 (the "License");
 * you may not use this file except in compliance with the License.
 * You may obtain a copy of the License at
 *
 *      https://www.apache.org/licenses/LICENSE-2.0
 *
 * Unless required by applicable law or agreed to in writing, software
 * distributed under the License is distributed on an "AS IS" BASIS,
 * WITHOUT WARRANTIES OR CONDITIONS OF ANY KIND, either express or implied.
 * See the License for the specific language governing permissions and
 * limitations under the License.
 */

package org.springframework.boot.logging;

import java.util.List;

import org.apache.commons.logging.Log;
import org.junit.jupiter.api.Test;

import org.springframework.test.util.ReflectionTestUtils;

import static org.assertj.core.api.Assertions.assertThat;
import static org.mockito.Mockito.mock;
import static org.mockito.Mockito.verify;
import static org.mockito.Mockito.verifyNoMoreInteractions;
import static org.mockito.Mockito.verifyZeroInteractions;

/**
 * Tests for {@link DeferredLog}.
 *
 * @author Phillip Webb
 */
class DeferredLogTests {

	private DeferredLog deferredLog = new DeferredLog();

	private Object message = "Message";

	private Throwable throwable = new IllegalStateException();

	private Log log = mock(Log.class);

	@Test
	void isTraceEnabled() {
		assertThat(this.deferredLog.isTraceEnabled()).isTrue();
	}

	@Test
	void isDebugEnabled() {
		assertThat(this.deferredLog.isDebugEnabled()).isTrue();
	}

	@Test
	void isInfoEnabled() {
		assertThat(this.deferredLog.isInfoEnabled()).isTrue();
	}

	@Test
	void isWarnEnabled() {
		assertThat(this.deferredLog.isWarnEnabled()).isTrue();
	}

	@Test
	void isErrorEnabled() {
		assertThat(this.deferredLog.isErrorEnabled()).isTrue();
	}

	@Test
	void isFatalEnabled() {
		assertThat(this.deferredLog.isFatalEnabled()).isTrue();
	}

	@Test
	void trace() {
		this.deferredLog.trace(this.message);
		this.deferredLog.replayTo(this.log);
		verify(this.log).trace(this.message, null);
	}

	@Test
	void traceWithThrowable() {
		this.deferredLog.trace(this.message, this.throwable);
		this.deferredLog.replayTo(this.log);
		verify(this.log).trace(this.message, this.throwable);
	}

	@Test
	void debug() {
		this.deferredLog.debug(this.message);
		this.deferredLog.replayTo(this.log);
		verify(this.log).debug(this.message, null);
	}

	@Test
	void debugWithThrowable() {
		this.deferredLog.debug(this.message, this.throwable);
		this.deferredLog.replayTo(this.log);
		verify(this.log).debug(this.message, this.throwable);
	}

	@Test
	void info() {
		this.deferredLog.info(this.message);
		this.deferredLog.replayTo(this.log);
		verify(this.log).info(this.message, null);
	}

	@Test
	void infoWithThrowable() {
		this.deferredLog.info(this.message, this.throwable);
		this.deferredLog.replayTo(this.log);
		verify(this.log).info(this.message, this.throwable);
	}

	@Test
	void warn() {
		this.deferredLog.warn(this.message);
		this.deferredLog.replayTo(this.log);
		verify(this.log).warn(this.message, null);
	}

	@Test
	void warnWithThrowable() {
		this.deferredLog.warn(this.message, this.throwable);
		this.deferredLog.replayTo(this.log);
		verify(this.log).warn(this.message, this.throwable);
	}

	@Test
	void error() {
		this.deferredLog.error(this.message);
		this.deferredLog.replayTo(this.log);
		verify(this.log).error(this.message, null);
	}

	@Test
	void errorWithThrowable() {
		this.deferredLog.error(this.message, this.throwable);
		this.deferredLog.replayTo(this.log);
		verify(this.log).error(this.message, this.throwable);
	}

	@Test
	void fatal() {
		this.deferredLog.fatal(this.message);
		this.deferredLog.replayTo(this.log);
		verify(this.log).fatal(this.message, null);
	}

	@Test
	void fatalWithThrowable() {
		this.deferredLog.fatal(this.message, this.throwable);
		this.deferredLog.replayTo(this.log);
		verify(this.log).fatal(this.message, this.throwable);
	}

	@Test
	void clearsOnReplayTo() {
		this.deferredLog.info("1");
		this.deferredLog.fatal("2");
		Log log2 = mock(Log.class);
		this.deferredLog.replayTo(this.log);
		this.deferredLog.replayTo(log2);
		verify(this.log).info("1", null);
		verify(this.log).fatal("2", null);
		verifyNoMoreInteractions(this.log);
		verifyZeroInteractions(log2);
	}

	@SuppressWarnings("unchecked")
	@Test
	void switchTo() {
		List<String> lines = (List<String>) ReflectionTestUtils.getField(this.deferredLog, "lines");
		assertThat(lines).isEmpty();

		this.deferredLog.error(this.message, this.throwable);
		assertThat(lines).hasSize(1);

		this.deferredLog.switchTo(this.log);
		assertThat(lines).isEmpty();

		this.deferredLog.info("Message2");
		assertThat(lines).isEmpty();

		verify(this.log).error(this.message, this.throwable);
		verify(this.log).info("Message2", null);
	}

}
=======
/*
 * Copyright 2012-2020 the original author or authors.
 *
 * Licensed under the Apache License, Version 2.0 (the "License");
 * you may not use this file except in compliance with the License.
 * You may obtain a copy of the License at
 *
 *      https://www.apache.org/licenses/LICENSE-2.0
 *
 * Unless required by applicable law or agreed to in writing, software
 * distributed under the License is distributed on an "AS IS" BASIS,
 * WITHOUT WARRANTIES OR CONDITIONS OF ANY KIND, either express or implied.
 * See the License for the specific language governing permissions and
 * limitations under the License.
 */

package org.springframework.boot.logging;

import org.apache.commons.logging.Log;
import org.junit.jupiter.api.Test;

import org.springframework.boot.logging.DeferredLog.Lines;
import org.springframework.test.util.ReflectionTestUtils;

import static org.assertj.core.api.Assertions.assertThat;
import static org.mockito.Mockito.mock;
import static org.mockito.Mockito.verify;
import static org.mockito.Mockito.verifyNoInteractions;
import static org.mockito.Mockito.verifyNoMoreInteractions;

/**
 * Tests for {@link DeferredLog}.
 *
 * @author Phillip Webb
 */
class DeferredLogTests {

	private DeferredLog deferredLog = new DeferredLog();

	private Object message = "Message";

	private Throwable throwable = new IllegalStateException();

	private Log log = mock(Log.class);

	@Test
	void isTraceEnabled() {
		assertThat(this.deferredLog.isTraceEnabled()).isTrue();
	}

	@Test
	void isDebugEnabled() {
		assertThat(this.deferredLog.isDebugEnabled()).isTrue();
	}

	@Test
	void isInfoEnabled() {
		assertThat(this.deferredLog.isInfoEnabled()).isTrue();
	}

	@Test
	void isWarnEnabled() {
		assertThat(this.deferredLog.isWarnEnabled()).isTrue();
	}

	@Test
	void isErrorEnabled() {
		assertThat(this.deferredLog.isErrorEnabled()).isTrue();
	}

	@Test
	void isFatalEnabled() {
		assertThat(this.deferredLog.isFatalEnabled()).isTrue();
	}

	@Test
	void trace() {
		this.deferredLog.trace(this.message);
		this.deferredLog.replayTo(this.log);
		verify(this.log).trace(this.message, null);
	}

	@Test
	void traceWithThrowable() {
		this.deferredLog.trace(this.message, this.throwable);
		this.deferredLog.replayTo(this.log);
		verify(this.log).trace(this.message, this.throwable);
	}

	@Test
	void debug() {
		this.deferredLog.debug(this.message);
		this.deferredLog.replayTo(this.log);
		verify(this.log).debug(this.message, null);
	}

	@Test
	void debugWithThrowable() {
		this.deferredLog.debug(this.message, this.throwable);
		this.deferredLog.replayTo(this.log);
		verify(this.log).debug(this.message, this.throwable);
	}

	@Test
	void info() {
		this.deferredLog.info(this.message);
		this.deferredLog.replayTo(this.log);
		verify(this.log).info(this.message, null);
	}

	@Test
	void infoWithThrowable() {
		this.deferredLog.info(this.message, this.throwable);
		this.deferredLog.replayTo(this.log);
		verify(this.log).info(this.message, this.throwable);
	}

	@Test
	void warn() {
		this.deferredLog.warn(this.message);
		this.deferredLog.replayTo(this.log);
		verify(this.log).warn(this.message, null);
	}

	@Test
	void warnWithThrowable() {
		this.deferredLog.warn(this.message, this.throwable);
		this.deferredLog.replayTo(this.log);
		verify(this.log).warn(this.message, this.throwable);
	}

	@Test
	void error() {
		this.deferredLog.error(this.message);
		this.deferredLog.replayTo(this.log);
		verify(this.log).error(this.message, null);
	}

	@Test
	void errorWithThrowable() {
		this.deferredLog.error(this.message, this.throwable);
		this.deferredLog.replayTo(this.log);
		verify(this.log).error(this.message, this.throwable);
	}

	@Test
	void fatal() {
		this.deferredLog.fatal(this.message);
		this.deferredLog.replayTo(this.log);
		verify(this.log).fatal(this.message, null);
	}

	@Test
	void fatalWithThrowable() {
		this.deferredLog.fatal(this.message, this.throwable);
		this.deferredLog.replayTo(this.log);
		verify(this.log).fatal(this.message, this.throwable);
	}

	@Test
	void clearsOnReplayTo() {
		this.deferredLog.info("1");
		this.deferredLog.fatal("2");
		Log log2 = mock(Log.class);
		this.deferredLog.replayTo(this.log);
		this.deferredLog.replayTo(log2);
		verify(this.log).info("1", null);
		verify(this.log).fatal("2", null);
		verifyNoMoreInteractions(this.log);
		verifyNoInteractions(log2);
	}

	@Test
	void switchTo() {
		Lines lines = (Lines) ReflectionTestUtils.getField(this.deferredLog, "lines");
		assertThat(lines).isEmpty();
		this.deferredLog.error(this.message, this.throwable);
		assertThat(lines).hasSize(1);
		this.deferredLog.switchTo(this.log);
		assertThat(lines).isEmpty();
		this.deferredLog.info("Message2");
		assertThat(lines).isEmpty();
		verify(this.log).error(this.message, this.throwable);
		verify(this.log).info("Message2", null);
	}

}
>>>>>>> 6755b480
<|MERGE_RESOLUTION|>--- conflicted
+++ resolved
@@ -1,198 +1,3 @@
-<<<<<<< HEAD
-/*
- * Copyright 2012-2019 the original author or authors.
- *
- * Licensed under the Apache License, Version 2.0 (the "License");
- * you may not use this file except in compliance with the License.
- * You may obtain a copy of the License at
- *
- *      https://www.apache.org/licenses/LICENSE-2.0
- *
- * Unless required by applicable law or agreed to in writing, software
- * distributed under the License is distributed on an "AS IS" BASIS,
- * WITHOUT WARRANTIES OR CONDITIONS OF ANY KIND, either express or implied.
- * See the License for the specific language governing permissions and
- * limitations under the License.
- */
-
-package org.springframework.boot.logging;
-
-import java.util.List;
-
-import org.apache.commons.logging.Log;
-import org.junit.jupiter.api.Test;
-
-import org.springframework.test.util.ReflectionTestUtils;
-
-import static org.assertj.core.api.Assertions.assertThat;
-import static org.mockito.Mockito.mock;
-import static org.mockito.Mockito.verify;
-import static org.mockito.Mockito.verifyNoMoreInteractions;
-import static org.mockito.Mockito.verifyZeroInteractions;
-
-/**
- * Tests for {@link DeferredLog}.
- *
- * @author Phillip Webb
- */
-class DeferredLogTests {
-
-	private DeferredLog deferredLog = new DeferredLog();
-
-	private Object message = "Message";
-
-	private Throwable throwable = new IllegalStateException();
-
-	private Log log = mock(Log.class);
-
-	@Test
-	void isTraceEnabled() {
-		assertThat(this.deferredLog.isTraceEnabled()).isTrue();
-	}
-
-	@Test
-	void isDebugEnabled() {
-		assertThat(this.deferredLog.isDebugEnabled()).isTrue();
-	}
-
-	@Test
-	void isInfoEnabled() {
-		assertThat(this.deferredLog.isInfoEnabled()).isTrue();
-	}
-
-	@Test
-	void isWarnEnabled() {
-		assertThat(this.deferredLog.isWarnEnabled()).isTrue();
-	}
-
-	@Test
-	void isErrorEnabled() {
-		assertThat(this.deferredLog.isErrorEnabled()).isTrue();
-	}
-
-	@Test
-	void isFatalEnabled() {
-		assertThat(this.deferredLog.isFatalEnabled()).isTrue();
-	}
-
-	@Test
-	void trace() {
-		this.deferredLog.trace(this.message);
-		this.deferredLog.replayTo(this.log);
-		verify(this.log).trace(this.message, null);
-	}
-
-	@Test
-	void traceWithThrowable() {
-		this.deferredLog.trace(this.message, this.throwable);
-		this.deferredLog.replayTo(this.log);
-		verify(this.log).trace(this.message, this.throwable);
-	}
-
-	@Test
-	void debug() {
-		this.deferredLog.debug(this.message);
-		this.deferredLog.replayTo(this.log);
-		verify(this.log).debug(this.message, null);
-	}
-
-	@Test
-	void debugWithThrowable() {
-		this.deferredLog.debug(this.message, this.throwable);
-		this.deferredLog.replayTo(this.log);
-		verify(this.log).debug(this.message, this.throwable);
-	}
-
-	@Test
-	void info() {
-		this.deferredLog.info(this.message);
-		this.deferredLog.replayTo(this.log);
-		verify(this.log).info(this.message, null);
-	}
-
-	@Test
-	void infoWithThrowable() {
-		this.deferredLog.info(this.message, this.throwable);
-		this.deferredLog.replayTo(this.log);
-		verify(this.log).info(this.message, this.throwable);
-	}
-
-	@Test
-	void warn() {
-		this.deferredLog.warn(this.message);
-		this.deferredLog.replayTo(this.log);
-		verify(this.log).warn(this.message, null);
-	}
-
-	@Test
-	void warnWithThrowable() {
-		this.deferredLog.warn(this.message, this.throwable);
-		this.deferredLog.replayTo(this.log);
-		verify(this.log).warn(this.message, this.throwable);
-	}
-
-	@Test
-	void error() {
-		this.deferredLog.error(this.message);
-		this.deferredLog.replayTo(this.log);
-		verify(this.log).error(this.message, null);
-	}
-
-	@Test
-	void errorWithThrowable() {
-		this.deferredLog.error(this.message, this.throwable);
-		this.deferredLog.replayTo(this.log);
-		verify(this.log).error(this.message, this.throwable);
-	}
-
-	@Test
-	void fatal() {
-		this.deferredLog.fatal(this.message);
-		this.deferredLog.replayTo(this.log);
-		verify(this.log).fatal(this.message, null);
-	}
-
-	@Test
-	void fatalWithThrowable() {
-		this.deferredLog.fatal(this.message, this.throwable);
-		this.deferredLog.replayTo(this.log);
-		verify(this.log).fatal(this.message, this.throwable);
-	}
-
-	@Test
-	void clearsOnReplayTo() {
-		this.deferredLog.info("1");
-		this.deferredLog.fatal("2");
-		Log log2 = mock(Log.class);
-		this.deferredLog.replayTo(this.log);
-		this.deferredLog.replayTo(log2);
-		verify(this.log).info("1", null);
-		verify(this.log).fatal("2", null);
-		verifyNoMoreInteractions(this.log);
-		verifyZeroInteractions(log2);
-	}
-
-	@SuppressWarnings("unchecked")
-	@Test
-	void switchTo() {
-		List<String> lines = (List<String>) ReflectionTestUtils.getField(this.deferredLog, "lines");
-		assertThat(lines).isEmpty();
-
-		this.deferredLog.error(this.message, this.throwable);
-		assertThat(lines).hasSize(1);
-
-		this.deferredLog.switchTo(this.log);
-		assertThat(lines).isEmpty();
-
-		this.deferredLog.info("Message2");
-		assertThat(lines).isEmpty();
-
-		verify(this.log).error(this.message, this.throwable);
-		verify(this.log).info("Message2", null);
-	}
-
-}
-=======
 /*
  * Copyright 2012-2020 the original author or authors.
  *
@@ -379,5 +184,4 @@
 		verify(this.log).info("Message2", null);
 	}
 
-}
->>>>>>> 6755b480
+}