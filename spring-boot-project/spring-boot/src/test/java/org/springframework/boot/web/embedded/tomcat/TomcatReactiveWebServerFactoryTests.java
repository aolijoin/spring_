--- conflicted
+++ resolved
@@ -1,265 +1,3 @@
-<<<<<<< HEAD
-/*
- * Copyright 2012-2019 the original author or authors.
- *
- * Licensed under the Apache License, Version 2.0 (the "License");
- * you may not use this file except in compliance with the License.
- * You may obtain a copy of the License at
- *
- *      https://www.apache.org/licenses/LICENSE-2.0
- *
- * Unless required by applicable law or agreed to in writing, software
- * distributed under the License is distributed on an "AS IS" BASIS,
- * WITHOUT WARRANTIES OR CONDITIONS OF ANY KIND, either express or implied.
- * See the License for the specific language governing permissions and
- * limitations under the License.
- */
-
-package org.springframework.boot.web.embedded.tomcat;
-
-import java.io.IOException;
-import java.net.InetSocketAddress;
-import java.net.ServerSocket;
-import java.util.Arrays;
-import java.util.Map;
-
-import org.apache.catalina.Context;
-import org.apache.catalina.LifecycleEvent;
-import org.apache.catalina.LifecycleListener;
-import org.apache.catalina.Service;
-import org.apache.catalina.connector.Connector;
-import org.apache.catalina.core.AprLifecycleListener;
-import org.apache.catalina.core.StandardContext;
-import org.apache.catalina.startup.Tomcat;
-import org.apache.catalina.valves.RemoteIpValve;
-import org.apache.coyote.ProtocolHandler;
-import org.apache.coyote.http11.AbstractHttp11Protocol;
-import org.junit.jupiter.api.Test;
-import org.mockito.ArgumentCaptor;
-import org.mockito.InOrder;
-
-import org.springframework.boot.web.reactive.server.AbstractReactiveWebServerFactory;
-import org.springframework.boot.web.reactive.server.AbstractReactiveWebServerFactoryTests;
-import org.springframework.boot.web.server.PortInUseException;
-import org.springframework.http.server.reactive.HttpHandler;
-import org.springframework.util.SocketUtils;
-
-import static org.assertj.core.api.Assertions.assertThat;
-import static org.assertj.core.api.Assertions.assertThatExceptionOfType;
-import static org.assertj.core.api.Assertions.assertThatIllegalArgumentException;
-import static org.mockito.ArgumentMatchers.any;
-import static org.mockito.Mockito.inOrder;
-import static org.mockito.Mockito.mock;
-import static org.mockito.Mockito.verify;
-
-/**
- * Tests for {@link TomcatReactiveWebServerFactory}.
- *
- * @author Brian Clozel
- * @author Madhura Bhave
- */
-class TomcatReactiveWebServerFactoryTests extends AbstractReactiveWebServerFactoryTests {
-
-	@Override
-	protected TomcatReactiveWebServerFactory getFactory() {
-		return new TomcatReactiveWebServerFactory(0);
-	}
-
-	@Test
-	void tomcatCustomizers() {
-		TomcatReactiveWebServerFactory factory = getFactory();
-		TomcatContextCustomizer[] customizers = new TomcatContextCustomizer[4];
-		Arrays.setAll(customizers, (i) -> mock(TomcatContextCustomizer.class));
-		factory.setTomcatContextCustomizers(Arrays.asList(customizers[0], customizers[1]));
-		factory.addContextCustomizers(customizers[2], customizers[3]);
-		this.webServer = factory.getWebServer(mock(HttpHandler.class));
-		InOrder ordered = inOrder((Object[]) customizers);
-		for (TomcatContextCustomizer customizer : customizers) {
-			ordered.verify(customizer).customize(any(Context.class));
-		}
-	}
-
-	@Test
-	void contextIsAddedToHostBeforeCustomizersAreCalled() {
-		TomcatReactiveWebServerFactory factory = getFactory();
-		TomcatContextCustomizer customizer = mock(TomcatContextCustomizer.class);
-		factory.addContextCustomizers(customizer);
-		this.webServer = factory.getWebServer(mock(HttpHandler.class));
-		ArgumentCaptor<Context> contextCaptor = ArgumentCaptor.forClass(Context.class);
-		verify(customizer).customize(contextCaptor.capture());
-		assertThat(contextCaptor.getValue().getParent()).isNotNull();
-	}
-
-	@Test
-	void defaultTomcatListeners() {
-		TomcatReactiveWebServerFactory factory = getFactory();
-		if (AprLifecycleListener.isAprAvailable()) {
-			assertThat(factory.getContextLifecycleListeners()).hasSize(1).first()
-					.isInstanceOf(AprLifecycleListener.class);
-		}
-		else {
-			assertThat(factory.getContextLifecycleListeners()).isEmpty();
-		}
-	}
-
-	@Test
-	void tomcatListeners() {
-		TomcatReactiveWebServerFactory factory = getFactory();
-		LifecycleListener[] listeners = new LifecycleListener[4];
-		Arrays.setAll(listeners, (i) -> mock(LifecycleListener.class));
-		factory.setContextLifecycleListeners(Arrays.asList(listeners[0], listeners[1]));
-		factory.addContextLifecycleListeners(listeners[2], listeners[3]);
-		this.webServer = factory.getWebServer(mock(HttpHandler.class));
-		InOrder ordered = inOrder((Object[]) listeners);
-		for (LifecycleListener listener : listeners) {
-			ordered.verify(listener).lifecycleEvent(any(LifecycleEvent.class));
-		}
-	}
-
-	@Test
-	void setNullConnectorCustomizersShouldThrowException() {
-		TomcatReactiveWebServerFactory factory = getFactory();
-		assertThatIllegalArgumentException().isThrownBy(() -> factory.setTomcatConnectorCustomizers(null))
-				.withMessageContaining("Customizers must not be null");
-	}
-
-	@Test
-	void addNullAddConnectorCustomizersShouldThrowException() {
-		TomcatReactiveWebServerFactory factory = getFactory();
-		assertThatIllegalArgumentException()
-				.isThrownBy(() -> factory.addConnectorCustomizers((TomcatConnectorCustomizer[]) null))
-				.withMessageContaining("Customizers must not be null");
-	}
-
-	@Test
-	void setNullProtocolHandlerCustomizersShouldThrowException() {
-		TomcatReactiveWebServerFactory factory = getFactory();
-		assertThatIllegalArgumentException().isThrownBy(() -> factory.setTomcatProtocolHandlerCustomizers(null))
-				.withMessageContaining("TomcatProtocolHandlerCustomizers must not be null");
-	}
-
-	@Test
-	void addNullProtocolHandlerCustomizersShouldThrowException() {
-		TomcatReactiveWebServerFactory factory = getFactory();
-		assertThatIllegalArgumentException()
-				.isThrownBy(() -> factory.addProtocolHandlerCustomizers((TomcatProtocolHandlerCustomizer[]) null))
-				.withMessageContaining("TomcatProtocolHandlerCustomizers must not be null");
-	}
-
-	@Test
-	void tomcatConnectorCustomizersShouldBeInvoked() {
-		TomcatReactiveWebServerFactory factory = getFactory();
-		HttpHandler handler = mock(HttpHandler.class);
-		TomcatConnectorCustomizer[] customizers = new TomcatConnectorCustomizer[4];
-		Arrays.setAll(customizers, (i) -> mock(TomcatConnectorCustomizer.class));
-		factory.setTomcatConnectorCustomizers(Arrays.asList(customizers[0], customizers[1]));
-		factory.addConnectorCustomizers(customizers[2], customizers[3]);
-		this.webServer = factory.getWebServer(handler);
-		InOrder ordered = inOrder((Object[]) customizers);
-		for (TomcatConnectorCustomizer customizer : customizers) {
-			ordered.verify(customizer).customize(any(Connector.class));
-		}
-	}
-
-	@Test
-	@SuppressWarnings({ "unchecked", "rawtypes" })
-	void tomcatProtocolHandlerCustomizersShouldBeInvoked() {
-		TomcatReactiveWebServerFactory factory = getFactory();
-		HttpHandler handler = mock(HttpHandler.class);
-		TomcatProtocolHandlerCustomizer<AbstractHttp11Protocol<?>>[] customizers = new TomcatProtocolHandlerCustomizer[4];
-		Arrays.setAll(customizers, (i) -> mock(TomcatProtocolHandlerCustomizer.class));
-		factory.setTomcatProtocolHandlerCustomizers(Arrays.asList(customizers[0], customizers[1]));
-		factory.addProtocolHandlerCustomizers(customizers[2], customizers[3]);
-		this.webServer = factory.getWebServer(handler);
-		InOrder ordered = inOrder((Object[]) customizers);
-		for (TomcatProtocolHandlerCustomizer customizer : customizers) {
-			ordered.verify(customizer).customize(any(ProtocolHandler.class));
-		}
-	}
-
-	@Test
-	void tomcatAdditionalConnectors() {
-		TomcatReactiveWebServerFactory factory = getFactory();
-		Connector[] connectors = new Connector[4];
-		Arrays.setAll(connectors, (i) -> new Connector());
-		factory.addAdditionalTomcatConnectors(connectors);
-		this.webServer = factory.getWebServer(mock(HttpHandler.class));
-		Map<Service, Connector[]> connectorsByService = ((TomcatWebServer) this.webServer).getServiceConnectors();
-		assertThat(connectorsByService.values().iterator().next().length).isEqualTo(connectors.length + 1);
-	}
-
-	@Test
-	void addNullAdditionalConnectorsThrows() {
-		TomcatReactiveWebServerFactory factory = getFactory();
-		assertThatIllegalArgumentException().isThrownBy(() -> factory.addAdditionalTomcatConnectors((Connector[]) null))
-				.withMessageContaining("Connectors must not be null");
-	}
-
-	@Test
-	void useForwardedHeaders() {
-		TomcatReactiveWebServerFactory factory = getFactory();
-		RemoteIpValve valve = new RemoteIpValve();
-		valve.setProtocolHeader("X-Forwarded-Proto");
-		factory.addEngineValves(valve);
-		assertForwardHeaderIsUsed(factory);
-	}
-
-	@Test
-	void referenceClearingIsDisabled() {
-		TomcatReactiveWebServerFactory factory = getFactory();
-		this.webServer = factory.getWebServer(mock(HttpHandler.class));
-		this.webServer.start();
-		Tomcat tomcat = ((TomcatWebServer) this.webServer).getTomcat();
-		StandardContext context = (StandardContext) tomcat.getHost().findChildren()[0];
-		assertThat(context.getClearReferencesObjectStreamClassCaches()).isFalse();
-		assertThat(context.getClearReferencesRmiTargets()).isFalse();
-		assertThat(context.getClearReferencesThreadLocals()).isFalse();
-	}
-
-	@Test
-	void portClashOfPrimaryConnectorResultsInPortInUseException() throws IOException {
-		doWithBlockedPort((port) -> {
-			assertThatExceptionOfType(RuntimeException.class).isThrownBy(() -> {
-				AbstractReactiveWebServerFactory factory = getFactory();
-				factory.setPort(port);
-				this.webServer = factory.getWebServer(mock(HttpHandler.class));
-				this.webServer.start();
-			}).satisfies((ex) -> handleExceptionCausedByBlockedPortOnPrimaryConnector(ex, port));
-		});
-	}
-
-	private void doWithBlockedPort(BlockedPortAction action) throws IOException {
-		int port = SocketUtils.findAvailableTcpPort(40000);
-		ServerSocket serverSocket = new ServerSocket();
-		for (int i = 0; i < 10; i++) {
-			try {
-				serverSocket.bind(new InetSocketAddress(port));
-				break;
-			}
-			catch (Exception ex) {
-			}
-		}
-		try {
-			action.run(port);
-		}
-		finally {
-			serverSocket.close();
-		}
-	}
-
-	private void handleExceptionCausedByBlockedPortOnPrimaryConnector(RuntimeException ex, int blockedPort) {
-		assertThat(ex).isInstanceOf(PortInUseException.class);
-		assertThat(((PortInUseException) ex).getPort()).isEqualTo(blockedPort);
-	}
-
-	interface BlockedPortAction {
-
-		void run(int port);
-
-	}
-
-}
-=======
 /*
  * Copyright 2012-2020 the original author or authors.
  *
@@ -571,5 +309,4 @@
 
 	}
 
-}
->>>>>>> 6755b480
+}