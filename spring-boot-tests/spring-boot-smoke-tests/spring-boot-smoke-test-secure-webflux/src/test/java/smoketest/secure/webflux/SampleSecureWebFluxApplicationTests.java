<<<<<<< HEAD
/*
 * Copyright 2012-2019 the original author or authors.
 *
 * Licensed under the Apache License, Version 2.0 (the "License");
 * you may not use this file except in compliance with the License.
 * You may obtain a copy of the License at
 *
 *      https://www.apache.org/licenses/LICENSE-2.0
 *
 * Unless required by applicable law or agreed to in writing, software
 * distributed under the License is distributed on an "AS IS" BASIS,
 * WITHOUT WARRANTIES OR CONDITIONS OF ANY KIND, either express or implied.
 * See the License for the specific language governing permissions and
 * limitations under the License.
 */

package smoketest.secure.webflux;

import java.util.Base64;

import org.junit.jupiter.api.Test;

import org.springframework.beans.factory.annotation.Autowired;
import org.springframework.boot.test.context.SpringBootTest;
import org.springframework.http.HttpStatus;
import org.springframework.http.MediaType;
import org.springframework.test.web.reactive.server.WebTestClient;

/**
 * Integration tests for a secure reactive application.
 *
 * @author Madhura Bhave
 */
@SpringBootTest(webEnvironment = SpringBootTest.WebEnvironment.RANDOM_PORT,
		properties = "management.endpoint.health.show-details=never")
class SampleSecureWebFluxApplicationTests {

	@Autowired
	private WebTestClient webClient;

	@Test
	void userDefinedMappingsSecureByDefault() {
		this.webClient.get().uri("/").accept(MediaType.APPLICATION_JSON).exchange().expectStatus()
				.isEqualTo(HttpStatus.UNAUTHORIZED);
	}

	@Test
	void healthInsecureByDefault() {
		this.webClient.get().uri("/actuator/health").accept(MediaType.APPLICATION_JSON).exchange().expectStatus()
				.isOk();
	}

	@Test
	void infoInsecureByDefault() {
		this.webClient.get().uri("/actuator/info").accept(MediaType.APPLICATION_JSON).exchange().expectStatus().isOk();
	}

	@Test
	void otherActuatorsSecureByDefault() {
		this.webClient.get().uri("/actuator/env").accept(MediaType.APPLICATION_JSON).exchange().expectStatus()
				.isUnauthorized();
	}

	@Test
	void userDefinedMappingsAccessibleOnLogin() {
		this.webClient.get().uri("/").accept(MediaType.APPLICATION_JSON)
				.header("Authorization", "basic " + getBasicAuth()).exchange().expectBody(String.class)
				.isEqualTo("Hello user");
	}

	@Test
	void actuatorsAccessibleOnLogin() {
		this.webClient.get().uri("/actuator/health").accept(MediaType.APPLICATION_JSON)
				.header("Authorization", "basic " + getBasicAuth()).exchange().expectBody(String.class)
				.isEqualTo("{\"status\":\"UP\"}");
	}

	private String getBasicAuth() {
		return new String(Base64.getEncoder().encode(("user:password").getBytes()));
	}

}
=======
/*
 * Copyright 2012-2021 the original author or authors.
 *
 * Licensed under the Apache License, Version 2.0 (the "License");
 * you may not use this file except in compliance with the License.
 * You may obtain a copy of the License at
 *
 *      https://www.apache.org/licenses/LICENSE-2.0
 *
 * Unless required by applicable law or agreed to in writing, software
 * distributed under the License is distributed on an "AS IS" BASIS,
 * WITHOUT WARRANTIES OR CONDITIONS OF ANY KIND, either express or implied.
 * See the License for the specific language governing permissions and
 * limitations under the License.
 */

package smoketest.secure.webflux;

import java.util.Base64;

import org.junit.jupiter.api.Test;

import org.springframework.beans.factory.annotation.Autowired;
import org.springframework.boot.test.context.SpringBootTest;
import org.springframework.http.HttpStatus;
import org.springframework.http.MediaType;
import org.springframework.test.web.reactive.server.WebTestClient;

/**
 * Integration tests for a secure reactive application.
 *
 * @author Madhura Bhave
 */
@SpringBootTest(webEnvironment = SpringBootTest.WebEnvironment.RANDOM_PORT,
		properties = "management.endpoint.health.show-details=never")
class SampleSecureWebFluxApplicationTests {

	@Autowired
	private WebTestClient webClient;

	@Test
	void userDefinedMappingsSecureByDefault() {
		this.webClient.get().uri("/").accept(MediaType.APPLICATION_JSON).exchange().expectStatus()
				.isEqualTo(HttpStatus.UNAUTHORIZED);
	}

	@Test
	void healthInsecureByDefault() {
		this.webClient.get().uri("/actuator/health").accept(MediaType.APPLICATION_JSON).exchange().expectStatus()
				.isOk();
	}

	@Test
	void otherActuatorsSecureByDefault() {
		this.webClient.get().uri("/actuator/env").accept(MediaType.APPLICATION_JSON).exchange().expectStatus()
				.isUnauthorized();
	}

	@Test
	void userDefinedMappingsAccessibleOnLogin() {
		this.webClient.get().uri("/").accept(MediaType.APPLICATION_JSON).header("Authorization", getBasicAuth())
				.exchange().expectBody(String.class).isEqualTo("Hello user");
	}

	@Test
	void actuatorsAccessibleOnLogin() {
		this.webClient.get().uri("/actuator/health").accept(MediaType.APPLICATION_JSON)
				.header("Authorization", getBasicAuth()).exchange().expectBody(String.class)
				.isEqualTo("{\"status\":\"UP\"}");
	}

	private String getBasicAuth() {
		return "Basic " + Base64.getEncoder().encodeToString("user:password".getBytes());
	}

}
>>>>>>> 6755b480
<|MERGE_RESOLUTION|>--- conflicted
+++ resolved
@@ -1,87 +1,3 @@
-<<<<<<< HEAD
-/*
- * Copyright 2012-2019 the original author or authors.
- *
- * Licensed under the Apache License, Version 2.0 (the "License");
- * you may not use this file except in compliance with the License.
- * You may obtain a copy of the License at
- *
- *      https://www.apache.org/licenses/LICENSE-2.0
- *
- * Unless required by applicable law or agreed to in writing, software
- * distributed under the License is distributed on an "AS IS" BASIS,
- * WITHOUT WARRANTIES OR CONDITIONS OF ANY KIND, either express or implied.
- * See the License for the specific language governing permissions and
- * limitations under the License.
- */
-
-package smoketest.secure.webflux;
-
-import java.util.Base64;
-
-import org.junit.jupiter.api.Test;
-
-import org.springframework.beans.factory.annotation.Autowired;
-import org.springframework.boot.test.context.SpringBootTest;
-import org.springframework.http.HttpStatus;
-import org.springframework.http.MediaType;
-import org.springframework.test.web.reactive.server.WebTestClient;
-
-/**
- * Integration tests for a secure reactive application.
- *
- * @author Madhura Bhave
- */
-@SpringBootTest(webEnvironment = SpringBootTest.WebEnvironment.RANDOM_PORT,
-		properties = "management.endpoint.health.show-details=never")
-class SampleSecureWebFluxApplicationTests {
-
-	@Autowired
-	private WebTestClient webClient;
-
-	@Test
-	void userDefinedMappingsSecureByDefault() {
-		this.webClient.get().uri("/").accept(MediaType.APPLICATION_JSON).exchange().expectStatus()
-				.isEqualTo(HttpStatus.UNAUTHORIZED);
-	}
-
-	@Test
-	void healthInsecureByDefault() {
-		this.webClient.get().uri("/actuator/health").accept(MediaType.APPLICATION_JSON).exchange().expectStatus()
-				.isOk();
-	}
-
-	@Test
-	void infoInsecureByDefault() {
-		this.webClient.get().uri("/actuator/info").accept(MediaType.APPLICATION_JSON).exchange().expectStatus().isOk();
-	}
-
-	@Test
-	void otherActuatorsSecureByDefault() {
-		this.webClient.get().uri("/actuator/env").accept(MediaType.APPLICATION_JSON).exchange().expectStatus()
-				.isUnauthorized();
-	}
-
-	@Test
-	void userDefinedMappingsAccessibleOnLogin() {
-		this.webClient.get().uri("/").accept(MediaType.APPLICATION_JSON)
-				.header("Authorization", "basic " + getBasicAuth()).exchange().expectBody(String.class)
-				.isEqualTo("Hello user");
-	}
-
-	@Test
-	void actuatorsAccessibleOnLogin() {
-		this.webClient.get().uri("/actuator/health").accept(MediaType.APPLICATION_JSON)
-				.header("Authorization", "basic " + getBasicAuth()).exchange().expectBody(String.class)
-				.isEqualTo("{\"status\":\"UP\"}");
-	}
-
-	private String getBasicAuth() {
-		return new String(Base64.getEncoder().encode(("user:password").getBytes()));
-	}
-
-}
-=======
 /*
  * Copyright 2012-2021 the original author or authors.
  *
@@ -157,5 +73,4 @@
 		return "Basic " + Base64.getEncoder().encodeToString("user:password".getBytes());
 	}
 
-}
->>>>>>> 6755b480
+}