--- conflicted
+++ resolved
@@ -1,50 +1,3 @@
-<<<<<<< HEAD
-/*
- * Copyright 2012-2019 the original author or authors.
- *
- * Licensed under the Apache License, Version 2.0 (the "License");
- * you may not use this file except in compliance with the License.
- * You may obtain a copy of the License at
- *
- *      https://www.apache.org/licenses/LICENSE-2.0
- *
- * Unless required by applicable law or agreed to in writing, software
- * distributed under the License is distributed on an "AS IS" BASIS,
- * WITHOUT WARRANTIES OR CONDITIONS OF ANY KIND, either express or implied.
- * See the License for the specific language governing permissions and
- * limitations under the License.
- */
-
-package smoketest.xml;
-
-import java.util.Collections;
-
-import smoketest.xml.service.HelloWorldService;
-
-import org.springframework.beans.factory.annotation.Autowired;
-import org.springframework.boot.CommandLineRunner;
-import org.springframework.boot.SpringApplication;
-
-public class SampleSpringXmlApplication implements CommandLineRunner {
-
-	private static final String CONTEXT_XML = "classpath:/META-INF/application-context.xml";
-
-	@Autowired
-	private HelloWorldService helloWorldService;
-
-	@Override
-	public void run(String... args) {
-		System.out.println(this.helloWorldService.getHelloMessage());
-	}
-
-	public static void main(String[] args) {
-		SpringApplication application = new SpringApplication();
-		application.setSources(Collections.singleton(CONTEXT_XML));
-		application.run(args);
-	}
-
-}
-=======
 /*
  * Copyright 2012-2019 the original author or authors.
  *
@@ -91,5 +44,4 @@
 		application.run(args);
 	}
 
-}
->>>>>>> 6755b480
+}